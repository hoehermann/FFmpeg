--- conflicted
+++ resolved
@@ -29,25 +29,16 @@
 $(foreach prog,$(AVBASENAMES),$(eval OBJS-$(prog) += cmdutils.o))
 $(foreach prog,$(AVBASENAMES),$(eval OBJS-$(prog)-$(CONFIG_OPENCL) += cmdutils_opencl.o))
 
-<<<<<<< HEAD
 OBJS-ffmpeg                   += ffmpeg_opt.o ffmpeg_filter.o
-OBJS-ffmpeg-$(HAVE_VDPAU_X11) += ffmpeg_vdpau.o
-OBJS-ffmpeg-$(HAVE_DXVA2_LIB) += ffmpeg_dxva2.o
+OBJS-ffmpeg-$(CONFIG_VIDEOTOOLBOX) += ffmpeg_videotoolbox.o
+OBJS-ffmpeg-$(CONFIG_LIBMFX)  += ffmpeg_qsv.o
+OBJS-ffmpeg-$(CONFIG_VAAPI)   += ffmpeg_vaapi.o
 ifndef CONFIG_VIDEOTOOLBOX
 OBJS-ffmpeg-$(CONFIG_VDA)     += ffmpeg_videotoolbox.o
 endif
-OBJS-ffmpeg-$(CONFIG_VIDEOTOOLBOX) += ffmpeg_videotoolbox.o
-OBJS-ffmpeg-$(CONFIG_LIBMFX)  += ffmpeg_qsv.o
-OBJS-ffmpeg-$(CONFIG_VAAPI)   += ffmpeg_vaapi.o
+OBJS-ffmpeg-$(HAVE_DXVA2_LIB) += ffmpeg_dxva2.o
+OBJS-ffmpeg-$(HAVE_VDPAU_X11) += ffmpeg_vdpau.o
 OBJS-ffserver                 += ffserver_config.o
-=======
-OBJS-avconv                   += avconv_opt.o avconv_filter.o
-OBJS-avconv-$(CONFIG_LIBMFX)  += avconv_qsv.o
-OBJS-avconv-$(CONFIG_VAAPI)   += avconv_vaapi.o
-OBJS-avconv-$(CONFIG_VDA)     += avconv_vda.o
-OBJS-avconv-$(HAVE_DXVA2_LIB) += avconv_dxva2.o
-OBJS-avconv-$(HAVE_VDPAU_X11) += avconv_vdpau.o
->>>>>>> 01621202
 
 TESTTOOLS   = audiogen videogen rotozoom tiny_psnr tiny_ssim base64 audiomatch
 HOSTPROGS  := $(TESTTOOLS:%=tests/%) doc/print_options
