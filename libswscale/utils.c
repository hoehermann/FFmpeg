--- conflicted
+++ resolved
@@ -241,20 +241,12 @@
                               dist - 1.0);
 }
 
-<<<<<<< HEAD
-static int initFilter(int16_t **outFilter, int32_t **filterPos,
-                      int *outFilterSize, int xInc, int srcW, int dstW,
-                      int filterAlign, int one, int flags, int cpu_flags,
-                      SwsVector *srcFilter, SwsVector *dstFilter,
-                      double param[2])
-=======
 static av_cold int initFilter(int16_t **outFilter, int32_t **filterPos,
                               int *outFilterSize, int xInc, int srcW,
                               int dstW, int filterAlign, int one,
                               int flags, int cpu_flags,
                               SwsVector *srcFilter, SwsVector *dstFilter,
-                              double param[2], int is_horizontal)
->>>>>>> 2b677ffc
+                              double param[2])
 {
     int i;
     int filterSize;
