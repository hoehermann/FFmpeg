--- conflicted
+++ resolved
@@ -6124,18 +6124,13 @@
 check_cflags -Wmissing-prototypes
 check_cflags -Wno-pointer-to-int-cast
 check_cflags -Wstrict-prototypes
-<<<<<<< HEAD
 check_cflags -Wempty-body
-enabled extra_warnings && check_cflags -Winline
-enabled extra_warnings && check_cflags -Wcast-qual
-=======
 
 if enabled extra_warnings; then
     check_cflags -Wcast-qual
     check_cflags -Wextra
     check_cflags -Wpedantic
 fi
->>>>>>> 984e50e7
 
 check_disable_warning(){
     warning_flag=-W${1#-Wno-}
