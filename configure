#!/bin/sh
#
# FFmpeg configure script
#
# Copyright (c) 2000-2002 Fabrice Bellard
# Copyright (c) 2005-2008 Diego Biurrun
# Copyright (c) 2005-2008 Mans Rullgard
#

# Prevent locale nonsense from breaking basic text processing.
LC_ALL=C
export LC_ALL

# make sure we are running under a compatible shell
# try to make this part work with most shells

try_exec(){
    echo "Trying shell $1"
    type "$1" > /dev/null 2>&1 && exec "$@"
}

unset foo
(: ${foo%%bar}) 2> /dev/null
E1="$?"

(: ${foo?}) 2> /dev/null
E2="$?"

if test "$E1" != 0 || test "$E2" = 0; then
    echo "Broken shell detected.  Trying alternatives."
    export FF_CONF_EXEC
    if test "0$FF_CONF_EXEC" -lt 1; then
        FF_CONF_EXEC=1
        try_exec bash "$0" "$@"
    fi
    if test "0$FF_CONF_EXEC" -lt 2; then
        FF_CONF_EXEC=2
        try_exec ksh "$0" "$@"
    fi
    if test "0$FF_CONF_EXEC" -lt 3; then
        FF_CONF_EXEC=3
        try_exec /usr/xpg4/bin/sh "$0" "$@"
    fi
    echo "No compatible shell script interpreter found."
    echo "This configure script requires a POSIX-compatible shell"
    echo "such as bash or ksh."
    echo "THIS IS NOT A BUG IN FFMPEG, DO NOT REPORT IT AS SUCH."
    echo "Instead, install a working POSIX-compatible shell."
    echo "Disabling this configure test will create a broken FFmpeg."
    if test "$BASH_VERSION" = '2.04.0(1)-release'; then
        echo "This bash version ($BASH_VERSION) is broken on your platform."
        echo "Upgrade to a later version if available."
    fi
    exit 1
fi

show_help(){
cat <<EOF
Usage: configure [options]
Options: [defaults in brackets after descriptions]

Help options:
  --help                   print this message
  --list-decoders          show all available decoders
  --list-encoders          show all available encoders
  --list-hwaccels          show all available hardware accelerators
  --list-demuxers          show all available demuxers
  --list-muxers            show all available muxers
  --list-parsers           show all available parsers
  --list-protocols         show all available protocols
  --list-bsfs              show all available bitstream filters
  --list-indevs            show all available input devices
  --list-outdevs           show all available output devices
  --list-filters           show all available filters

Standard options:
  --logfile=FILE           log tests and output to FILE [config.log]
  --disable-logging        do not log configure debug information
  --prefix=PREFIX          install in PREFIX [$prefix]
  --bindir=DIR             install binaries in DIR [PREFIX/bin]
  --datadir=DIR            install data files in DIR [PREFIX/share/ffmpeg]
  --libdir=DIR             install libs in DIR [PREFIX/lib]
  --shlibdir=DIR           install shared libs in DIR [PREFIX/lib]
  --incdir=DIR             install includes in DIR [PREFIX/include]
  --mandir=DIR             install man page in DIR [PREFIX/share/man]

Licensing options:
  --enable-gpl             allow use of GPL code, the resulting libs
                           and binaries will be under GPL [no]
  --enable-version3        upgrade (L)GPL to version 3 [no]
  --enable-nonfree         allow use of nonfree code, the resulting libs
                           and binaries will be unredistributable [no]

Configuration options:
  --disable-static         do not build static libraries [no]
  --enable-shared          build shared libraries [no]
  --enable-small           optimize for size instead of speed
  --enable-runtime-cpudetect detect cpu capabilities at runtime (bigger binary)
  --enable-gray            enable full grayscale support (slower color)
  --disable-swscale-alpha  disable alpha channel support in swscale

Component options:
  --disable-doc            do not build documentation
  --disable-ffmpeg         disable ffmpeg build
  --disable-ffplay         disable ffplay build
  --disable-ffprobe        disable ffprobe build
  --disable-ffserver       disable ffserver build
  --disable-avdevice       disable libavdevice build
  --disable-avcodec        disable libavcodec build
  --disable-avformat       disable libavformat build
  --disable-swresample     disable libswresample build
  --disable-swscale        disable libswscale build
  --disable-postproc       disable libpostproc build
  --disable-avfilter       disable video filter support [no]
  --enable-avresample      enable libavresample build [no]
  --disable-pthreads       disable pthreads [auto]
  --disable-w32threads     disable Win32 threads [auto]
  --disable-os2threads     disable OS/2 threads [auto]
  --enable-x11grab         enable X11 grabbing [no]
  --disable-network        disable network support [no]
  --disable-dct            disable DCT code
  --disable-mdct           disable MDCT code
  --disable-rdft           disable RDFT code
  --disable-fft            disable FFT code
  --enable-dxva2           enable DXVA2 code
  --enable-vaapi           enable VAAPI code [autodetect]
  --enable-vda             enable VDA code   [autodetect]
  --enable-vdpau           enable VDPAU code [autodetect]

Individual component options:
  --disable-everything     disable all components listed below
  --disable-encoder=NAME   disable encoder NAME
  --enable-encoder=NAME    enable encoder NAME
  --disable-encoders       disable all encoders
  --disable-decoder=NAME   disable decoder NAME
  --enable-decoder=NAME    enable decoder NAME
  --disable-decoders       disable all decoders
  --disable-hwaccel=NAME   disable hwaccel NAME
  --enable-hwaccel=NAME    enable hwaccel NAME
  --disable-hwaccels       disable all hwaccels
  --disable-muxer=NAME     disable muxer NAME
  --enable-muxer=NAME      enable muxer NAME
  --disable-muxers         disable all muxers
  --disable-demuxer=NAME   disable demuxer NAME
  --enable-demuxer=NAME    enable demuxer NAME
  --disable-demuxers       disable all demuxers
  --enable-parser=NAME     enable parser NAME
  --disable-parser=NAME    disable parser NAME
  --disable-parsers        disable all parsers
  --enable-bsf=NAME        enable bitstream filter NAME
  --disable-bsf=NAME       disable bitstream filter NAME
  --disable-bsfs           disable all bitstream filters
  --enable-protocol=NAME   enable protocol NAME
  --disable-protocol=NAME  disable protocol NAME
  --disable-protocols      disable all protocols
  --enable-indev=NAME      enable input device NAME
  --disable-indev=NAME     disable input device NAME
  --disable-indevs         disable input devices
  --enable-outdev=NAME     enable output device NAME
  --disable-outdev=NAME    disable output device NAME
  --disable-outdevs        disable output devices
  --disable-devices        disable all devices
  --enable-filter=NAME     enable filter NAME
  --disable-filter=NAME    disable filter NAME
  --disable-filters        disable all filters

External library support:
  --enable-avisynth        enable reading of AVISynth script files [no]
  --enable-bzlib           enable bzlib [autodetect]
  --enable-fontconfig      enable fontconfig
  --enable-frei0r          enable frei0r video filtering
  --enable-gnutls          enable gnutls [no]
  --enable-libaacplus      enable AAC+ encoding via libaacplus [no]
  --enable-libass          enable libass subtitles rendering [no]
  --enable-libbluray       enable BluRay reading using libbluray [no]
  --enable-libcelt         enable CELT decoding via libcelt [no]
  --enable-libcdio         enable audio CD grabbing with libcdio
  --enable-libdc1394       enable IIDC-1394 grabbing using libdc1394
                           and libraw1394 [no]
  --enable-libfaac         enable FAAC support via libfaac [no]
  --enable-libfreetype     enable libfreetype [no]
  --enable-libgsm          enable GSM support via libgsm [no]
  --enable-libilbc         enable iLBC de/encoding via libilbc [no]
  --enable-libmodplug      enable ModPlug via libmodplug [no]
  --enable-libmp3lame      enable MP3 encoding via libmp3lame [no]
  --enable-libnut          enable NUT (de)muxing via libnut,
                           native (de)muxer exists [no]
  --enable-libopencore-amrnb enable AMR-NB de/encoding via libopencore-amrnb [no]
  --enable-libopencore-amrwb enable AMR-WB decoding via libopencore-amrwb [no]
  --enable-libopencv       enable video filtering via libopencv [no]
  --enable-libopenjpeg     enable JPEG 2000 encoding/decoding via OpenJPEG [no]
  --enable-libpulse        enable Pulseaudio input via libpulse [no]
  --enable-librtmp         enable RTMP[E] support via librtmp [no]
  --enable-libschroedinger enable Dirac support via libschroedinger [no]
  --enable-libspeex        enable Speex support via libspeex [no]
  --enable-libstagefright-h264  enable H.264 decoding via libstagefright [no]
  --enable-libtheora       enable Theora encoding via libtheora [no]
  --enable-libutvideo      enable Ut Video encoding and decoding via libutvideo [no]
  --enable-libv4l2         enable libv4l2/v4l-utils [no]
  --enable-libvo-aacenc    enable AAC encoding via libvo-aacenc [no]
  --enable-libvo-amrwbenc  enable AMR-WB encoding via libvo-amrwbenc [no]
  --enable-libvorbis       enable Vorbis en/decoding via libvorbis,
                           native implementation exists [no]
  --enable-libvpx          enable VP8 support via libvpx [no]
  --enable-libx264         enable H.264 encoding via x264 [no]
  --enable-libxavs         enable AVS encoding via xavs [no]
  --enable-libxvid         enable Xvid encoding via xvidcore,
                           native MPEG-4/Xvid encoder exists [no]
  --enable-openal          enable OpenAL 1.1 capture support [no]
  --enable-openssl         enable openssl [no]
  --enable-zlib            enable zlib [autodetect]

Advanced options (experts only):
  --cross-prefix=PREFIX    use PREFIX for compilation tools [$cross_prefix]
  --enable-cross-compile   assume a cross-compiler is used
  --sysroot=PATH           root of cross-build tree
  --sysinclude=PATH        location of cross-build system headers
  --target-os=OS           compiler targets OS [$target_os]
  --target-exec=CMD        command to run executables on target
  --target-path=DIR        path to view of build directory on target
  --nm=NM                  use nm tool NM [$nm_default]
  --ar=AR                  use archive tool AR [$ar_default]
  --as=AS                  use assembler AS [$as_default]
  --yasmexe=EXE            use yasm-compatible assembler EXE [$yasmexe_default]
  --cc=CC                  use C compiler CC [$cc_default]
  --cxx=CXX                use C compiler CXX [$cxx_default]
  --ld=LD                  use linker LD [$ld_default]
  --host-cc=HOSTCC         use host C compiler HOSTCC
  --host-cflags=HCFLAGS    use HCFLAGS when compiling for host
  --host-ldflags=HLDFLAGS  use HLDFLAGS when linking for host
  --host-libs=HLIBS        use libs HLIBS when linking for host
  --extra-cflags=ECFLAGS   add ECFLAGS to CFLAGS [$CFLAGS]
  --extra-cxxflags=ECFLAGS add ECFLAGS to CXXFLAGS [$CXXFLAGS]
  --extra-ldflags=ELDFLAGS add ELDFLAGS to LDFLAGS [$LDFLAGS]
  --extra-libs=ELIBS       add ELIBS [$ELIBS]
  --extra-version=STRING   version string suffix []
  --optflags               override optimization-related compiler flags
  --build-suffix=SUFFIX    library name suffix []
  --malloc-prefix=PREFIX   prefix malloc and related names with PREFIX
  --progs-suffix=SUFFIX    program name suffix []
  --arch=ARCH              select architecture [$arch]
  --cpu=CPU                select the minimum required CPU (affects
                           instruction selection, may crash on older CPUs)
  --enable-pic             build position-independent code
  --enable-sram            allow use of on-chip SRAM
  --disable-symver         disable symbol versioning
  --disable-fastdiv        disable table-based division
  --enable-hardcoded-tables use hardcoded tables instead of runtime generation
  --disable-safe-bitstream-reader
                           disable buffer boundary checking in bitreaders
                           (faster, but may crash)
  --enable-memalign-hack   emulate memalign, interferes with memory debuggers

Optimization options (experts only):
  --disable-asm            disable all assembler optimizations
  --disable-altivec        disable AltiVec optimizations
  --disable-amd3dnow       disable 3DNow! optimizations
  --disable-amd3dnowext    disable 3DNow! extended optimizations
  --disable-mmx            disable MMX optimizations
  --disable-mmx2           disable MMX2 optimizations
  --disable-sse            disable SSE optimizations
  --disable-ssse3          disable SSSE3 optimizations
  --disable-avx            disable AVX optimizations
  --disable-armv5te        disable armv5te optimizations
  --disable-armv6          disable armv6 optimizations
  --disable-armv6t2        disable armv6t2 optimizations
  --disable-armvfp         disable ARM VFP optimizations
  --disable-mmi            disable MMI optimizations
  --disable-neon           disable NEON optimizations
  --disable-vis            disable VIS optimizations
  --disable-yasm           disable use of yasm assembler
  --disable-mips32r2       disable MIPS32R2 optimizations
  --disable-mipsdspr1      disable MIPS DSP ASE R1 optimizations
  --disable-mipsdspr2      disable MIPS DSP ASE R2 optimizations
  --disable-mipsfpu        disable floating point MIPS optimizations
  --postproc-version=V     build libpostproc version V.
                           Where V can be '$ALT_PP_VER_MAJOR.$ALT_PP_VER_MINOR.$ALT_PP_VER_MICRO' or 'current'. [$postproc_version_default]

Developer options (useful when working on FFmpeg itself):
  --enable-coverage        build with test coverage instrumentation
  --disable-debug          disable debugging symbols
  --enable-debug=LEVEL     set the debug level [$debuglevel]
  --disable-optimizations  disable compiler optimizations
  --enable-extra-warnings  enable more compiler warnings
  --disable-stripping      disable stripping of executables and shared libraries
  --assert-level=level     0(default), 1 or 2, amount of assertion testing,
                           2 causes a slowdown at runtime.
  --valgrind=VALGRIND      run "make fate" tests through valgrind to detect memory
                           leaks and errors, using the specified valgrind binary.
                           Cannot be combined with --target-exec
  --samples=PATH           location of test samples for FATE, if not set use
                           \$FATE_SAMPLES at make invocation time.
  --enable-xmm-clobber-test check XMM registers for clobbering (Win64-only;
                           should be used only for debugging purposes)
  --enable-random          randomly enable/disable components
  --disable-random
  --enable-random=LIST     randomly enable/disable specific components or
  --disable-random=LIST    component groups. LIST is a comma-separated list
                           of NAME[:PROB] entries where NAME is a component
                           (group) and PROB the probability associated with
                           NAME (default 0.5).
  --random-seed=VALUE      seed value for --enable/disable-random

NOTE: Object files are built at the place where configure is launched.
EOF
  exit 0
}

quotes='""'

log(){
    echo "$@" >> $logfile
}

log_file(){
    log BEGIN $1
    pr -n -t $1 >> $logfile
    log END $1
}

echolog(){
    log "$@"
    echo "$@"
}

warn(){
    log "WARNING: $*"
    WARNINGS="${WARNINGS}WARNING: $*\n"
}

die(){
    echolog "$@"
    cat <<EOF

If you think configure made a mistake, make sure you are using the latest
version from Git.  If the latest version fails, report the problem to the
ffmpeg-user@ffmpeg.org mailing list or IRC #ffmpeg on irc.freenode.net.
EOF
    if disabled logging; then
        cat <<EOF
Rerun configure with logging enabled (do not use --disable-logging), and
include the log this produces with your report.
EOF
    else
cat <<EOF
Include the log file "$logfile" produced by configure as this will help
solving the problem.
EOF
    fi
    exit 1
}

# Avoid locale weirdness, besides we really just want to translate ASCII.
toupper(){
    echo "$@" | tr abcdefghijklmnopqrstuvwxyz ABCDEFGHIJKLMNOPQRSTUVWXYZ
}

tolower(){
    echo "$@" | tr ABCDEFGHIJKLMNOPQRSTUVWXYZ abcdefghijklmnopqrstuvwxyz
}

c_escape(){
    echo "$*" | sed 's/["\\]/\\\0/g'
}

sh_quote(){
    v=$(echo "$1" | sed "s/'/'\\\\''/g")
    test "x$v" = "x${v#*[!A-Za-z0-9_/.+-]}" || v="'$v'"
    echo "$v"
}

cleanws(){
    echo "$@" | sed 's/^ *//;s/  */ /g;s/ *$//'
}

filter(){
    pat=$1
    shift
    for v; do
        eval "case $v in $pat) echo $v ;; esac"
    done
}

filter_out(){
    pat=$1
    shift
    for v; do
        eval "case $v in $pat) ;; *) echo $v ;; esac"
    done
}

map(){
    m=$1
    shift
    for v; do eval $m; done
}

set_all(){
    value=$1
    shift
    for var in $*; do
        eval $var=$value
    done
}

set_weak(){
    value=$1
    shift
    for var; do
        eval : \${$var:=$value}
    done
}

set_safe(){
    var=$1
    shift
    eval $(echo "$var" | sed 's/[^A-Za-z0-9_]/_/g')='$*'
}

get_safe(){
    eval echo \$$(echo "$1" | sed 's/[^A-Za-z0-9_]/_/g')
}

pushvar(){
    for var in $*; do
        eval level=\${${var}_level:=0}
        eval ${var}_${level}="\$$var"
        eval ${var}_level=$(($level+1))
    done
}

popvar(){
    for var in $*; do
        eval level=\${${var}_level:-0}
        test $level = 0 && continue
        eval level=$(($level-1))
        eval $var="\${${var}_${level}}"
        eval ${var}_level=$level
        eval unset ${var}_${level}
    done
}

enable(){
    set_all yes $*
}

disable(){
    set_all no $*
}

enable_weak(){
    set_weak yes $*
}

disable_weak(){
    set_weak no $*
}

enable_safe(){
    for var; do
        enable $(echo "$var" | sed 's/[^A-Za-z0-9_]/_/g')
    done
}

disable_safe(){
    for var; do
        disable $(echo "$var" | sed 's/[^A-Za-z0-9_]/_/g')
    done
}

do_enable_deep(){
    for var; do
        enabled $var && continue
        eval sel="\$${var}_select"
        eval sgs="\$${var}_suggest"
        pushvar var sgs
        enable_deep $sel
        popvar sgs
        enable_deep_weak $sgs
        popvar var
    done
}

enable_deep(){
    do_enable_deep $*
    enable $*
}

enable_deep_weak(){
    do_enable_deep $*
    enable_weak $*
}

enabled(){
    test "${1#!}" = "$1" && op== || op=!=
    eval test "x\$${1#!}" $op "xyes"
}

disabled(){
    test "${1#!}" = "$1" && op== || op=!=
    eval test "x\$${1#!}" $op "xno"
}

enabled_all(){
    for opt; do
        enabled $opt || return 1
    done
}

disabled_all(){
    for opt; do
        disabled $opt || return 1
    done
}

enabled_any(){
    for opt; do
        enabled $opt && return 0
    done
}

disabled_any(){
    for opt; do
        disabled $opt && return 0
    done
    return 1
}

set_default(){
    for opt; do
        eval : \${$opt:=\$${opt}_default}
    done
}

is_in(){
    value=$1
    shift
    for var in $*; do
        [ $var = $value ] && return 0
    done
    return 1
}

check_deps(){
    for cfg; do
        cfg="${cfg#!}"
        enabled ${cfg}_checking && die "Circular dependency for $cfg."
        disabled ${cfg}_checking && continue
        enable ${cfg}_checking

        eval dep_all="\$${cfg}_deps"
        eval dep_any="\$${cfg}_deps_any"
        eval dep_sel="\$${cfg}_select"
        eval dep_sgs="\$${cfg}_suggest"
        eval dep_ifa="\$${cfg}_if"
        eval dep_ifn="\$${cfg}_if_any"

        pushvar cfg dep_all dep_any dep_sel dep_sgs dep_ifa dep_ifn
        check_deps $dep_all $dep_any $dep_sel $dep_sgs $dep_ifa $dep_ifn
        popvar cfg dep_all dep_any dep_sel dep_sgs dep_ifa dep_ifn

        [ -n "$dep_ifa" ] && { enabled_all $dep_ifa && enable_weak $cfg; }
        [ -n "$dep_ifn" ] && { enabled_any $dep_ifn && enable_weak $cfg; }
        enabled_all  $dep_all || disable $cfg
        enabled_any  $dep_any || disable $cfg
        disabled_any $dep_sel && disable $cfg

        if enabled $cfg; then
            eval dep_extralibs="\$${cfg}_extralibs"
            test -n "$dep_extralibs" && add_extralibs $dep_extralibs
            enable_deep $dep_sel
            enable_deep_weak $dep_sgs
        fi

        disable ${cfg}_checking
    done
}

print_config_h(){
    enabled $1 && v=1 || v=0
    echo "#define $2 $v"
}

print_config_mak(){
    enabled $1 && v= || v=!
    echo "$v$2=yes"
}

print_config_asm(){
    enabled $1 && v=1 || v=0
    echo "%define $2 $v"
}

print_config(){
    pfx=$1
    files=$2
    shift 2
    for cfg; do
        ucname="$(toupper $cfg)"
        for f in $files; do
            "print_config_${f##*.}" $cfg ${pfx}${ucname} >>$f
        done
    done
}

print_enabled(){
    test "$1" = -n && end=" " && shift || end="\n"
    suf=$1
    shift
    for v; do
        enabled $v && printf "%s$end" ${v%$suf};
    done
}

append(){
    var=$1
    shift
    eval "$var=\"\$$var $*\""
}

prepend(){
    var=$1
    shift
    eval "$var=\"$* \$$var\""
}

add_cppflags(){
    append CPPFLAGS $($filter_cppflags "$@")
}

add_cflags(){
    append CFLAGS $($filter_cflags "$@")
}

add_cxxflags(){
    append CXXFLAGS $($filter_cflags "$@")
}

add_asflags(){
    append ASFLAGS $($filter_asflags "$@")
}

add_ldflags(){
    append LDFLAGS "$@"
}

add_extralibs(){
    prepend extralibs "$@"
}

check_cmd(){
    log "$@"
    "$@" >> $logfile 2>&1
}

check_cc(){
    log check_cc "$@"
    cat > $TMPC
    log_file $TMPC
    check_cmd $cc $CPPFLAGS $CFLAGS "$@" -c -o $TMPO $TMPC
}

check_cxx(){
    log check_cxx "$@"
    cat > $TMPCPP
    log_file $TMPCPP
    check_cmd $cxx $CPPFLAGS $CFLAGS $CXXFLAGS "$@" -c -o $TMPO $TMPCPP
}

check_cpp(){
    log check_cpp "$@"
    cat > $TMPC
    log_file $TMPC
    check_cmd $cc $CPPFLAGS $CFLAGS "$@" -E -o $TMPO $TMPC
}

check_as(){
    log check_as "$@"
    cat > $TMPC
    log_file $TMPC
    check_cmd $as $CPPFLAGS $ASFLAGS "$@" -c -o $TMPO $TMPC
}

check_asm(){
    log check_asm "$@"
    name="$1"
    code="$2"
    shift 2
    disable $name
    check_as "$@" <<EOF && enable $name
void foo(void){ __asm__ volatile($code); }
EOF
}

check_yasm(){
    log check_yasm "$@"
    echo "$1" > $TMPS
    log_file $TMPS
    shift 1
    check_cmd $yasmexe $YASMFLAGS "$@" -o $TMPO $TMPS
}

check_ld(){
    log check_ld "$@"
    type=$1
    shift 1
    flags=''
    libs=''
    for f; do
        test "${f}" = "${f#-l}" && flags="$flags $f" || libs="$libs $f"
    done
    check_$type $($filter_cflags $flags) || return
    check_cmd $ld $LDFLAGS $flags -o $TMPE $TMPO $libs $extralibs
}

check_cppflags(){
    log check_cppflags "$@"
    set -- $($filter_cppflags "$@")
    check_cc "$@" <<EOF && append CPPFLAGS "$@"
int x;
EOF
}

check_cflags(){
    log check_cflags "$@"
    set -- $($filter_cflags "$@")
    check_cc "$@" <<EOF && append CFLAGS "$@"
int x;
EOF
}

check_cxxflags(){
    log check_cxxflags "$@"
    set -- $($filter_cflags "$@")
    check_cxx "$@" <<EOF && append CXXFLAGS "$@"
int x;
EOF
}

test_ldflags(){
    log test_ldflags "$@"
    check_ld "cc" "$@" <<EOF
int main(void){ return 0; }
EOF
}

check_ldflags(){
    log check_ldflags "$@"
    test_ldflags "$@" && add_ldflags "$@"
}

check_header(){
    log check_header "$@"
    header=$1
    shift
    disable_safe $header
    check_cpp "$@" <<EOF && enable_safe $header
#include <$header>
int x;
EOF
}

check_func(){
    log check_func "$@"
    func=$1
    shift
    disable $func
    check_ld "cc" "$@" <<EOF && enable $func
extern int $func();
int main(void){ $func(); }
EOF
}

check_mathfunc(){
    log check_mathfunc "$@"
    func=$1
    shift
    disable $func
    check_ld "cc" "$@" <<EOF && enable $func
#include <math.h>
float foo(float f) { return $func(f); }
int main(void){ return (int) foo; }
EOF
}

check_func_headers(){
    log check_func_headers "$@"
    headers=$1
    funcs=$2
    shift 2
    {
        for hdr in $headers; do
            echo "#include <$hdr>"
        done
        for func in $funcs; do
            echo "long check_$func(void) { return (long) $func; }"
        done
        echo "int main(void) { return 0; }"
    } | check_ld "cc" "$@" && enable $funcs && enable_safe $headers
}

check_class_headers_cpp(){
    log check_class_headers_cpp "$@"
    headers=$1
    classes=$2
    shift 2
    {
        for hdr in $headers; do
            echo "#include <$hdr>"
        done
        echo "int main(void) { "
        i=1
        for class in $classes; do
            echo "$class obj$i;"
            i=$(expr $i + 1)
        done
        echo "return 0; }"
    } | check_ld "cxx" "$@" && enable $funcs && enable_safe $headers
}

check_cpp_condition(){
    log check_cpp_condition "$@"
    header=$1
    condition=$2
    shift 2
    check_cpp $($filter_cppflags "$@") <<EOF
#include <$header>
#if !($condition)
#error "unsatisfied condition: $condition"
#endif
EOF
}

check_lib(){
    log check_lib "$@"
    header="$1"
    func="$2"
    shift 2
    check_header $header && check_func $func "$@" && add_extralibs "$@"
}

check_lib2(){
    log check_lib2 "$@"
    headers="$1"
    funcs="$2"
    shift 2
    check_func_headers "$headers" "$funcs" "$@" && add_extralibs "$@"
}

check_lib_cpp(){
    log check_lib_cpp "$@"
    headers="$1"
    classes="$2"
    shift 2
    check_class_headers_cpp "$headers" "$classes" "$@" && add_extralibs "$@"
}

check_pkg_config(){
    log check_pkg_config "$@"
    pkg="$1"
    headers="$2"
    funcs="$3"
    shift 3
    $pkg_config --exists $pkg 2>/dev/null || return
    pkg_cflags=$($pkg_config --cflags $pkg)
    pkg_libs=$($pkg_config --libs $pkg)
    check_func_headers "$headers" "$funcs" $pkg_cflags $pkg_libs "$@" &&
        set_safe ${pkg}_cflags $pkg_cflags   &&
        set_safe ${pkg}_libs   $pkg_libs
}

check_exec(){
    check_ld "cc" "$@" && { enabled cross_compile || $TMPE >> $logfile 2>&1; }
}

check_exec_crash(){
    code=$(cat)

    # exit() is not async signal safe.  _Exit (C99) and _exit (POSIX)
    # are safe but may not be available everywhere.  Thus we use
    # raise(SIGTERM) instead.  The check is run in a subshell so we
    # can redirect the "Terminated" message from the shell.  SIGBUS
    # is not defined by standard C so it is used conditionally.

    (check_exec "$@") >> $logfile 2>&1 <<EOF
#include <signal.h>
static void sighandler(int sig){
    raise(SIGTERM);
}
int func(void){
    $code
}
int (*func_ptr)(void) = func;
int main(void){
    signal(SIGILL, sighandler);
    signal(SIGFPE, sighandler);
    signal(SIGSEGV, sighandler);
#ifdef SIGBUS
    signal(SIGBUS, sighandler);
#endif
    return func_ptr();
}
EOF
}

check_type(){
    log check_type "$@"
    headers=$1
    type=$2
    shift 2
    disable_safe "$type"
    incs=""
    for hdr in $headers; do
        incs="$incs
#include <$hdr>"
    done
    check_cc "$@" <<EOF && enable_safe "$type"
$incs
$type v;
EOF
}

check_struct(){
    log check_type "$@"
    headers=$1
    struct=$2
    member=$3
    shift 3
    disable_safe "${struct}_${member}"
    incs=""
    for hdr in $headers; do
        incs="$incs
#include <$hdr>"
    done
    check_cc "$@" <<EOF && enable_safe "${struct}_${member}"
$incs
const void *p = &(($struct *)0)->$member;
EOF
}

require(){
    name="$1"
    header="$2"
    func="$3"
    shift 3
    check_lib $header $func "$@" || die "ERROR: $name not found"
}

require2(){
    name="$1"
    headers="$2"
    func="$3"
    shift 3
    check_lib2 "$headers" $func "$@" || die "ERROR: $name not found"
}

require_cpp(){
    name="$1"
    headers="$2"
    classes="$3"
    shift 3
    check_lib_cpp "$headers" "$classes" "$@" || die "ERROR: $name not found"
}

require_pkg_config(){
    pkg="$1"
    check_pkg_config "$@" || die "ERROR: $pkg not found"
    add_cflags    $(get_safe ${pkg}_cflags)
    add_extralibs $(get_safe ${pkg}_libs)
}

check_host_cc(){
    log check_host_cc "$@"
    cat > $TMPC
    log_file $TMPC
    check_cmd $host_cc $host_cflags "$@" -c -o $TMPO $TMPC
}

check_host_cflags(){
    log check_host_cflags "$@"
    check_host_cc "$@" <<EOF && append host_cflags "$@"
int x;
EOF
}

apply(){
    file=$1
    shift
    "$@" < "$file" > "$file.tmp" && mv "$file.tmp" "$file" || rm "$file.tmp"
}

cp_if_changed(){
    cmp -s "$1" "$2" && echo "$2 is unchanged" && return
    mkdir -p "$(dirname $2)"
    cp -f "$1" "$2"
}

# CONFIG_LIST contains configurable options, while HAVE_LIST is for
# system-dependent things.

COMPONENT_LIST="
    bsfs
    decoders
    demuxers
    encoders
    filters
    hwaccels
    indevs
    muxers
    outdevs
    parsers
    protocols
"

PROGRAM_LIST="
    ffplay
    ffprobe
    ffserver
    ffmpeg
"

CONFIG_LIST="
    $COMPONENT_LIST
    $PROGRAM_LIST
    ac3dsp
    avcodec
    avdevice
    avfilter
    avformat
    avresample
    avisynth
    bzlib
    crystalhd
    dct
    doc
    dwt
    dxva2
    fastdiv
    fft
    fontconfig
    frei0r
    gnutls
    gpl
    gray
    hardcoded_tables
    libaacplus
    libass
    libbluray
    libcdio
    libcelt
    libdc1394
    libfaac
    libfreetype
    libgsm
    libilbc
    libmodplug
    libmp3lame
    libnut
    libopencore_amrnb
    libopencore_amrwb
    libopencv
    libopenjpeg
    libpulse
    librtmp
    libschroedinger
    libspeex
    libstagefright_h264
    libtheora
    libutvideo
    libv4l2
    libvo_aacenc
    libvo_amrwbenc
    libvorbis
    libvpx
    libx264
    libxavs
    libxvid
    lsp
    mdct
    memalign_hack
    mpegaudiodsp
    network
    nonfree
    openal
    openssl
    pic
    postproc
    rdft
    rtpdec
    runtime_cpudetect
    safe_bitstream_reader
    shared
    sinewin
    small
    sram
    static
    swresample
    swscale
    swscale_alpha
    thumb
    vaapi
    vda
    vdpau
    version3
    xmm_clobber_test
    x11grab
    zlib
"

THREADS_LIST='
    pthreads
    w32threads
    os2threads
'

ARCH_LIST='
    alpha
    arm
    avr32
    avr32_ap
    avr32_uc
    bfin
    ia64
    m68k
    mips
    mips64
    parisc
    ppc
    ppc64
    s390
    sh4
    sparc
    sparc64
    tomi
    x86
    x86_32
    x86_64
'

ARCH_EXT_LIST='
    altivec
    amd3dnow
    amd3dnowext
    armv5te
    armv6
    armv6t2
    armvfp
    avx
    mmi
    mmx
    mmx2
    neon
    ppc4xx
    sse
    ssse3
    vfpv3
    vis
    mipsfpu
    mips32r2
    mipsdspr1
    mipsdspr2
'

HAVE_LIST_PUB='
    bigendian
    fast_unaligned
'

HAVE_LIST="
    $ARCH_EXT_LIST
    $HAVE_LIST_PUB
    $THREADS_LIST
    aligned_malloc
    aligned_stack
    alsa_asoundlib_h
    altivec_h
    arpa_inet_h
    asm_mod_y
    asm_types_h
    attribute_may_alias
    attribute_packed
    cbrtf
<<<<<<< HEAD
    clock_gettime
=======
>>>>>>> c29c1a1b
    closesocket
    cmov
    dcbzl
    dev_bktr_ioctl_bt848_h
    dev_bktr_ioctl_meteor_h
    dev_ic_bt8xx_h
    dev_video_bktr_ioctl_bt848_h
    dev_video_meteor_ioctl_meteor_h
    dlfcn_h
    dlopen
    dos_paths
    ebp_available
    ebx_available
    exp2
    exp2f
    fast_64bit
    fast_clz
    fast_cmov
    fcntl
    fork
    getaddrinfo
    gethrtime
    GetProcessAffinityMask
    GetProcessMemoryInfo
    GetProcessTimes
    GetSystemTimeAsFileTime
    getrusage
    gettimeofday
    glob
    gnu_as
    ibm_asm
    inet_aton
    inline_asm
    isatty
    jack_port_get_latency_range
    kbhit
    ldbrx
    libdc1394_1
    libdc1394_2
    llrint
    llrintf
    local_aligned_16
    local_aligned_8
    localtime_r
    log2
    log2f
    loongson
    lrint
    lrintf
    lzo1x_999_compress
    machine_ioctl_bt848_h
    machine_ioctl_meteor_h
    makeinfo
    malloc_h
    MapViewOfFile
    memalign
    mkstemp
    mmap
    nanosleep
    netinet_sctp_h
    PeekNamedPipe
    poll_h
    posix_memalign
    pthread_cancel
    round
    roundf
    sched_getaffinity
    sdl
    sdl_video_size
    setmode
    setrlimit
    Sleep
    sndio_h
    socklen_t
    soundcard_h
    strerror_r
    strptime
    struct_addrinfo
    struct_ipv6_mreq
    struct_rusage_ru_maxrss
    struct_sockaddr_in6
    struct_sockaddr_sa_len
    struct_sockaddr_storage
    struct_v4l2_frmivalenum_discrete
    symver
    symver_asm_label
    symver_gnu_asm
    sysconf
    sysctl
    sys_mman_h
    sys_param_h
    sys_resource_h
    sys_select_h
    sys_soundcard_h
    sys_time_h
    sys_videoio_h
    termios_h
    threads
    trunc
    truncf
    unistd_h
    usleep
    vfp_args
    VirtualAlloc
    windows_h
    winsock2_h
    xform_asm
    xmm_clobbers
    yasm
"

# options emitted with CONFIG_ prefix but not available on command line
CONFIG_EXTRA="
    aandct
    avutil
    golomb
    gplv3
    h264chroma
    h264dsp
    h264pred
    h264qpel
    huffman
    lgplv3
    lpc
"

CMDLINE_SELECT="
    $ARCH_EXT_LIST
    $CONFIG_LIST
    $THREADS_LIST
    asm
    coverage
    cross_compile
    debug
    extra_warnings
    logging
    optimizations
    stripping
    symver
    yasm
"

PATHS_LIST='
    bindir
    datadir
    incdir
    libdir
    mandir
    prefix
    shlibdir
'

CMDLINE_SET="
    $PATHS_LIST
    ar
    arch
    as
    assert_level
    build_suffix
    cc
    cpu
    cross_prefix
    cxx
    dep_cc
    extra_version
    host_cc
    host_cflags
    host_ldflags
    host_libs
    host_os
    install
    ld
    logfile
    malloc_prefix
    nm
    optflags
    pkg_config
    postproc_version
    progs_suffix
    random_seed
    samples
    strip
    sysinclude
    sysroot
    target_exec
    target_os
    target_path
    valgrind
    yasmexe
"

CMDLINE_APPEND="
    extra_cflags
    extra_cxxflags
"

# code dependency declarations

# architecture extensions

armv5te_deps="arm"
armv6_deps="arm"
armv6t2_deps="arm"
armvfp_deps="arm"
neon_deps="arm"
vfpv3_deps="armvfp"

mipsfpu_deps="mips"
mips32r2_deps="mips"
mipsdspr1_deps="mips"
mipsdspr2_deps="mips"
mmi_deps="mips"

altivec_deps="ppc"
ppc4xx_deps="ppc"

vis_deps="sparc"

x86_64_suggest="cmov fast_cmov"
amd3dnow_deps="mmx"
amd3dnowext_deps="amd3dnow"
mmx_deps="x86"
mmx2_deps="mmx"
sse_deps="mmx"
ssse3_deps="sse"
avx_deps="ssse3"

aligned_stack_if_any="ppc x86"
fast_64bit_if_any="alpha ia64 mips64 parisc64 ppc64 sparc64 x86_64"
fast_clz_if_any="alpha armv5te avr32 mips ppc x86"
fast_unaligned_if_any="armv6 ppc x86"

inline_asm_deps="!tms470"
need_memalign="altivec neon sse"

symver_if_any="symver_asm_label symver_gnu_asm"

# subsystems
dct_select="rdft"
mdct_select="fft"
rdft_select="fft"
mpegaudiodsp_select="dct"

# decoders / encoders / hardware accelerators
aac_decoder_select="mdct sinewin"
aac_encoder_select="mdct sinewin"
aac_latm_decoder_select="aac_decoder aac_latm_parser"
ac3_decoder_select="mdct ac3dsp ac3_parser"
ac3_encoder_select="mdct ac3dsp"
ac3_fixed_encoder_select="mdct ac3dsp"
alac_encoder_select="lpc"
amrnb_decoder_select="lsp"
amrwb_decoder_select="lsp"
amv_encoder_select="aandct"
atrac1_decoder_select="mdct sinewin"
atrac3_decoder_select="mdct"
binkaudio_dct_decoder_select="mdct rdft dct sinewin"
binkaudio_rdft_decoder_select="mdct rdft sinewin"
cavs_decoder_select="golomb"
cook_decoder_select="mdct sinewin"
cscd_decoder_suggest="zlib"
dca_decoder_select="mdct"
dirac_decoder_select="dwt golomb"
dnxhd_encoder_select="aandct"
dxa_decoder_select="zlib"
eac3_decoder_select="ac3_decoder"
eac3_encoder_select="mdct ac3dsp"
eamad_decoder_select="aandct"
eatgq_decoder_select="aandct"
eatqi_decoder_select="aandct"
ffv1_decoder_select="golomb"
flac_decoder_select="golomb"
flac_encoder_select="golomb lpc"
flashsv_decoder_select="zlib"
flashsv_encoder_select="zlib"
flashsv2_encoder_select="zlib"
flashsv2_decoder_select="zlib"
flv_decoder_select="h263_decoder"
flv_encoder_select="h263_encoder"
fraps_decoder_select="huffman"
h261_encoder_select="aandct"
h263_decoder_select="h263_parser"
h263_encoder_select="aandct"
h263_vaapi_hwaccel_select="vaapi h263_decoder"
h263i_decoder_select="h263_decoder"
h263p_encoder_select="h263_encoder"
h264_crystalhd_decoder_select="crystalhd h264_mp4toannexb_bsf h264_parser"
h264_decoder_select="golomb h264chroma h264dsp h264pred h264qpel"
h264_dxva2_hwaccel_deps="dxva2api_h"
h264_dxva2_hwaccel_select="dxva2 h264_decoder"
h264_vaapi_hwaccel_select="vaapi h264_decoder"
h264_vda_hwaccel_deps="VideoDecodeAcceleration_VDADecoder_h pthreads"
h264_vda_hwaccel_select="vda h264_decoder"
h264_vdpau_decoder_select="vdpau h264_decoder"
iac_decoder_select="fft mdct sinewin"
imc_decoder_select="fft mdct sinewin"
jpegls_decoder_select="golomb"
jpegls_encoder_select="golomb"
ljpeg_encoder_select="aandct"
loco_decoder_select="golomb"
mjpeg_encoder_select="aandct"
mlp_decoder_select="mlp_parser"
mp1_decoder_select="mpegaudiodsp"
mp1float_decoder_select="mpegaudiodsp"
mp2_decoder_select="mpegaudiodsp"
mp2float_decoder_select="mpegaudiodsp"
mp3_decoder_select="mpegaudiodsp"
mp3adu_decoder_select="mpegaudiodsp"
mp3adufloat_decoder_select="mpegaudiodsp"
mp3float_decoder_select="mpegaudiodsp"
mp3on4_decoder_select="mpegaudiodsp"
mp3on4float_decoder_select="mpegaudiodsp"
mpc7_decoder_select="mpegaudiodsp"
mpc8_decoder_select="mpegaudiodsp"
mpeg_vdpau_decoder_select="vdpau mpegvideo_decoder"
mpeg_xvmc_decoder_deps="X11_extensions_XvMClib_h"
mpeg_xvmc_decoder_select="mpegvideo_decoder"
mpeg1_vdpau_decoder_select="vdpau mpeg1video_decoder"
mpeg1_vdpau_hwaccel_select="vdpau mpeg1video_decoder"
mpeg1video_encoder_select="aandct"
mpeg2_crystalhd_decoder_select="crystalhd"
mpeg2_dxva2_hwaccel_deps="dxva2api_h"
mpeg2_dxva2_hwaccel_select="dxva2 mpeg2video_decoder"
mpeg2_vdpau_hwaccel_select="vdpau mpeg2video_decoder"
mpeg2_vaapi_hwaccel_select="vaapi mpeg2video_decoder"
mpeg2video_encoder_select="aandct"
mpeg4_crystalhd_decoder_select="crystalhd"
mpeg4_decoder_select="h263_decoder mpeg4video_parser"
mpeg4_encoder_select="h263_encoder"
mpeg4_vaapi_hwaccel_select="vaapi mpeg4_decoder"
mpeg4_vdpau_decoder_select="vdpau mpeg4_decoder"
msmpeg4_crystalhd_decoder_select="crystalhd"
msmpeg4v1_decoder_select="h263_decoder"
msmpeg4v1_encoder_select="h263_encoder"
msmpeg4v2_decoder_select="h263_decoder"
msmpeg4v2_encoder_select="h263_encoder"
msmpeg4v3_decoder_select="h263_decoder"
msmpeg4v3_encoder_select="h263_encoder"
nellymoser_decoder_select="mdct sinewin"
nellymoser_encoder_select="mdct sinewin"
png_decoder_select="zlib"
png_encoder_select="zlib"
qcelp_decoder_select="lsp"
qdm2_decoder_select="mdct rdft mpegaudiodsp"
ra_144_encoder_select="lpc"
ralf_decoder_select="golomb"
rv10_decoder_select="h263_decoder"
rv10_encoder_select="h263_encoder"
rv20_decoder_select="h263_decoder"
rv20_encoder_select="h263_encoder"
rv30_decoder_select="golomb h264chroma h264pred h264qpel"
rv40_decoder_select="golomb h264chroma h264pred h264qpel"
shorten_decoder_select="golomb"
sipr_decoder_select="lsp"
snow_decoder_select="dwt"
snow_encoder_select="aandct dwt"
sonic_decoder_select="golomb"
sonic_encoder_select="golomb"
sonic_ls_encoder_select="golomb"
svq1_encoder_select="aandct"
svq3_decoder_select="golomb h264chroma h264dsp h264pred h264qpel"
svq3_decoder_suggest="zlib"
theora_decoder_select="vp3_decoder"
tiff_decoder_suggest="zlib"
tiff_encoder_suggest="zlib"
tscc_decoder_select="zlib"
twinvq_decoder_select="mdct lsp sinewin"
vc1_crystalhd_decoder_select="crystalhd"
vc1_decoder_select="h263_decoder h264chroma h264qpel"
vc1_dxva2_hwaccel_deps="dxva2api_h"
vc1_dxva2_hwaccel_select="dxva2 vc1_decoder"
vc1_vaapi_hwaccel_select="vaapi vc1_decoder"
vc1_vdpau_decoder_select="vdpau vc1_decoder"
vc1image_decoder_select="vc1_decoder"
vorbis_decoder_select="mdct"
vorbis_encoder_select="mdct"
vp6_decoder_select="huffman"
vp6a_decoder_select="vp6_decoder"
vp6f_decoder_select="vp6_decoder"
vp8_decoder_select="h264pred h264qpel"
wmapro_decoder_select="mdct sinewin"
wmav1_decoder_select="mdct sinewin"
wmav1_encoder_select="mdct sinewin"
wmav2_decoder_select="mdct sinewin"
wmav2_encoder_select="mdct sinewin"
wmavoice_decoder_select="lsp rdft dct mdct sinewin"
wmv1_decoder_select="h263_decoder"
wmv1_encoder_select="h263_encoder"
wmv2_decoder_select="h263_decoder"
wmv2_encoder_select="h263_encoder"
wmv3_decoder_select="vc1_decoder"
wmv3_crystalhd_decoder_select="crystalhd"
wmv3_dxva2_hwaccel_select="vc1_dxva2_hwaccel"
wmv3_vaapi_hwaccel_select="vc1_vaapi_hwaccel"
wmv3_vdpau_decoder_select="vc1_vdpau_decoder"
wmv3image_decoder_select="wmv3_decoder"
zerocodec_decoder_select="zlib"
zlib_decoder_select="zlib"
zlib_encoder_select="zlib"
zmbv_decoder_select="zlib"
zmbv_encoder_select="zlib"

crystalhd_deps="libcrystalhd_libcrystalhd_if_h"
vaapi_deps="va_va_h"
vda_deps="VideoDecodeAcceleration_VDADecoder_h pthreads"
vdpau_deps="vdpau_vdpau_h vdpau_vdpau_x11_h"

# parsers
h264_parser_select="golomb h264dsp h264pred"

# external libraries
libaacplus_encoder_deps="libaacplus"
libcelt_decoder_deps="libcelt"
libfaac_encoder_deps="libfaac"
libgsm_decoder_deps="libgsm"
libgsm_encoder_deps="libgsm"
libgsm_ms_decoder_deps="libgsm"
libgsm_ms_encoder_deps="libgsm"
libilbc_decoder_deps="libilbc"
libilbc_encoder_deps="libilbc"
libmodplug_demuxer_deps="libmodplug"
libmp3lame_encoder_deps="libmp3lame"
libopencore_amrnb_decoder_deps="libopencore_amrnb"
libopencore_amrnb_encoder_deps="libopencore_amrnb"
libopencore_amrwb_decoder_deps="libopencore_amrwb"
libopenjpeg_decoder_deps="libopenjpeg"
libopenjpeg_encoder_deps="libopenjpeg"
libschroedinger_decoder_deps="libschroedinger"
libschroedinger_encoder_deps="libschroedinger"
libspeex_decoder_deps="libspeex"
libspeex_encoder_deps="libspeex"
libstagefright_h264_decoder_deps="libstagefright_h264"
libtheora_encoder_deps="libtheora"
libvo_aacenc_encoder_deps="libvo_aacenc"
libvo_amrwbenc_encoder_deps="libvo_amrwbenc"
libvorbis_decoder_deps="libvorbis"
libvorbis_encoder_deps="libvorbis"
libvpx_decoder_deps="libvpx"
libvpx_encoder_deps="libvpx"
libx264_encoder_deps="libx264"
libx264rgb_encoder_deps="libx264"
libxavs_encoder_deps="libxavs"
libxvid_encoder_deps="libxvid"
libutvideo_decoder_deps="libutvideo"
libutvideo_encoder_deps="libutvideo"

# demuxers / muxers
ac3_demuxer_select="ac3_parser"
asf_stream_muxer_select="asf_muxer"
avisynth_demuxer_deps="avisynth"
dirac_demuxer_select="dirac_parser"
eac3_demuxer_select="ac3_parser"
flac_demuxer_select="flac_parser"
ipod_muxer_select="mov_muxer"
libnut_demuxer_deps="libnut"
libnut_muxer_deps="libnut"
matroska_audio_muxer_select="matroska_muxer"
matroska_demuxer_suggest="zlib bzlib"
mov_demuxer_suggest="zlib"
mp3_demuxer_select="mpegaudio_parser"
mp4_muxer_select="mov_muxer"
mpegts_muxer_select="adts_muxer latm_muxer"
mpegtsraw_demuxer_select="mpegts_demuxer"
mxf_d10_muxer_select="mxf_muxer"
ogg_demuxer_select="golomb"
psp_muxer_select="mov_muxer"
rtp_demuxer_select="sdp_demuxer"
rtpdec_select="asf_demuxer rm_demuxer rtp_protocol mpegts_demuxer mov_demuxer"
rtsp_demuxer_select="http_protocol rtpdec"
rtsp_muxer_select="rtp_muxer http_protocol rtp_protocol"
sap_demuxer_select="sdp_demuxer"
sap_muxer_select="rtp_muxer rtp_protocol"
sdp_demuxer_select="rtpdec"
spdif_muxer_select="aac_parser"
tg2_muxer_select="mov_muxer"
tgp_muxer_select="mov_muxer"
w64_demuxer_deps="wav_demuxer"

# indevs / outdevs
alsa_indev_deps="alsa_asoundlib_h snd_pcm_htimestamp"
alsa_outdev_deps="alsa_asoundlib_h"
bktr_indev_deps_any="dev_bktr_ioctl_bt848_h machine_ioctl_bt848_h dev_video_bktr_ioctl_bt848_h dev_ic_bt8xx_h"
dshow_indev_deps="IBaseFilter"
dshow_indev_extralibs="-lpsapi -lole32 -lstrmiids -luuid"
dv1394_indev_deps="dv1394 dv_demuxer"
fbdev_indev_deps="linux_fb_h"
jack_indev_deps="jack_jack_h sem_timedwait"
lavfi_indev_deps="avfilter"
libcdio_indev_deps="libcdio"
libdc1394_indev_deps="libdc1394"
libv4l2_indev_deps="libv4l2"
openal_indev_deps="openal"
oss_indev_deps_any="soundcard_h sys_soundcard_h"
oss_outdev_deps_any="soundcard_h sys_soundcard_h"
pulse_indev_deps="libpulse"
sdl_outdev_deps="sdl"
sndio_indev_deps="sndio_h"
sndio_outdev_deps="sndio_h"
v4l_indev_deps="linux_videodev_h"
v4l2_indev_deps_any="linux_videodev2_h sys_videoio_h"
vfwcap_indev_deps="capCreateCaptureWindow vfwcap_defines"
vfwcap_indev_extralibs="-lavicap32"
x11_grab_device_indev_deps="x11grab XShmCreateImage"

# protocols
bluray_protocol_deps="libbluray"
gopher_protocol_deps="network"
httpproxy_protocol_deps="network"
httpproxy_protocol_select="tcp_protocol"
http_protocol_deps="network"
http_protocol_select="tcp_protocol"
https_protocol_select="tls_protocol"
librtmp_protocol_deps="librtmp"
librtmpe_protocol_deps="librtmp"
librtmps_protocol_deps="librtmp"
librtmpt_protocol_deps="librtmp"
librtmpte_protocol_deps="librtmp"
mmsh_protocol_select="http_protocol"
mmst_protocol_deps="network"
rtmp_protocol_deps="!librtmp_protocol"
rtmp_protocol_select="tcp_protocol"
rtmphttp_protocol_deps="!librtmp_protocol"
rtmphttp_protocol_select="http_protocol"
rtmpt_protocol_deps="!librtmp_protocol"
rtmpt_protocol_select="rtmphttp_protocol"
rtp_protocol_select="udp_protocol"
sctp_protocol_deps="network netinet_sctp_h"
tcp_protocol_deps="network"
tls_protocol_deps_any="openssl gnutls"
tls_protocol_select="tcp_protocol"
udp_protocol_deps="network"

# filters
aconvert_filter_deps="swresample"
amovie_filter_deps="avcodec avformat"
aresample_filter_deps="swresample"
ass_filter_deps="libass"
asyncts_filter_deps="avresample"
atempo_filter_deps="avcodec rdft"
blackframe_filter_deps="gpl"
boxblur_filter_deps="gpl"
colormatrix_filter_deps="gpl"
cropdetect_filter_deps="gpl"
delogo_filter_deps="gpl"
deshake_filter_deps="avcodec"
drawtext_filter_deps="libfreetype"
frei0r_filter_deps="frei0r dlopen"
frei0r_filter_extralibs='$ldl'
frei0r_src_filter_deps="frei0r dlopen"
frei0r_src_filter_extralibs='$ldl'
hqdn3d_filter_deps="gpl"
movie_filter_deps="avcodec avformat"
mp_filter_deps="gpl avcodec swscale postproc"
mptestsrc_filter_deps="gpl"
negate_filter_deps="lut_filter"
resample_filter_deps="avresample"
ocv_filter_deps="libopencv"
pan_filter_deps="swresample"
removelogo_filter_deps="avcodec avformat swscale"
scale_filter_deps="swscale"
select_filter_deps="avcodec"
super2xsai_filter_deps="gpl"
tinterlace_filter_deps="gpl"
yadif_filter_deps="gpl"

# libraries
avdevice_deps="avcodec avformat"
avformat_deps="avcodec"
postproc_deps="gpl"

# programs
ffmpeg_deps="avcodec avfilter avformat swscale swresample"
ffmpeg_select="buffersink_filter format_filter aformat_filter
               setpts_filter null_filter anull_filter"
ffplay_deps="avcodec avformat swscale swresample sdl"
ffplay_select="buffersink_filter rdft"
ffprobe_deps="avcodec avformat"
ffserver_deps="avformat ffm_muxer fork rtp_protocol rtsp_demuxer"
ffserver_extralibs='$ldl'

doc_deps="texi2html"

# tests

test_deps(){
    suf1=$1
    suf2=$2
    shift 2
    for v; do
        dep=${v%=*}
        tests=${v#*=}
        for name in ${tests}; do
            append ${name}_test_deps ${dep}$suf1 ${dep}$suf2
        done
    done
}

mxf_d10_test_deps="avfilter"
seek_lavf_mxf_d10_test_deps="mxf_d10_test"

test_deps _muxer _demuxer                                               \
    aiff                                                                \
    pcm_alaw=alaw                                                       \
    asf                                                                 \
    au                                                                  \
    avi                                                                 \
    dv=dv_fmt                                                           \
    ffm                                                                 \
    flv=flv_fmt                                                         \
    gxf                                                                 \
    matroska=mkv                                                        \
    mmf                                                                 \
    mov="mov ismv"                                                      \
    pcm_mulaw=mulaw                                                     \
    mxf="mxf mxf_d10"                                                   \
    nut                                                                 \
    ogg="ogg ogg_vp3"                                                   \
    rawvideo=pixfmt                                                     \
    rm                                                                  \
    swf                                                                 \
    mpegts=ts                                                           \
    voc                                                                 \
    wav                                                                 \
    yuv4mpegpipe=yuv4mpeg                                               \

colormatrix1_test_deps="colormatrix_filter"
colormatrix2_test_deps="colormatrix_filter"
flashsv2_test_deps="zlib"
mpg_test_deps="mpeg1system_muxer mpegps_demuxer"
mpng_test_deps="zlib"
pp_test_deps="mp_filter"
pp2_test_deps="mp_filter"
pp3_test_deps="mp_filter"
pp4_test_deps="mp_filter"
pp5_test_deps="mp_filter"
pp6_test_deps="mp_filter"
zlib_test_deps="zlib"
zmbv_test_deps="zlib"

# default parameters

logfile="config.log"

# installation paths
prefix_default="/usr/local"
bindir_default='${prefix}/bin'
datadir_default='${prefix}/share/ffmpeg'
incdir_default='${prefix}/include'
libdir_default='${prefix}/lib'
mandir_default='${prefix}/share/man'
shlibdir_default="$libdir_default"
postproc_version_default="current"

# toolchain
ar_default="ar"
cc_default="gcc"
cxx_default="g++"
cc_version=\"unknown\"
host_cc_default="gcc"
install="install"
ln_s="ln -sf"
nm_default="nm"
objformat="elf"
pkg_config_default=pkg-config
ranlib="ranlib"
strip_default="strip"
yasmexe_default="yasm"

nm_opts='-g'
nogas=":"

# machine
arch_default=$(uname -m)
cpu="generic"

# OS
target_os_default=$(tolower $(uname -s))
host_os=$target_os_default

# alternative libpostproc version
ALT_PP_VER_MAJOR=51
ALT_PP_VER_MINOR=2
ALT_PP_VER_MICRO=101
ALT_PP_VER=$ALT_PP_VER_MAJOR.$ALT_PP_VER_MINOR.$ALT_PP_VER_MICRO

# configurable options
enable $PROGRAM_LIST

enable avcodec
enable avdevice
enable avfilter
enable avformat
enable avutil
enable postproc
enable stripping
enable swresample
enable swscale

enable asm
enable debug
enable doc
enable fastdiv
enable network
enable optimizations
enable safe_bitstream_reader
enable static
enable swscale_alpha

# build settings
SHFLAGS='-shared -Wl,-soname,$$(@F)'
FFSERVERLDFLAGS=-Wl,-E
LIBPREF="lib"
LIBSUF=".a"
FULLNAME='$(NAME)$(BUILDSUF)'
LIBNAME='$(LIBPREF)$(FULLNAME)$(LIBSUF)'
SLIBPREF="lib"
SLIBSUF=".so"
SLIBNAME='$(SLIBPREF)$(FULLNAME)$(SLIBSUF)'
SLIBNAME_WITH_VERSION='$(SLIBNAME).$(LIBVERSION)'
SLIBNAME_WITH_MAJOR='$(SLIBNAME).$(LIBMAJOR)'
LIB_INSTALL_EXTRA_CMD='$$(RANLIB) "$(LIBDIR)/$(LIBNAME)"'
SLIB_INSTALL_NAME='$(SLIBNAME_WITH_VERSION)'
SLIB_INSTALL_LINKS='$(SLIBNAME_WITH_MAJOR) $(SLIBNAME)'

AS_O='-o $@'
CC_O='-o $@'
CXX_O='-o $@'

host_cflags='-D_ISOC99_SOURCE -D_XOPEN_SOURCE=600 -O3 -g'
host_libs='-lm'

target_path='$(CURDIR)'

# since the object filename is not given with the -MM flag, the compiler
# is only able to print the basename, and we must add the path ourselves
DEPEND_CMD='$(DEPCC) $(DEPFLAGS) $< | sed -e "/^\#.*/d" -e "s,^[[:space:]]*$(*F)\\.o,$(@D)/$(*F).o," > $(@:.o=.d)'
DEPFLAGS='$(CPPFLAGS) $(CFLAGS) -MM'

# find source path
if test -f configure; then
    source_path=.
else
    source_path=$(cd $(dirname "$0"); pwd)
    echo "$source_path" | grep -q '[[:blank:]]' &&
        die "Out of tree builds are impossible with whitespace in source path."
    test -e "$source_path/config.h" &&
        die "Out of tree builds are impossible with config.h in source dir."
fi

for v in "$@"; do
    r=${v#*=}
    l=${v%"$r"}
    r=$(sh_quote "$r")
    FFMPEG_CONFIGURATION="${FFMPEG_CONFIGURATION# } ${l}${r}"
done

find_things(){
    thing=$1
    pattern=$2
    file=$source_path/$3
    sed -n "s/^[^#]*$pattern.*([^,]*, *\([^,]*\)\(,.*\)*).*/\1_$thing/p" "$file"
}

ENCODER_LIST=$(find_things  encoder  ENC      libavcodec/allcodecs.c)
DECODER_LIST=$(find_things  decoder  DEC      libavcodec/allcodecs.c)
HWACCEL_LIST=$(find_things  hwaccel  HWACCEL  libavcodec/allcodecs.c)
PARSER_LIST=$(find_things   parser   PARSER   libavcodec/allcodecs.c)
BSF_LIST=$(find_things      bsf      BSF      libavcodec/allcodecs.c)
MUXER_LIST=$(find_things    muxer    _MUX     libavformat/allformats.c)
DEMUXER_LIST=$(find_things  demuxer  DEMUX    libavformat/allformats.c)
OUTDEV_LIST=$(find_things   outdev   OUTDEV   libavdevice/alldevices.c)
INDEV_LIST=$(find_things    indev    _IN      libavdevice/alldevices.c)
PROTOCOL_LIST=$(find_things protocol PROTOCOL libavformat/allformats.c)
FILTER_LIST=$(find_things   filter   FILTER   libavfilter/allfilters.c)

ALL_COMPONENTS="
    $BSF_LIST
    $DECODER_LIST
    $DEMUXER_LIST
    $ENCODER_LIST
    $FILTER_LIST
    $HWACCEL_LIST
    $INDEV_LIST
    $MUXER_LIST
    $OUTDEV_LIST
    $PARSER_LIST
    $PROTOCOL_LIST
"

find_tests(){
    map "echo ${2}\${v}_test" $(ls "$source_path"/tests/ref/$1 | grep -v '[^-a-z0-9_]')
}

LAVF_FATE_TESTS=$(find_tests lavf-fate)
LAVF_TESTS=$(find_tests lavf)
LAVFI_TESTS=$(find_tests lavfi)
SEEK_TESTS=$(find_tests seek seek_)

ALL_TESTS="$LAVF_FATE_TESTS $LAVF_TESTS $LAVFI_TESTS $SEEK_TESTS"

for n in $COMPONENT_LIST; do
    v=$(toupper ${n%s})_LIST
    eval enable \$$v
    eval ${n}_if_any="\$$v"
done

enable $ARCH_EXT_LIST $ALL_TESTS

die_unknown(){
    echo "Unknown option \"$1\"."
    echo "See $0 --help for available options."
    exit 1
}

show_list() {
    suffix=_$1
    shift
    echo $* | sed s/$suffix//g | tr ' ' '\n' | sort | pr -3 -t
    exit 0
}

rand_list(){
    IFS=', '
    set -- $*
    unset IFS
    for thing; do
        comp=${thing%:*}
        prob=${thing#$comp}
        prob=${prob#:}
        is_in ${comp} $COMPONENT_LIST && eval comp=\$$(toupper ${comp%s})_LIST
        echo "prob ${prob:-0.5}"
        printf '%s\n' $comp
    done
}

do_random(){
    action=$1
    shift
    random_seed=$(awk "BEGIN { srand($random_seed); print srand() }")
    $action $(rand_list "$@" | awk "BEGIN { srand($random_seed) } \$1 == \"prob\" { prob = \$2; next } rand() < prob { print }")
}

for opt do
    optval="${opt#*=}"
    case "$opt" in
    --extra-ldflags=*) add_ldflags $optval
    ;;
    --extra-libs=*) add_extralibs $optval
    ;;
    --disable-devices) disable $INDEV_LIST $OUTDEV_LIST
    ;;
    --enable-debug=*) debuglevel="$optval"
    ;;
    --disable-everything)
    map 'eval unset \${$(toupper ${v%s})_LIST}' $COMPONENT_LIST
    ;;
    --enable-random|--disable-random)
    action=${opt%%-random}
    do_random ${action#--} $COMPONENT_LIST
    ;;
    --enable-random=*|--disable-random=*)
    action=${opt%%-random=*}
    do_random ${action#--} $optval
    ;;
    --enable-*=*|--disable-*=*)
    eval $(echo "${opt%%=*}" | sed 's/--/action=/;s/-/ thing=/')
    is_in "${thing}s" $COMPONENT_LIST || die_unknown "$opt"
    eval list=\$$(toupper $thing)_LIST
    name=$(echo "${optval}" | sed "s/,/_${thing}|/g")_${thing}
    $action $(filter "$name" $list)
    ;;
    --enable-?*|--disable-?*)
    eval $(echo "$opt" | sed 's/--/action=/;s/-/ option=/;s/-/_/g')
    if is_in $option $COMPONENT_LIST; then
        test $action = disable && action=unset
        eval $action \$$(toupper ${option%s})_LIST
    elif is_in $option $CMDLINE_SELECT; then
        $action $option
    else
        die_unknown $opt
    fi
    ;;
    --list-*)
        NAME="${opt#--list-}"
        is_in $NAME $COMPONENT_LIST || die_unknown $opt
        NAME=${NAME%s}
        eval show_list $NAME \$$(toupper $NAME)_LIST
    ;;
    --help|-h) show_help
    ;;
    *)
    optname="${opt%%=*}"
    optname="${optname#--}"
    optname=$(echo "$optname" | sed 's/-/_/g')
    if is_in $optname $CMDLINE_SET; then
        eval $optname='$optval'
    elif is_in $optname $CMDLINE_APPEND; then
        append $optname "$optval"
    else
         die_unknown $opt
    fi
    ;;
    esac
done

disabled logging && logfile=/dev/null

echo "# $0 $FFMPEG_CONFIGURATION" > $logfile
set >> $logfile

test -n "$cross_prefix" && enable cross_compile

if enabled cross_compile; then
    test -n "$arch" && test -n "$target_os" ||
        die "Must specify target arch and OS when cross-compiling"
fi

set_default arch target_os postproc_version

# Check if we should build alternative libpostproc version instead of current
if   test "$postproc_version" = $ALT_PP_VER; then
  LIBPOSTPROC_VERSION=$ALT_PP_VER
  LIBPOSTPROC_VERSION_MAJOR=$ALT_PP_VER_MAJOR
  LIBPOSTPROC_VERSION_MINOR=$ALT_PP_VER_MINOR
  LIBPOSTPROC_VERSION_MICRO=$ALT_PP_VER_MICRO
elif test "$postproc_version" != current; then
  die "Invalid argument to --postproc-version. See --help output."
fi

ar_default="${cross_prefix}${ar_default}"
cc_default="${cross_prefix}${cc_default}"
cxx_default="${cross_prefix}${cxx_default}"
nm_default="${cross_prefix}${nm_default}"
pkg_config_default="${cross_prefix}${pkg_config_default}"
ranlib="${cross_prefix}${ranlib}"
strip_default="${cross_prefix}${strip_default}"

sysinclude_default="${sysroot}/usr/include"

set_default cc cxx nm pkg_config strip sysinclude yasmexe
enabled cross_compile || host_cc_default=$cc
set_default host_cc

if ! $pkg_config --version >/dev/null 2>&1; then
    warn "$pkg_config not found, library detection may fail."
    pkg_config=false
fi

exesuf() {
    case $1 in
        mingw32*|cygwin*|*-dos|freedos|opendos|os/2*|symbian) echo .exe ;;
    esac
}

EXESUF=$(exesuf $target_os)
HOSTEXESUF=$(exesuf $host_os)

# set temporary file name
: ${TMPDIR:=$TEMPDIR}
: ${TMPDIR:=$TMP}
: ${TMPDIR:=/tmp}

if ! check_cmd mktemp -u XXXXXX; then
    # simple replacement for missing mktemp
    # NOT SAFE FOR GENERAL USE
    mktemp(){
        echo "${2%%XXX*}.${HOSTNAME}.${UID}.$$"
    }
fi

tmpfile(){
    tmp=$(mktemp -u "${TMPDIR}/ffconf.XXXXXXXX")$2 &&
        (set -C; exec > $tmp) 2>/dev/null ||
        die "Unable to create temporary file in $TMPDIR."
    append TMPFILES $tmp
    eval $1=$tmp
}

trap 'rm -f -- $TMPFILES' EXIT

tmpfile TMPASM .asm
tmpfile TMPC   .c
tmpfile TMPCPP .cpp
tmpfile TMPE   $EXESUF
tmpfile TMPH   .h
tmpfile TMPO   .o
tmpfile TMPS   .S
tmpfile TMPSH  .sh
tmpfile TMPV   .ver

unset -f mktemp

chmod +x $TMPE

# make sure we can execute files in $TMPDIR
cat > $TMPSH 2>> $logfile <<EOF
#! /bin/sh
EOF
chmod +x $TMPSH >> $logfile 2>&1
if ! $TMPSH >> $logfile 2>&1; then
    cat <<EOF
Unable to create and execute files in $TMPDIR.  Set the TMPDIR environment
variable to another directory and make sure that it is not mounted noexec.
EOF
    die "Sanity test failed."
fi

filter_asflags=echo
filter_cflags=echo
filter_cppflags=echo

if   $cc -v 2>&1 | grep -q '^gcc.*LLVM'; then
    cc_type=llvm_gcc
    cc_version=__VERSION__
    gcc_extra_ver=$(expr "$($cc --version | head -n1)" : '.*\((.*)\)')
    cc_ident="llvm-gcc $($cc -dumpversion) $gcc_extra_ver"
    CC_DEPFLAGS='-MMD -MF $(@:.o=.d) -MT $@'
    AS_DEPFLAGS='-MMD -MF $(@:.o=.d) -MT $@'
    speed_cflags='-O3'
    size_cflags='-Os'
elif $cc -v 2>&1 | grep -qi ^gcc; then
    cc_type=gcc
    cc_version=__VERSION__
    gcc_version=$($cc --version | head -n1)
    gcc_basever=$($cc -dumpversion)
    gcc_pkg_ver=$(expr "$gcc_version" : '[^ ]* \(([^)]*)\)')
    gcc_ext_ver=$(expr "$gcc_version" : ".*$gcc_pkg_ver $gcc_basever \\(.*\\)")
    cc_ident=$(cleanws "gcc $gcc_basever $gcc_pkg_ver $gcc_ext_ver")
    if ! $cc -dumpversion | grep -q '^2\.'; then
        CC_DEPFLAGS='-MMD -MF $(@:.o=.d) -MT $@'
        AS_DEPFLAGS='-MMD -MF $(@:.o=.d) -MT $@'
    fi
    speed_cflags='-O3'
    size_cflags='-Os'
elif $cc --version 2>/dev/null | grep -q Intel; then
    cc_type=icc
    cc_version="AV_STRINGIFY(__INTEL_COMPILER)"
    cc_ident=$($cc --version | head -n1)
    icc_version=$($cc -dumpversion)
    CC_DEPFLAGS='-MMD'
    AS_DEPFLAGS='-MMD'
    speed_cflags='-O3'
    size_cflags='-Os'
    noopt_cflags='-O1'
elif $cc -v 2>&1 | grep -q xlc; then
    cc_type=xlc
    cc_version="AV_STRINGIFY(__IBMC__)"
    cc_ident=$($cc -qversion 2>/dev/null | head -n1)
    speed_cflags='-O5'
    size_cflags='-O5 -qcompact'
elif $cc -V 2>/dev/null | grep -q Compaq; then
    cc_type=ccc
    cc_version="AV_STRINGIFY(__DECC_VER)"
    cc_ident=$($cc -V | head -n1 | cut -d' ' -f1-3)
    DEPFLAGS='$(CPPFLAGS) $(CFLAGS) -M'
    debuglevel=3
    add_ldflags -Wl,-z,now # calls to libots crash without this
    speed_cflags='-fast'
    size_cflags='-O1'
elif $cc --vsn 2>/dev/null | grep -q "ARM C/C++ Compiler"; then
    test -d "$sysroot" || die "No valid sysroot specified."
    cc_type=armcc
    cc_version="AV_STRINGIFY(__ARMCC_VERSION)"
    cc_ident=$($cc --vsn | head -n1)
    armcc_conf="$PWD/armcc.conf"
    $cc --arm_linux_configure                 \
        --arm_linux_config_file="$armcc_conf" \
        --configure_sysroot="$sysroot"        \
        --configure_cpp_headers="$sysinclude" >>$logfile 2>&1 ||
        die "Error creating armcc configuration file."
    $cc --vsn | grep -q RVCT && armcc_opt=rvct || armcc_opt=armcc
    cc="$cc --arm_linux_config_file=$armcc_conf --translate_gcc"
    as_default="${cross_prefix}gcc"
    CC_DEPFLAGS='-MMD'
    AS_DEPFLAGS='-MMD'
    speed_cflags='-O3'
    size_cflags='-Os'
    filter_asflags="filter_out -W${armcc_opt}*"
elif $cc -version 2>/dev/null | grep -q TMS470; then
    cc_type=tms470
    cc_version="AV_STRINGIFY(__TI_COMPILER_VERSION__)"
    cc_ident=$($cc -version | head -n1 | tr -s ' ')
    cc="$cc --gcc --abi=eabi -eo=.o -mc -me"
    CC_O='-fr=$(@D)'
    as_default="${cross_prefix}gcc"
    ld_default="${cross_prefix}gcc"
    TMPO=$(basename $TMPC .c).o
    append TMPFILES $TMPO
    add_cflags -D__gnuc_va_list=va_list -D__USER_LABEL_PREFIX__=
    CC_DEPFLAGS='-ppa -ppd=$(@:.o=.d)'
    AS_DEPFLAGS='-MMD'
    speed_cflags='-O3 -mf=5'
    size_cflags='-O3 -mf=2'
    filter_cflags=tms470_flags
    tms470_flags(){
        for flag; do
            case $flag in
                -march=*|-mcpu=*)
                    case "${flag#*=}" in
                        armv7-a|cortex-a*)      echo -mv=7a8 ;;
                        armv7-r|cortex-r*)      echo -mv=7r4 ;;
                        armv7-m|cortex-m*)      echo -mv=7m3 ;;
                        armv6*|arm11*)          echo -mv=6   ;;
                        armv5*e|arm[79]*e*|arm9[24]6*|arm96*|arm102[26])
                                                echo -mv=5e  ;;
                        armv4*|arm7*|arm9[24]*) echo -mv=4   ;;
                    esac
                    ;;
                -mfpu=neon)     echo --float_support=vfpv3 --neon ;;
                -mfpu=vfp)      echo --float_support=vfpv2        ;;
                -mfpu=vfpv3)    echo --float_support=vfpv3        ;;
                -msoft-float)   echo --float_support=vfplib       ;;
                -O[0-3]|-mf=*)  echo $flag                        ;;
                -g)             echo -g -mn                       ;;
                -pds=*)         echo $flag                        ;;
            esac
        done
    }
elif $cc -v 2>&1 | grep -q clang; then
    cc_type=clang
    $cc -dM -E $TMPC | grep -q __clang_version__ &&
        cc_version=__clang_version__ || cc_version=__VERSION__
    cc_ident=$($cc --version | head -n1)
    CC_DEPFLAGS='-MMD'
    AS_DEPFLAGS='-MMD'
    speed_cflags='-O3'
    size_cflags='-Os'
elif $cc -V 2>&1 | grep -q Sun; then
    cc_type=suncc
    cc_version="AV_STRINGIFY(__SUNPRO_C)"
    cc_ident=$($cc -V 2>&1 | head -n1 | cut -d' ' -f 2-)
    DEPEND_CMD='$(DEPCC) $(DEPFLAGS) $< | sed -e "1s,^.*: ,$@: ," -e "\$$!s,\$$, \\\," -e "1!s,^.*: , ," > $(@:.o=.d)'
    DEPFLAGS='$(CPPFLAGS) $(CFLAGS) -xM1'
    add_ldflags -xc99
    speed_cflags='-O5'
    size_cflags='-O5 -xspace'
    filter_cflags=suncc_flags
    suncc_flags(){
        for flag; do
            case $flag in
                -march=*|-mcpu=*)
                    case "${flag#*=}" in
                        native)                   echo -xtarget=native       ;;
                        v9|niagara)               echo -xarch=sparc          ;;
                        ultrasparc)               echo -xarch=sparcvis       ;;
                        ultrasparc3|niagara2)     echo -xarch=sparcvis2      ;;
                        i586|pentium)             echo -xchip=pentium        ;;
                        i686|pentiumpro|pentium2) echo -xtarget=pentium_pro  ;;
                        pentium3*|c3-2)           echo -xtarget=pentium3     ;;
                        pentium-m)          echo -xarch=sse2 -xchip=pentium3 ;;
                        pentium4*)          echo -xtarget=pentium4           ;;
                        prescott|nocona)    echo -xarch=sse3 -xchip=pentium4 ;;
                        *-sse3)             echo -xarch=sse3                 ;;
                        core2)              echo -xarch=ssse3 -xchip=core2   ;;
                        amdfam10|barcelona)       echo -xarch=sse4_1         ;;
                        athlon-4|athlon-[mx]p)    echo -xarch=ssea           ;;
                        k8|opteron|athlon64|athlon-fx)
                                                  echo -xarch=sse2a          ;;
                        athlon*)                  echo -xarch=pentium_proa   ;;
                    esac
                    ;;
                -std=c99)             echo -xc99              ;;
                -fomit-frame-pointer) echo -xregs=frameptr    ;;
                -fPIC)                echo -KPIC -xcode=pic32 ;;
                -W*,*)                echo $flag              ;;
                -f*-*|-W*)                                    ;;
                *)                    echo $flag              ;;
            esac
        done
    }
elif $cc -v 2>&1 | grep -q 'PathScale\|Path64'; then
    cc_type=pathscale
    cc_version=__PATHSCALE__
    cc_ident=$($cc -v 2>&1 | head -n1 | tr -d :)
    CC_DEPFLAGS='-MMD -MF $(@:.o=.d) -MT $@'
    AS_DEPFLAGS='-MMD -MF $(@:.o=.d) -MT $@'
    speed_cflags='-O2'
    size_cflags='-Os'
    filter_cflags='filter_out -Wdisabled-optimization'
elif $cc -v 2>&1 | grep -q Open64; then
    cc_type=open64
    cc_version=__OPEN64__
    cc_ident=$($cc -v 2>&1 | head -n1 | tr -d :)
    CC_DEPFLAGS='-MMD -MF $(@:.o=.d) -MT $@'
    AS_DEPFLAGS='-MMD -MF $(@:.o=.d) -MT $@'
    speed_cflags='-O2'
    size_cflags='-Os'
    filter_cflags='filter_out -Wdisabled-optimization|-Wtype-limits|-fno-signed-zeros'
elif $cc -V 2>&1 | grep -q Portland; then
    cc_type=pgi
    cc_version='AV_STRINGIFY(__PGIC__.__PGIC_MINOR__.__PGIC_PATCHLEVEL__)'
    cc_ident="PGI $($cc -V 2>&1 | awk '/^pgcc/ { print $2; exit }')"
    opt_common='-alias=ansi -Mlre -Mpre'
    speed_cflags="-O3 -Mautoinline -Munroll=c:4 $opt_common"
    size_cflags="-O2 -Munroll=c:1 $opt_common"
    noopt_cflags="-O1"
    filter_cflags=pgi_flags
    pgi_flags(){
        for flag; do
            case $flag in
                -fomit-frame-pointer) echo -Mnoframe ;;
                -g)                   echo -gopt ;;
                *)                    echo $flag ;;
            esac
        done
    }
fi

test -n "$cc_type" && enable $cc_type ||
    warn "Unknown C compiler $cc, unable to select optimal CFLAGS"

: ${as_default:=$cc}
: ${dep_cc_default:=$cc}
: ${ld_default:=$cc}
set_default ar as dep_cc ld

test -n "$CC_DEPFLAGS" || CCDEP=$DEPEND_CMD
test -n "$CXX_DEPFLAGS" || CXXDEP=$DEPEND_CMD
test -n "$AS_DEPFLAGS" || ASDEP=$DEPEND_CMD

add_cflags $extra_cflags
add_cxxflags $extra_cxxflags
add_asflags $extra_cflags

if test -n "$sysroot"; then
    case "$cc_type" in
        gcc|llvm_gcc|clang)
            add_cppflags --sysroot="$sysroot"
            add_ldflags --sysroot="$sysroot"
        ;;
        tms470)
            add_cppflags -I"$sysinclude"
            add_ldflags  --sysroot="$sysroot"
        ;;
    esac
fi

if test "$cpu" = host; then
    enabled cross_compile && die "--cpu=host makes no sense when cross-compiling."

    case "$cc_type" in
        gcc|llvm_gcc)
            check_native(){
                $cc $1=native -v -c -o $TMPO $TMPC >$TMPE 2>&1 || return
                sed -n "/cc1.*$1=/{
                            s/.*$1=\\([^ ]*\\).*/\\1/
                            p
                            q
                        }" $TMPE
            }
            cpu=$(check_native -march || check_native -mcpu)
        ;;
    esac

    test "${cpu:-host}" = host && die "--cpu=host not supported with compiler $cc"
fi

# Deal with common $arch aliases
case "$arch" in
    arm*|iPad*)
        arch="arm"
    ;;
    mips|mipsel|IP*)
        arch="mips"
    ;;
    mips64*)
        arch="mips"
        subarch="mips64"
    ;;
    parisc|hppa)
        arch="parisc"
    ;;
    parisc64|hppa64)
        arch="parisc"
        subarch="parisc64"
    ;;
    "Power Macintosh"|ppc|powerpc|ppc64|powerpc64)
        arch="ppc"
    ;;
    s390|s390x)
        arch="s390"
    ;;
    sh4|sh)
        arch="sh4"
    ;;
    sun4u|sparc64)
        arch="sparc"
        subarch="sparc64"
    ;;
    i[3-6]86|i86pc|BePC|x86pc|x86_64|x86_32|amd64)
        arch="x86"
    ;;
esac

is_in $arch $ARCH_LIST || warn "unknown architecture $arch"
enable $arch

# Add processor-specific flags
if test "$cpu" = generic; then
    : do nothing
elif enabled ppc; then

    case $(tolower $cpu) in
        601|ppc601|powerpc601)
            cpuflags="-mcpu=601"
            disable altivec
        ;;
        603*|ppc603*|powerpc603*)
            cpuflags="-mcpu=603"
            disable altivec
        ;;
        604*|ppc604*|powerpc604*)
            cpuflags="-mcpu=604"
            disable altivec
        ;;
        g3|75*|ppc75*|powerpc75*)
            cpuflags="-mcpu=750 -mpowerpc-gfxopt"
            disable altivec
        ;;
        g4|745*|ppc745*|powerpc745*)
            cpuflags="-mcpu=7450 -mpowerpc-gfxopt"
        ;;
        74*|ppc74*|powerpc74*)
            cpuflags="-mcpu=7400 -mpowerpc-gfxopt"
        ;;
        g5|970|ppc970|powerpc970)
            cpuflags="-mcpu=970 -mpowerpc-gfxopt -mpowerpc64"
        ;;
        power[3-7]*)
            cpuflags="-mcpu=$cpu -mpowerpc-gfxopt -mpowerpc64"
        ;;
        cell)
            cpuflags="-mcpu=cell"
            enable ldbrx
        ;;
        e500v2)
            cpuflags="-mcpu=8548 -mhard-float -mfloat-gprs=double"
            disable altivec
        ;;
        e500)
            cpuflags="-mcpu=8540 -mhard-float"
            disable altivec
        ;;
    esac

elif enabled x86; then

    case $cpu in
        i[345]86|pentium)
            cpuflags="-march=$cpu"
            disable mmx
        ;;
        # targets that do NOT support conditional mov (cmov)
        pentium-mmx|k6|k6-[23]|winchip-c6|winchip2|c3)
            cpuflags="-march=$cpu"
            disable cmov
        ;;
        # targets that do support conditional mov (cmov)
        i686|pentiumpro|pentium[23]|pentium-m|athlon|athlon-tbird|athlon-4|athlon-[mx]p|athlon64*|k8*|opteron*|athlon-fx|core2|amdfam10|barcelona|atom)
            cpuflags="-march=$cpu"
            enable cmov
            enable fast_cmov
        ;;
        # targets that do support conditional mov but on which it's slow
        pentium4|pentium4m|prescott|nocona)
            cpuflags="-march=$cpu"
            enable cmov
            disable fast_cmov
        ;;
    esac

elif enabled sparc; then

    case $cpu in
        niagara)
            cpuflags="-mcpu=$cpu"
            disable vis
        ;;
        sparc64)
            cpuflags="-mcpu=v9"
        ;;
    esac

elif enabled arm; then

    case $cpu in
        armv*)
            cpuflags="-march=$cpu"
            subarch=$(echo $cpu | sed 's/[^a-z0-9]//g')
        ;;
        *)
            cpuflags="-mcpu=$cpu"
            case $cpu in
                cortex-a*)                               subarch=armv7a  ;;
                cortex-r*)                               subarch=armv7r  ;;
                cortex-m*)                 enable thumb; subarch=armv7m  ;;
                arm11*)                                  subarch=armv6   ;;
                arm[79]*e*|arm9[24]6*|arm96*|arm102[26]) subarch=armv5te ;;
                armv4*|arm7*|arm9[24]*)                  subarch=armv4   ;;
            esac
        ;;
    esac

elif enabled alpha; then

    enabled ccc && cpuflags="-arch $cpu" || cpuflags="-mcpu=$cpu"

elif enabled bfin; then

    cpuflags="-mcpu=$cpu"

elif enabled mips; then

    cpuflags="-march=$cpu"

    case $cpu in
        24kc)
            disable mipsfpu
            disable mipsdspr1
            disable mipsdspr2
        ;;
        24kf*)
            disable mipsdspr1
            disable mipsdspr2
        ;;
        24kec|34kc|1004kc)
            disable mipsfpu
            disable mipsdspr2
        ;;
        24kef*|34kf*|1004kf*)
            disable mipsdspr2
        ;;
        74kc)
            disable mipsfpu
        ;;
    esac

elif enabled avr32; then

    case $cpu in
        ap7[02]0[0-2])
            subarch="avr32_ap"
            cpuflags="-mpart=$cpu"
        ;;
        ap)
            subarch="avr32_ap"
            cpuflags="-march=$cpu"
        ;;
        uc3[ab]*)
            subarch="avr32_uc"
            cpuflags="-mcpu=$cpu"
        ;;
        uc)
            subarch="avr32_uc"
            cpuflags="-march=$cpu"
        ;;
    esac

fi

add_cflags $cpuflags
add_asflags $cpuflags

# compiler sanity check
check_exec <<EOF
int main(void){ return 0; }
EOF
if test "$?" != 0; then
    echo "$cc is unable to create an executable file."
    if test -z "$cross_prefix" && ! enabled cross_compile ; then
        echo "If $cc is a cross-compiler, use the --enable-cross-compile option."
        echo "Only do this if you know what cross compiling means."
    fi
    die "C compiler test failed."
fi

add_cppflags -D_ISOC99_SOURCE
add_cxxflags -D__STDC_CONSTANT_MACROS
check_cflags -std=c99
check_cc -D_FILE_OFFSET_BITS=64 <<EOF && add_cppflags -D_FILE_OFFSET_BITS=64
#include <stdlib.h>
EOF
check_cc -D_LARGEFILE_SOURCE <<EOF && add_cppflags -D_LARGEFILE_SOURCE
#include <stdlib.h>
EOF

check_host_cflags -std=c99
check_host_cflags -Wall

case "$arch" in
    alpha|ia64|mips|parisc|sparc)
        spic=$shared
    ;;
    x86)
        subarch="x86_32"
        check_cc <<EOF && subarch="x86_64"
        int test[(int)sizeof(char*) - 7];
EOF
        if test "$subarch" = "x86_64"; then
            spic=$shared
        fi
    ;;
    ppc)
        check_cc <<EOF && subarch="ppc64"
        int test[(int)sizeof(char*) - 7];
EOF
    ;;
esac

enable $subarch
enabled spic && enable pic

# OS specific
case $target_os in
    haiku)
        prefix_default="/boot/common"
        network_extralibs="-lnetwork"
        host_libs=
        ;;
    sunos)
        FFSERVERLDFLAGS=""
        SHFLAGS='-shared -Wl,-h,$$(@F)'
        enabled x86 && SHFLAGS="-mimpure-text $SHFLAGS"
        network_extralibs="-lsocket -lnsl"
        add_cppflags -D__EXTENSIONS__ -D_XOPEN_SOURCE=600
        # When using suncc to build, the Solaris linker will mark
        # an executable with each instruction set encountered by
        # the Solaris assembler.  As our libraries contain their own
        # guards for processor-specific code, instead suppress
        # generation of the HWCAPS ELF section on Solaris x86 only.
        enabled_all suncc x86 && echo "hwcap_1 = OVERRIDE;" > mapfile && add_ldflags -Wl,-M,mapfile
        nm_opts='-P -g'
        ;;
    netbsd)
        disable symver
        oss_indev_extralibs="-lossaudio"
        oss_outdev_extralibs="-lossaudio"
        ;;
    openbsd|bitrig)
        # On OpenBSD 4.5. the compiler does not use PIC unless
        # explicitly using -fPIC. FFmpeg builds fine without PIC,
        # however the generated executable will not do anything
        # (simply quits with exit-code 1, no crash, no output).
        # Thus explicitly enable PIC here.
        enable pic
        disable symver
        SHFLAGS='-shared'
        SLIBNAME_WITH_MAJOR='$(SLIBNAME).$(LIBVERSION)'
        oss_indev_extralibs="-lossaudio"
        oss_outdev_extralibs="-lossaudio"
        ;;
    dragonfly)
        disable symver
        ;;
    freebsd)
        ;;
    bsd/os)
        add_extralibs -lpoll -lgnugetopt
        strip="strip -d"
        ;;
    darwin)
        gas="gas-preprocessor.pl $cc"
        enabled ppc && add_asflags -force_cpusubtype_ALL
        SHFLAGS='-dynamiclib -Wl,-single_module -Wl,-install_name,$(SHLIBDIR)/$(SLIBNAME_WITH_MAJOR),-current_version,$(LIBVERSION),-compatibility_version,$(LIBMAJOR)'
        enabled x86_32 && append SHFLAGS -Wl,-read_only_relocs,suppress
        strip="${strip} -x"
        add_ldflags -Wl,-dynamic,-search_paths_first
        SLIBSUF=".dylib"
        SLIBNAME_WITH_VERSION='$(SLIBPREF)$(FULLNAME).$(LIBVERSION)$(SLIBSUF)'
        SLIBNAME_WITH_MAJOR='$(SLIBPREF)$(FULLNAME).$(LIBMAJOR)$(SLIBSUF)'
        FFSERVERLDFLAGS=-Wl,-bind_at_load
        objformat="macho"
        enabled x86_64 && objformat="macho64"
        enabled_any pic shared ||
            { check_cflags -mdynamic-no-pic && add_asflags -mdynamic-no-pic; }
        ;;
    mingw32*)
        if test $target_os = "mingw32ce"; then
            disable network
        else
            target_os=mingw32
        fi
        LIBTARGET=i386
        if enabled x86_64; then
            LIBTARGET=x64
        elif enabled arm; then
            LIBTARGET=arm-wince
        fi
        shlibdir_default="$bindir_default"
        SLIBPREF=""
        SLIBSUF=".dll"
        SLIBNAME_WITH_VERSION='$(SLIBPREF)$(FULLNAME)-$(LIBVERSION)$(SLIBSUF)'
        SLIBNAME_WITH_MAJOR='$(SLIBPREF)$(FULLNAME)-$(LIBMAJOR)$(SLIBSUF)'
        SLIB_EXTRA_CMD='-lib.exe /machine:$(LIBTARGET) /def:$$(@:$(SLIBSUF)=.def) /out:$(SUBDIR)$(SLIBNAME:$(SLIBSUF)=.lib)'
        SLIB_INSTALL_NAME='$(SLIBNAME_WITH_MAJOR)'
        SLIB_INSTALL_LINKS=
        SLIB_INSTALL_EXTRA_SHLIB='$(SLIBNAME:$(SLIBSUF)=.lib)'
        SLIB_INSTALL_EXTRA_LIB='lib$(SLIBNAME:$(SLIBSUF)=.dll.a) $(SLIBNAME_WITH_MAJOR:$(SLIBSUF)=.def)'
        SHFLAGS='-shared -Wl,--output-def,$$(@:$(SLIBSUF)=.def) -Wl,--out-implib,$(SUBDIR)lib$(SLIBNAME:$(SLIBSUF)=.dll.a) -Wl,--enable-runtime-pseudo-reloc -Wl,--enable-auto-image-base'
        objformat="win32"
        enable dos_paths
        check_cflags -fno-common
        check_cpp_condition _mingw.h "defined (__MINGW64_VERSION_MAJOR) || (__MINGW32_MAJOR_VERSION > 3) \
                                      || (__MINGW32_MAJOR_VERSION == 3 && __MINGW32_MINOR_VERSION >= 15)" ||
                die "ERROR: MinGW runtime version must be >= 3.15."
        add_cppflags -U__STRICT_ANSI__
        ;;
    cygwin*)
        target_os=cygwin
        shlibdir_default="$bindir_default"
        SLIBPREF="cyg"
        SLIBSUF=".dll"
        SLIBNAME_WITH_VERSION='$(SLIBPREF)$(FULLNAME)-$(LIBVERSION)$(SLIBSUF)'
        SLIBNAME_WITH_MAJOR='$(SLIBPREF)$(FULLNAME)-$(LIBMAJOR)$(SLIBSUF)'
        SHFLAGS='-shared -Wl,--enable-auto-image-base'
        objformat="win32"
        enable dos_paths
        check_cflags -fno-common
        add_cppflags -U__STRICT_ANSI__
        ;;
    *-dos|freedos|opendos)
        network_extralibs="-lsocket"
        objformat="coff"
        enable dos_paths
        add_cppflags -U__STRICT_ANSI__
        ;;
    linux)
        add_cppflags -D_POSIX_C_SOURCE=200112 -D_XOPEN_SOURCE=600
        enable dv1394
        ;;
    irix*)
        target_os=irix
        ranlib="echo ignoring ranlib"
        ;;
    os/2*)
        strip="lxlite -CS"
        ln_s="cp -f"
        objformat="aout"
        add_cppflags -D_GNU_SOURCE
        add_ldflags -Zomf -Zbin-files -Zargs-wild -Zmap
        SHFLAGS='$(SUBDIR)$(NAME).def -Zdll -Zomf'
        FFSERVERLDFLAGS=""
        LIBSUF="_s.a"
        SLIBPREF=""
        SLIBSUF=".dll"
        SLIBNAME_WITH_VERSION='$(SLIBPREF)$(NAME)-$(LIBVERSION)$(SLIBSUF)'
        SLIBNAME_WITH_MAJOR='$(SLIBPREF)$(shell echo $(NAME) | cut -c1-6)$(LIBMAJOR)$(SLIBSUF)'
        SLIB_CREATE_DEF_CMD='echo LIBRARY $(SLIBNAME_WITH_MAJOR) INITINSTANCE TERMINSTANCE > $(SUBDIR)$(NAME).def; \
          echo PROTMODE >> $(SUBDIR)$(NAME).def; \
          echo CODE PRELOAD MOVEABLE DISCARDABLE >> $(SUBDIR)$(NAME).def; \
          echo DATA PRELOAD MOVEABLE MULTIPLE NONSHARED >> $(SUBDIR)$(NAME).def; \
          echo EXPORTS >> $(SUBDIR)$(NAME).def; \
          emxexp -o $(OBJS) >> $(SUBDIR)$(NAME).def'
        SLIB_EXTRA_CMD='emximp -o $(SUBDIR)$(LIBPREF)$(NAME)_dll.a $(SUBDIR)$(NAME).def; \
          emximp -o $(SUBDIR)$(LIBPREF)$(NAME)_dll.lib $(SUBDIR)$(NAME).def;'
        SLIB_INSTALL_EXTRA_LIB='$(LIBPREF)$(NAME)_dll.a $(LIBPREF)$(NAME)_dll.lib'
        enable dos_paths
        enable_weak os2threads
        ;;
    gnu/kfreebsd)
        add_cppflags -D_POSIX_C_SOURCE=200112 -D_XOPEN_SOURCE=600 -D_BSD_SOURCE
        ;;
    gnu)
        add_cppflags -D_POSIX_C_SOURCE=200112 -D_XOPEN_SOURCE=600
        ;;
    qnx)
        add_cppflags -D_QNX_SOURCE
        network_extralibs="-lsocket"
        ;;
    symbian)
        SLIBSUF=".dll"
        enable dos_paths
        add_cflags --include=$sysinclude/gcce/gcce.h -fvisibility=default
        add_cppflags -D__GCCE__ -D__SYMBIAN32__ -DSYMBIAN_OE_POSIX_SIGNALS
        add_ldflags -Wl,--target1-abs,--no-undefined \
                    -Wl,-Ttext,0x80000,-Tdata,0x1000000 -shared \
                    -Wl,--entry=_E32Startup -Wl,-u,_E32Startup
        add_extralibs -l:eexe.lib -l:usrt2_2.lib -l:dfpaeabi.dso \
                      -l:drtaeabi.dso -l:scppnwdl.dso -lsupc++ -lgcc \
                      -l:libc.dso -l:libm.dso -l:euser.dso -l:libcrt0.lib
        ;;
    none)
        ;;
    *)
        die "Unknown OS '$target_os'."
        ;;
esac

esc(){
    echo "$*" | sed 's/%/%25/g;s/:/%3a/g'
}

echo "config:$arch:$subarch:$cpu:$target_os:$(esc $cc_ident):$(esc $FFMPEG_CONFIGURATION)" >config.fate

check_cpp_condition stdlib.h "defined(__PIC__) || defined(__pic__) || defined(PIC)" && enable pic

set_default $PATHS_LIST

# we need to build at least one lib type
if ! enabled_any static shared; then
    cat <<EOF
At least one library type must be built.
Specify --enable-static to build the static libraries or --enable-shared to
build the shared libraries as well. To only build the shared libraries specify
--disable-static in addition to --enable-shared.
EOF
    exit 1;
fi

die_license_disabled() {
    enabled $1 || { enabled $2 && die "$2 is $1 and --enable-$1 is not specified."; }
}

die_license_disabled_gpl() {
    enabled $1 || { enabled $2 && die "$2 is incompatible with the gpl and --enable-$1 is not specified."; }
}

die_license_disabled gpl libcdio
die_license_disabled gpl libutvideo
die_license_disabled gpl libx264
die_license_disabled gpl libxavs
die_license_disabled gpl libxvid
die_license_disabled gpl x11grab

die_license_disabled nonfree libaacplus
die_license_disabled nonfree libfaac
enabled gpl && die_license_disabled_gpl nonfree openssl

die_license_disabled version3 libopencore_amrnb
die_license_disabled version3 libopencore_amrwb
die_license_disabled version3 libvo_aacenc
die_license_disabled version3 libvo_amrwbenc

enabled version3 && { enabled gpl && enable gplv3 || enable lgplv3; }

disabled optimizations || check_cflags -fomit-frame-pointer

enable_pic() {
    enable pic
    add_cppflags -DPIC
    add_cflags   -fPIC
    add_asflags  -fPIC
}

enabled pic && enable_pic

check_cc <<EOF || die "Symbol mangling check failed."
int ff_extern;
EOF
sym=$($nm $nm_opts $TMPO | awk '/ff_extern/{ print substr($0, match($0, /[^ \t]*ff_extern/)) }')
extern_prefix=${sym%%ff_extern*}

check_cc <<EOF && enable inline_asm
void foo(void) { __asm__ volatile ("" ::); }
EOF

_restrict=
for restrict_keyword in restrict __restrict__ __restrict; do
    check_cc <<EOF && _restrict=$restrict_keyword && break
void foo(char * $restrict_keyword p);
EOF
done

check_cc <<EOF && enable attribute_packed
struct { int x; } __attribute__((packed)) x;
EOF

check_cc <<EOF && enable attribute_may_alias
union { int x; } __attribute__((may_alias)) x;
EOF

check_cc <<EOF || die "endian test failed"
unsigned int endian = 'B' << 24 | 'I' << 16 | 'G' << 8 | 'E';
EOF
od -t x1 $TMPO | grep -q '42 *49 *47 *45' && enable bigendian

if enabled alpha; then

    check_cflags -mieee

elif enabled arm; then

    enabled thumb && check_cflags -mthumb || check_cflags -marm
    nogas=die

    if     check_cpp_condition stddef.h "defined __ARM_PCS_VFP"; then
        enable vfp_args
    elif ! check_cpp_condition stddef.h "defined __ARM_PCS || defined __SOFTFP__"; then
        case "${cross_prefix:-$cc}" in
            *hardfloat*)         enable vfp_args;   fpabi=vfp ;;
            *) check_ld "cc" <<EOF && enable vfp_args && fpabi=vfp || fpabi=soft ;;
__asm__ (".eabi_attribute 28, 1");
int main(void) { return 0; }
EOF
        esac
        warn "Compiler does not indicate floating-point ABI, guessing $fpabi."
    fi

    enabled armv5te && check_asm armv5te '"qadd r0, r0, r0"'
    enabled armv6   && check_asm armv6   '"sadd16 r0, r0, r0"'
    enabled armv6t2 && check_asm armv6t2 '"movt r0, #0"'
    enabled armvfp  && check_asm armvfp  '"fadds s0, s0, s0"'
    enabled neon    && check_asm neon    '"vadd.i16 q0, q0, q0"'
    enabled vfpv3   && check_asm vfpv3   '"vmov.f32 s0, #1.0"'

    check_asm asm_mod_y '"vmul.i32 d0, d0, %y0" :: "x"(0)'

    enabled_all armv6t2 shared !pic && enable_pic

elif enabled mips; then

    check_asm loongson '"dmult.g $1, $2, $3"'
    enabled mmi     && check_asm mmi     '"lq $2, 0($2)"'
    enabled mips32r2  && add_cflags "-mips32r2" &&
     check_asm mips32r2  '"rotr $t0, $t1, 1"'
    enabled mipsdspr1 && add_cflags "-mdsp" && add_asflags "-mdsp" &&
     check_asm mipsdspr1 '"addu.qb $t0, $t1, $t2"'
    enabled mipsdspr2 && add_cflags "-mdspr2" && add_asflags "-mdspr2" &&
     check_asm mipsdspr2 '"absq_s.qb $t0, $t1"'
    enabled mipsfpu   && add_cflags "-mhard-float" &&
     check_asm mipsfpu   '"madd.d $f0, $f2, $f4, $f6"'


elif enabled ppc; then

    enable local_aligned_8 local_aligned_16

    check_asm dcbzl     '"dcbzl 0, %0" :: "r"(0)'
    check_asm ibm_asm   '"add 0, 0, 0"'
    check_asm ppc4xx    '"maclhw r10, r11, r12"'
    check_asm xform_asm '"lwzx %1, %y0" :: "Z"(*(int*)0), "r"(0)'

    # AltiVec flags: The FSF version of GCC differs from the Apple version
    if enabled altivec; then
        nogas=warn
        check_cflags -maltivec -mabi=altivec &&
        { check_header altivec.h && inc_altivec_h="#include <altivec.h>" ; } ||
        check_cflags -faltivec

        # check if our compiler supports Motorola AltiVec C API
        check_cc <<EOF || disable altivec
$inc_altivec_h
int main(void) {
    vector signed int v1, v2, v3;
    v1 = vec_add(v2,v3);
    return 0;
}
EOF

        # check if our compiler supports braces for vector declarations
        check_cc <<EOF || die "You need a compiler that supports {} in AltiVec vector declarations."
$inc_altivec_h
int main (void) { (vector int) {1}; return 0; }
EOF
    fi

elif enabled sparc; then

    enabled vis && check_asm vis '"pdist %f0, %f0, %f0"' -mcpu=ultrasparc &&
        add_cflags -mcpu=ultrasparc -mtune=ultrasparc

elif enabled x86; then

    enable local_aligned_8 local_aligned_16

    # check whether EBP is available on x86
    # As 'i' is stored on the stack, this program will crash
    # if the base pointer is used to access it because the
    # base pointer is cleared in the inline assembly code.
    check_exec_crash <<EOF && enable ebp_available
    volatile int i=0;
    __asm__ volatile (
        "xorl %%ebp, %%ebp"
    ::: "%ebp");
    return i;
EOF

    # check whether EBX is available on x86
    check_asm ebx_available '""::"b"(0)' &&
        check_asm ebx_available '"":::"%ebx"'

    # check whether xmm clobbers are supported
    check_asm xmm_clobbers '"":::"%xmm0"'

    # check whether binutils is new enough to compile SSSE3/MMX2
    enabled ssse3 && check_asm ssse3 '"pabsw %xmm0, %xmm0"'
    enabled mmx2  && check_asm mmx2  '"pmaxub %mm0, %mm1"'

    if ! disabled_any asm mmx yasm; then
        if check_cmd $yasmexe --version; then
            enabled x86_64 && yasm_extra="-m amd64"
            yasm_debug="-g dwarf2"
        elif check_cmd nasm -v; then
            yasmexe=nasm
            yasm_debug="-g -F dwarf"
            enabled x86_64 && test "$objformat" = elf && objformat=elf64
        fi

        YASMFLAGS="-f $objformat $yasm_extra"
        enabled pic               && append YASMFLAGS "-DPIC"
        test -n "$extern_prefix"  && append YASMFLAGS "-DPREFIX"
        case "$objformat" in
            elf*) enabled debug && append YASMFLAGS $yasm_debug ;;
        esac

        check_yasm "pextrd [eax], xmm0, 1" && enable yasm ||
            die "yasm not found, use --disable-yasm for a crippled build"
        check_yasm "vextractf128 xmm0, ymm0, 0" || disable avx
    fi

    case "$cpu" in
        athlon*|opteron*|k8*|pentium|pentium-mmx|prescott|nocona|atom|geode)
            disable fast_clz
        ;;
    esac

fi

if enabled asm; then
    as=${gas:=$as}
    check_asm gnu_as '".macro m n\n\\n:.int 0\n.endm\nm x"' ||
        $nogas "GNU assembler not found, install gas-preprocessor"
fi

check_ldflags -Wl,--as-needed

if check_func dlopen; then
    ldl=
elif check_func dlopen -ldl; then
    ldl=-ldl
fi

if enabled network; then
    check_type "sys/types.h sys/socket.h" socklen_t
    check_type netdb.h "struct addrinfo"
    check_type netinet/in.h "struct ipv6_mreq" -D_DARWIN_C_SOURCE
    check_type netinet/in.h "struct sockaddr_in6"
    check_type "sys/types.h sys/socket.h" "struct sockaddr_storage"
    check_struct "sys/types.h sys/socket.h" "struct sockaddr" sa_len
    check_header netinet/sctp.h
    # Prefer arpa/inet.h over winsock2
    if check_header arpa/inet.h ; then
        check_func closesocket
    elif check_header winsock2.h ; then
        check_func_headers winsock2.h closesocket -lws2 && \
            network_extralibs="-lws2" || \
        { check_func_headers winsock2.h closesocket -lws2_32 && \
            network_extralibs="-lws2_32"; }
        check_type ws2tcpip.h socklen_t
        check_type ws2tcpip.h "struct addrinfo"
        check_type ws2tcpip.h "struct ipv6_mreq"
        check_type ws2tcpip.h "struct sockaddr_in6"
        check_type ws2tcpip.h "struct sockaddr_storage"
        check_struct winsock2.h "struct sockaddr" sa_len
    else
        disable network
    fi
fi

# Solaris has nanosleep in -lrt, OpenSolaris no longer needs that
check_func nanosleep || { check_func nanosleep -lrt && add_extralibs -lrt; }

check_func  clock_gettime || { check_func clock_gettime -lrt && add_extralibs -lrt; }
check_func  fcntl
check_func  fork
check_func  getaddrinfo $network_extralibs
check_func  gethrtime
check_func  getrusage
check_struct "sys/time.h sys/resource.h" "struct rusage" ru_maxrss
check_func  gettimeofday
check_func  inet_aton $network_extralibs
check_func  isatty
check_func  localtime_r
check_func  ${malloc_prefix}memalign            && enable memalign
check_func  mkstemp
check_func  mmap
check_func  ${malloc_prefix}posix_memalign      && enable posix_memalign
check_func_headers malloc.h _aligned_malloc     && enable aligned_malloc
check_func  setrlimit
check_func  strerror_r
check_func  strptime
check_func  sched_getaffinity
check_func  sysconf
check_func  sysctl
check_func  usleep
check_func_headers conio.h kbhit
check_func_headers windows.h PeekNamedPipe
check_func_headers io.h setmode
check_func_headers lzo/lzo1x.h lzo1x_999_compress
check_lib2 "windows.h psapi.h" GetProcessMemoryInfo -lpsapi
check_func_headers windows.h GetProcessAffinityMask
check_func_headers windows.h GetProcessTimes
check_func_headers windows.h GetSystemTimeAsFileTime
check_func_headers windows.h MapViewOfFile
check_func_headers windows.h Sleep
check_func_headers windows.h VirtualAlloc
check_func_headers glob.h glob

check_header dlfcn.h
check_header dxva2api.h -D_WIN32_WINNT=0x0600
check_header libcrystalhd/libcrystalhd_if.h
check_header malloc.h
check_header poll.h
check_header sys/mman.h
check_header sys/param.h
check_header sys/resource.h
check_header sys/select.h
<<<<<<< HEAD
check_header termios.h
=======
check_header sys/time.h
>>>>>>> c29c1a1b
check_header unistd.h
check_header vdpau/vdpau.h
check_header vdpau/vdpau_x11.h
check_header windows.h
check_header X11/extensions/XvMClib.h
check_header asm/types.h

disabled  zlib || check_lib   zlib.h      zlibVersion -lz   || disable  zlib
disabled bzlib || check_lib2 bzlib.h BZ2_bzlibVersion -lbz2 || disable bzlib

# check for VDA header
if ! disabled vda; then
    if check_header VideoDecodeAcceleration/VDADecoder.h; then
        enable vda
        add_extralibs -framework CoreFoundation -framework VideoDecodeAcceleration -framework QuartzCore
    fi
fi

if ! disabled w32threads && ! enabled pthreads; then
    check_func _beginthreadex && enable w32threads
fi

# check for some common methods of building with pthread support
# do this before the optional library checks as some of them require pthreads
if ! disabled pthreads && ! enabled w32threads && ! enabled os2threads; then
    enable pthreads
    if check_func pthread_create; then
        :
    elif check_func pthread_create -pthread; then
        add_cflags -pthread
        add_extralibs -pthread
    elif check_func pthread_create -pthreads; then
        add_cflags -pthreads
        add_extralibs -pthreads
    elif check_func pthread_create -lpthreadGC2; then
        add_extralibs -lpthreadGC2
    elif ! check_lib pthread.h pthread_create -lpthread; then
        disable pthreads
    fi
fi

for thread in $THREADS_LIST; do
    if enabled $thread; then
        test -n "$thread_type" &&
            die "ERROR: Only one thread type must be selected." ||
            thread_type="$thread"
    fi
done

if enabled pthreads; then
  check_func pthread_cancel
fi

check_lib math.h sin -lm && LIBM="-lm"
disabled crystalhd || check_lib libcrystalhd/libcrystalhd_if.h DtsCrystalHDVersion -lcrystalhd || disable crystalhd
enabled vaapi && require vaapi va/va.h vaInitialize -lva

check_mathfunc cbrtf
check_mathfunc exp2
check_mathfunc exp2f
check_mathfunc llrint
check_mathfunc llrintf
check_mathfunc log2
check_mathfunc log2f
check_mathfunc lrint
check_mathfunc lrintf
check_mathfunc round
check_mathfunc roundf
check_mathfunc trunc
check_mathfunc truncf

# these are off by default, so fail if requested and not available
enabled avisynth   && require2 vfw32 "windows.h vfw.h" AVIFileInit -lavifil32
enabled fontconfig && require_pkg_config fontconfig "fontconfig/fontconfig.h" FcInit
enabled frei0r     && { check_header frei0r.h || die "ERROR: frei0r.h header not found"; }
enabled gnutls     && require_pkg_config gnutls gnutls/gnutls.h gnutls_global_init
enabled libaacplus && require  "libaacplus >= 2.0.0" aacplus.h aacplusEncOpen -laacplus
enabled libass     && require_pkg_config libass ass/ass.h ass_library_init
enabled libbluray  && require libbluray libbluray/bluray.h bd_open -lbluray
enabled libcelt    && require libcelt celt/celt.h celt_decode -lcelt0 &&
                      { check_lib celt/celt.h celt_decoder_create_custom -lcelt0 ||
                        die "ERROR: libcelt version must be >= 0.11.0."; }
enabled libfaac    && require2 libfaac "stdint.h faac.h" faacEncGetVersion -lfaac
enabled libfreetype && require_pkg_config freetype2 "ft2build.h freetype/freetype.h" FT_Init_FreeType
enabled libgsm     && require  libgsm gsm/gsm.h gsm_create -lgsm
enabled libilbc    && require  libilbc ilbc.h WebRtcIlbcfix_InitDecode -lilbc
enabled libmodplug && require  libmodplug libmodplug/modplug.h ModPlug_Load -lmodplug
enabled libmp3lame && require  "libmp3lame >= 3.98.3" lame/lame.h lame_set_VBR_quality -lmp3lame
enabled libnut     && require  libnut libnut.h nut_demuxer_init -lnut
enabled libopencore_amrnb  && require libopencore_amrnb opencore-amrnb/interf_dec.h Decoder_Interface_init -lopencore-amrnb
enabled libopencore_amrwb  && require libopencore_amrwb opencore-amrwb/dec_if.h D_IF_init -lopencore-amrwb
enabled libopencv  && require_pkg_config opencv opencv/cxcore.h cvCreateImageHeader
enabled libopenjpeg && require libopenjpeg openjpeg.h opj_version -lopenjpeg
enabled libpulse && require_pkg_config libpulse-simple pulse/simple.h pa_simple_new
enabled librtmp    && require_pkg_config librtmp librtmp/rtmp.h RTMP_Socket
enabled libschroedinger && require_pkg_config schroedinger-1.0 schroedinger/schro.h schro_init
enabled libspeex   && require  libspeex speex/speex.h speex_decoder_init -lspeex
enabled libstagefright_h264  && require_cpp libstagefright_h264 "binder/ProcessState.h media/stagefright/MetaData.h
    media/stagefright/MediaBufferGroup.h media/stagefright/MediaDebug.h media/stagefright/MediaDefs.h
    media/stagefright/OMXClient.h media/stagefright/OMXCodec.h" android::OMXClient -lstagefright -lmedia -lutils -lbinder -lgnustl_static
enabled libtheora  && require  libtheora theora/theoraenc.h th_info_init -ltheoraenc -ltheoradec -logg
enabled libutvideo    && require_cpp utvideo "stdint.h stdlib.h utvideo/utvideo.h utvideo/Codec.h" 'CCodec*' -lutvideo -lstdc++
enabled libv4l2    && require_pkg_config libv4l2 libv4l2.h v4l2_ioctl
enabled libvo_aacenc && require libvo_aacenc vo-aacenc/voAAC.h voGetAACEncAPI -lvo-aacenc
enabled libvo_amrwbenc && require libvo_amrwbenc vo-amrwbenc/enc_if.h E_IF_init -lvo-amrwbenc
enabled libvorbis  && require  libvorbis vorbis/vorbisenc.h vorbis_info_init -lvorbisenc -lvorbis -logg
enabled libvpx     && {
    enabled libvpx_decoder && { check_lib2 "vpx/vpx_decoder.h vpx/vp8dx.h" vpx_codec_dec_init_ver -lvpx ||
                                die "ERROR: libvpx decoder version must be >=0.9.1"; }
    enabled libvpx_encoder && { check_lib2 "vpx/vpx_encoder.h vpx/vp8cx.h" "vpx_codec_enc_init_ver VP8E_SET_MAX_INTRA_BITRATE_PCT" -lvpx ||
                                die "ERROR: libvpx encoder version must be >=0.9.7"; } }
enabled libx264    && require  libx264 x264.h x264_encoder_encode -lx264 &&
                      { check_cpp_condition x264.h "X264_BUILD >= 118" ||
                        die "ERROR: libx264 version must be >= 0.118."; }
enabled libxavs    && require  libxavs xavs.h xavs_encoder_encode -lxavs
enabled libxvid    && require  libxvid xvid.h xvid_global -lxvidcore
enabled openal     && { { for al_libs in "${OPENAL_LIBS}" "-lopenal" "-lOpenAL32"; do
                        check_lib 'AL/al.h' alGetError "${al_libs}" && break; done } ||
                        die "ERROR: openal not found"; } &&
                      { check_cpp_condition "AL/al.h" "defined(AL_VERSION_1_1)" ||
                        die "ERROR: openal version must be 1.1 or compatible"; }
enabled openssl    && { check_lib openssl/ssl.h SSL_library_init -lssl -lcrypto ||
                        check_lib openssl/ssl.h SSL_library_init -lssl32 -leay32 ||
                        check_lib openssl/ssl.h SSL_library_init -lssl -lcrypto -lws2_32 -lgdi32 ||
                        die "ERROR: openssl not found"; }

# libdc1394 check
if enabled libdc1394; then
    { check_lib dc1394/dc1394.h dc1394_new -ldc1394 -lraw1394 &&
        enable libdc1394_2; } ||
    { check_lib libdc1394/dc1394_control.h dc1394_create_handle -ldc1394_control -lraw1394 &&
        enable libdc1394_1; } ||
    die "ERROR: No version of libdc1394 found "
fi

SDL_CONFIG="${cross_prefix}sdl-config"
if check_pkg_config sdl SDL_events.h SDL_PollEvent; then
    check_cpp_condition SDL.h "(SDL_MAJOR_VERSION<<16 | SDL_MINOR_VERSION<<8 | SDL_PATCHLEVEL) >= 0x010201" $sdl_cflags &&
    enable sdl &&
    check_struct SDL.h SDL_VideoInfo current_w $sdl_cflags && enable sdl_video_size
else
  if "${SDL_CONFIG}" --version > /dev/null 2>&1; then
    sdl_cflags=$("${SDL_CONFIG}" --cflags)
    sdl_libs=$("${SDL_CONFIG}" --libs)
    check_func_headers SDL_version.h SDL_Linked_Version $sdl_cflags $sdl_libs &&
    check_cpp_condition SDL.h "(SDL_MAJOR_VERSION<<16 | SDL_MINOR_VERSION<<8 | SDL_PATCHLEVEL) >= 0x010201" $sdl_cflags &&
    enable sdl &&
    check_struct SDL.h SDL_VideoInfo current_w $sdl_cflags && enable sdl_video_size
  fi
fi
enabled sdl && add_cflags $sdl_cflags && add_extralibs $sdl_libs

texi2html -version > /dev/null 2>&1 && enable texi2html || disable texi2html
makeinfo --version > /dev/null 2>&1 && enable makeinfo  || disable makeinfo

check_header linux/fb.h
check_header linux/videodev.h
check_header linux/videodev2.h
check_struct linux/videodev2.h "struct v4l2_frmivalenum" discrete

check_header sys/videoio.h

check_func_headers "windows.h vfw.h" capCreateCaptureWindow "$vfwcap_indev_extralibs"
# check that WM_CAP_DRIVER_CONNECT is defined to the proper value
# w32api 3.12 had it defined wrong
check_cpp_condition vfw.h "WM_CAP_DRIVER_CONNECT > WM_USER" && enable vfwcap_defines

check_type "dshow.h" IBaseFilter

# check for ioctl_meteor.h, ioctl_bt848.h and alternatives
{ check_header dev/bktr/ioctl_meteor.h &&
  check_header dev/bktr/ioctl_bt848.h; } ||
{ check_header machine/ioctl_meteor.h &&
  check_header machine/ioctl_bt848.h; } ||
{ check_header dev/video/meteor/ioctl_meteor.h &&
  check_header dev/video/bktr/ioctl_bt848.h; } ||
check_header dev/ic/bt8xx.h

check_header sndio.h
if check_struct sys/soundcard.h audio_buf_info bytes; then
    enable_safe sys/soundcard.h
else
    check_cc -D__BSD_VISIBLE -D__XSI_VISIBLE <<EOF && add_cppflags -D__BSD_VISIBLE -D__XSI_VISIBLE && enable_safe sys/soundcard.h
    #include <sys/soundcard.h>
    audio_buf_info abc;
EOF
fi
check_header soundcard.h

enabled_any alsa_indev alsa_outdev && check_lib2 alsa/asoundlib.h snd_pcm_htimestamp -lasound

enabled jack_indev && check_lib2 jack/jack.h jack_client_open -ljack && check_func sem_timedwait &&
    check_func jack_port_get_latency_range -ljack

enabled_any sndio_indev sndio_outdev && check_lib2 sndio.h sio_open -lsndio

enabled libcdio &&
    check_lib2 "cdio/cdda.h cdio/paranoia.h" cdio_cddap_open "-lcdio_paranoia -lcdio_cdda -lcdio"

enabled x11grab                                           &&
require X11 X11/Xlib.h XOpenDisplay -lX11                 &&
require Xext X11/extensions/XShm.h XShmCreateImage -lXext &&
require Xfixes X11/extensions/Xfixes.h XFixesGetCursorImage -lXfixes

if ! disabled vaapi; then
    check_lib va/va.h vaInitialize -lva && {
        check_cpp_condition va/va_version.h "VA_CHECK_VERSION(0,32,0)" ||
        warn "Please upgrade to VA-API >= 0.32 if you would like full VA-API support.";
    } || disable vaapi
fi

if ! disabled vdpau && enabled vdpau_vdpau_h; then
check_cpp_condition \
    vdpau/vdpau.h "defined VDP_DECODER_PROFILE_MPEG4_PART2_ASP" ||
    { echolog "Please upgrade to libvdpau >= 0.2 if you would like vdpau support." &&
      disable vdpau; }
fi

enabled debug && add_cflags -g"$debuglevel" && add_asflags -g"$debuglevel"
enabled coverage && add_cflags "-fprofile-arcs -ftest-coverage" && add_ldflags "-fprofile-arcs -ftest-coverage"
test -n "$valgrind" && target_exec="$valgrind --error-exitcode=1 --malloc-fill=0x2a --track-origins=yes --leak-check=full --gen-suppressions=all --suppressions=$source_path/tests/fate-valgrind.supp"

# add some useful compiler flags if supported
check_cflags -Wdeclaration-after-statement
check_cflags -Wall
check_cflags -Wno-parentheses
check_cflags -Wno-switch
check_cflags -Wno-format-zero-length
check_cflags -Wdisabled-optimization
check_cflags -Wpointer-arith
check_cflags -Wredundant-decls
check_cflags -Wno-pointer-sign
check_cflags -Wwrite-strings
check_cflags -Wtype-limits
check_cflags -Wundef
check_cflags -Wmissing-prototypes
check_cflags -Wno-pointer-to-int-cast
check_cflags -Wstrict-prototypes
enabled extra_warnings && check_cflags -Winline

# add some linker flags
check_ldflags -Wl,--warn-common
check_ldflags -Wl,-rpath-link=libpostproc:libswresample:libswscale:libavfilter:libavdevice:libavformat:libavcodec:libavutil:libavresample
test_ldflags -Wl,-Bsymbolic && append SHFLAGS -Wl,-Bsymbolic

enabled xmm_clobber_test &&                             \
    check_ldflags -Wl,--wrap,avcodec_open2              \
                  -Wl,--wrap,avcodec_decode_audio4      \
                  -Wl,--wrap,avcodec_decode_video2      \
                  -Wl,--wrap,avcodec_decode_subtitle2   \
                  -Wl,--wrap,avcodec_encode_audio2      \
                  -Wl,--wrap,avcodec_encode_video       \
                  -Wl,--wrap,avcodec_encode_subtitle    \
                  -Wl,--wrap,sws_scale ||               \
    disable xmm_clobber_test

echo "X{};" > $TMPV
if test_ldflags -Wl,--version-script,$TMPV; then
    append SHFLAGS '-Wl,--version-script,\$(SUBDIR)lib\$(NAME).ver'
    check_cc <<EOF && enable symver_asm_label
void ff_foo(void) __asm__ ("av_foo@VERSION");
void ff_foo(void) { ${inline_asm+__asm__($quotes);} }
EOF
    check_cc <<EOF && enable symver_gnu_asm
__asm__(".symver ff_foo,av_foo@VERSION");
void ff_foo(void) {}
EOF
fi

if [ -n "$optflags" ]; then
    add_cflags $optflags
elif enabled small; then
    add_cflags $size_cflags
elif enabled optimizations; then
    add_cflags $speed_cflags
else
    add_cflags $noopt_cflags
fi
check_cflags -fno-math-errno
check_cflags -fno-signed-zeros
check_cc -mno-red-zone <<EOF && noredzone_flags="-mno-red-zone"
int x;
EOF


if enabled icc; then
    # Just warnings, no remarks
    check_cflags -w1
    # -wd: Disable following warnings
    # 144, 167, 556: -Wno-pointer-sign
    # 1292: attribute "foo" ignored
    # 1419: external declaration in primary source file
    # 10006: ignoring unknown option -fno-signed-zeros
    # 10148: ignoring unknown option -Wno-parentheses
    # 10156: ignoring option '-W'; no argument required
    check_cflags -wd144,167,556,1292,1419,10006,10148,10156
    # 11030: Warning unknown option --as-needed
    # 10156: ignoring option '-export'; no argument required
    check_ldflags -wd10156,11030
    # Allow to compile with optimizations
    check_ldflags -march=$cpu
    # icc 11.0 and 11.1 work with ebp_available, but don't pass the test
    enable ebp_available
    if enabled x86_32; then
        test ${icc_version%%.*} -ge 11 && \
            check_cflags -falign-stack=maintain-16-byte || \
            disable aligned_stack
    fi
elif enabled ccc; then
    # disable some annoying warnings
    add_cflags -msg_disable cvtu32to64
    add_cflags -msg_disable embedcomment
    add_cflags -msg_disable needconstext
    add_cflags -msg_disable nomainieee
    add_cflags -msg_disable ptrmismatch1
    add_cflags -msg_disable unreachcode
elif enabled gcc; then
    check_cflags -fno-tree-vectorize
    check_cflags -Werror=implicit-function-declaration
    check_cflags -Werror=missing-prototypes
elif enabled llvm_gcc; then
    check_cflags -mllvm -stack-alignment=16
elif enabled clang; then
    check_cflags -mllvm -stack-alignment=16
    check_cflags -Qunused-arguments
elif enabled armcc; then
    # 2523: use of inline assembler is deprecated
    add_cflags -W${armcc_opt},--diag_suppress=2523
    add_cflags -W${armcc_opt},--diag_suppress=1207
    add_cflags -W${armcc_opt},--diag_suppress=1293 # assignment in condition
    add_cflags -W${armcc_opt},--diag_suppress=3343 # hardfp compat
    add_cflags -W${armcc_opt},--diag_suppress=167  # pointer sign
    add_cflags -W${armcc_opt},--diag_suppress=513  # pointer sign
elif enabled tms470; then
    add_cflags -pds=824 -pds=837
elif enabled pathscale; then
    add_cflags -fstrict-overflow -OPT:wrap_around_unsafe_opt=OFF
fi

enabled_any $THREADS_LIST      && enable threads

check_deps $CONFIG_LIST       \
           $CONFIG_EXTRA      \
           $HAVE_LIST         \
           $ALL_COMPONENTS    \
           $ALL_TESTS         \

enabled asm || { arch=c; disable $ARCH_LIST $ARCH_EXT_LIST; }

if test $target_os = "haiku"; then
    disable memalign
    disable posix_memalign
fi

! enabled_any memalign posix_memalign aligned_malloc &&
    enabled_any $need_memalign && enable memalign_hack

# add_dep lib dep
# -> enable ${lib}_deps_${dep}
# -> add $dep to ${lib}_deps only once
add_dep() {
    lib=$1
    dep=$2
    enabled "${lib}_deps_${dep}" && return 0
    enable  "${lib}_deps_${dep}"
    prepend "${lib}_deps" $dep
}

# merge deps lib components
# merge all ${component}_deps into ${lib}_deps and ${lib}_deps_*
merge_deps() {
    lib=$1
    shift
    for comp in $*; do
        enabled $comp || continue
        eval "dep=\"\$${comp}_deps\""
        for d in $dep; do
            add_dep $lib $d
        done
    done
}

merge_deps libavfilter $FILTER_LIST

echo "install prefix            $prefix"
echo "source path               $source_path"
echo "C compiler                $cc"
echo "ARCH                      $arch ($cpu)"
if test "$build_suffix" != ""; then
    echo "build suffix              $build_suffix"
fi
if test "$progs_suffix" != ""; then
    echo "progs suffix              $progs_suffix"
fi
if test "$extra_version" != ""; then
    echo "version string suffix     $extra_version"
fi
echo "big-endian                ${bigendian-no}"
echo "runtime cpu detection     ${runtime_cpudetect-no}"
if enabled x86; then
    echo "${yasmexe}                      ${yasm-no}"
    echo "MMX enabled               ${mmx-no}"
    echo "MMX2 enabled              ${mmx2-no}"
    echo "3DNow! enabled            ${amd3dnow-no}"
    echo "3DNow! extended enabled   ${amd3dnowext-no}"
    echo "SSE enabled               ${sse-no}"
    echo "SSSE3 enabled             ${ssse3-no}"
    echo "AVX enabled               ${avx-no}"
    echo "CMOV enabled              ${cmov-no}"
    echo "CMOV is fast              ${fast_cmov-no}"
    echo "EBX available             ${ebx_available-no}"
    echo "EBP available             ${ebp_available-no}"
fi
if enabled arm; then
    echo "ARMv5TE enabled           ${armv5te-no}"
    echo "ARMv6 enabled             ${armv6-no}"
    echo "ARMv6T2 enabled           ${armv6t2-no}"
    echo "ARM VFP enabled           ${armvfp-no}"
    echo "NEON enabled              ${neon-no}"
fi
if enabled mips; then
    echo "MMI enabled               ${mmi-no}"
    echo "MIPS FPU enabled          ${mipsfpu-no}"
    echo "MIPS32R2 enabled          ${mips32r2-no}"
    echo "MIPS DSP R1 enabled       ${mipsdspr1-no}"
    echo "MIPS DSP R2 enabled       ${mipsdspr2-no}"
fi
if enabled ppc; then
    echo "AltiVec enabled           ${altivec-no}"
    echo "PPC 4xx optimizations     ${ppc4xx-no}"
    echo "dcbzl available           ${dcbzl-no}"
fi
if enabled sparc; then
    echo "VIS enabled               ${vis-no}"
fi
echo "debug symbols             ${debug-no}"
echo "strip symbols             ${stripping-no}"
echo "optimize for size         ${small-no}"
echo "optimizations             ${optimizations-no}"
echo "static                    ${static-no}"
echo "shared                    ${shared-no}"
echo "postprocessing support    ${postproc-no}"
echo "new filter support        ${avfilter-no}"
echo "network support           ${network-no}"
echo "threading support         ${thread_type-no}"
echo "safe bitstream reader     ${safe_bitstream_reader-no}"
echo "SDL support               ${sdl-no}"
echo "libdxva2 enabled          ${dxva2-no}"
echo "libva enabled             ${vaapi-no}"
echo "libvdpau enabled          ${vdpau-no}"
echo "AVISynth enabled          ${avisynth-no}"
echo "frei0r enabled            ${frei0r-no}"
echo "gnutls enabled            ${gnutls-no}"
echo "libaacplus enabled        ${libaacplus-no}"
echo "libass enabled            ${libass-no}"
echo "libcdio support           ${libcdio-no}"
echo "libcelt enabled           ${libcelt-no}"
echo "libdc1394 support         ${libdc1394-no}"
echo "libfaac enabled           ${libfaac-no}"
echo "libgsm enabled            ${libgsm-no}"
echo "libilbc enabled           ${libilbc-no}"
echo "libmodplug enabled        ${libmodplug-no}"
echo "libmp3lame enabled        ${libmp3lame-no}"
echo "libnut enabled            ${libnut-no}"
echo "libopencore-amrnb support ${libopencore_amrnb-no}"
echo "libopencore-amrwb support ${libopencore_amrwb-no}"
echo "libopencv support         ${libopencv-no}"
echo "libopenjpeg enabled       ${libopenjpeg-no}"
echo "libpulse enabled          ${libpulse-no}"
echo "librtmp enabled           ${librtmp-no}"
echo "libschroedinger enabled   ${libschroedinger-no}"
echo "libspeex enabled          ${libspeex-no}"
echo "libstagefright-h264 enabled    ${libstagefright_h264-no}"
echo "libtheora enabled         ${libtheora-no}"
echo "libutvideo enabled        ${libutvideo-no}"
echo "libv4l2 enabled           ${libv4l2-no}"
echo "libvo-aacenc support      ${libvo_aacenc-no}"
echo "libvo-amrwbenc support    ${libvo_amrwbenc-no}"
echo "libvorbis enabled         ${libvorbis-no}"
echo "libvpx enabled            ${libvpx-no}"
echo "libx264 enabled           ${libx264-no}"
echo "libxavs enabled           ${libxavs-no}"
echo "libxvid enabled           ${libxvid-no}"
echo "openal enabled            ${openal-no}"
echo "openssl enabled           ${openssl-no}"
echo "zlib enabled              ${zlib-no}"
echo "bzlib enabled             ${bzlib-no}"
test -n "$random_seed" &&
    echo "random seed               ${random_seed}"
echo

for type in decoder encoder hwaccel parser demuxer muxer protocol filter bsf indev outdev; do
    echo "Enabled ${type}s:"
    eval list=\$$(toupper $type)_LIST
    print_enabled '_*' $list | sort | pr -r -3 -t
    echo
done

license="LGPL version 2.1 or later"
if enabled nonfree; then
    license="nonfree and unredistributable"
elif enabled gplv3; then
    license="GPL version 3 or later"
elif enabled lgplv3; then
    license="LGPL version 3 or later"
elif enabled gpl; then
    license="GPL version 2 or later"
fi

echo "License: $license"

echo "Creating config.mak and config.h..."

test -e Makefile || $ln_s "$source_path/Makefile" .

enabled stripping || strip="echo skipping strip"

config_files="$TMPH config.mak"

cat > config.mak <<EOF
# Automatically generated by configure - do not modify!
ifndef FFMPEG_CONFIG_MAK
FFMPEG_CONFIG_MAK=1
FFMPEG_CONFIGURATION=$FFMPEG_CONFIGURATION
prefix=$prefix
LIBDIR=\$(DESTDIR)$libdir
SHLIBDIR=\$(DESTDIR)$shlibdir
INCDIR=\$(DESTDIR)$incdir
BINDIR=\$(DESTDIR)$bindir
DATADIR=\$(DESTDIR)$datadir
MANDIR=\$(DESTDIR)$mandir
SRC_PATH=$source_path
ifndef MAIN_MAKEFILE
SRC_PATH:=\$(SRC_PATH:.%=..%)
endif
CC_IDENT=$cc_ident
ARCH=$arch
CC=$cc
CXX=$cxx
AS=$as
LD=$ld
DEPCC=$dep_cc
YASM=$yasmexe
YASMDEP=$yasmexe
AR=$ar
RANLIB=$ranlib
CP=cp -p
LN_S=$ln_s
STRIP=$strip
CPPFLAGS=$CPPFLAGS
CFLAGS=$CFLAGS
CXXFLAGS=$CXXFLAGS
ASFLAGS=$ASFLAGS
AS_O=$CC_O
CC_O=$CC_O
CXX_O=$CXX_O
LDFLAGS=$LDFLAGS
FFSERVERLDFLAGS=$FFSERVERLDFLAGS
SHFLAGS=$SHFLAGS
YASMFLAGS=$YASMFLAGS
BUILDSUF=$build_suffix
PROGSSUF=$progs_suffix
FULLNAME=$FULLNAME
LIBPREF=$LIBPREF
LIBSUF=$LIBSUF
LIBNAME=$LIBNAME
SLIBPREF=$SLIBPREF
SLIBSUF=$SLIBSUF
EXESUF=$EXESUF
EXTRA_VERSION=$extra_version
DEPFLAGS=$DEPFLAGS
CCDEP=$CCDEP
CXXDEP=$CXXDEP
ASDEP=$ASDEP
CC_DEPFLAGS=$CC_DEPFLAGS
AS_DEPFLAGS=$AS_DEPFLAGS
HOSTCC=$host_cc
HOSTCFLAGS=$host_cflags
HOSTEXESUF=$HOSTEXESUF
HOSTLDFLAGS=$host_ldflags
HOSTLIBS=$host_libs
TARGET_EXEC=$target_exec
TARGET_PATH=$target_path
SDL_LIBS=$sdl_libs
SDL_CFLAGS=$sdl_cflags
LIB_INSTALL_EXTRA_CMD=$LIB_INSTALL_EXTRA_CMD
EXTRALIBS=$extralibs
INSTALL=$install
LIBTARGET=${LIBTARGET}
SLIBNAME=${SLIBNAME}
SLIBNAME_WITH_VERSION=${SLIBNAME_WITH_VERSION}
SLIBNAME_WITH_MAJOR=${SLIBNAME_WITH_MAJOR}
SLIB_CREATE_DEF_CMD=${SLIB_CREATE_DEF_CMD}
SLIB_EXTRA_CMD=${SLIB_EXTRA_CMD}
SLIB_INSTALL_NAME=${SLIB_INSTALL_NAME}
SLIB_INSTALL_LINKS=${SLIB_INSTALL_LINKS}
SLIB_INSTALL_EXTRA_LIB=${SLIB_INSTALL_EXTRA_LIB}
SLIB_INSTALL_EXTRA_SHLIB=${SLIB_INSTALL_EXTRA_SHLIB}
SAMPLES:=${samples:-\$(FATE_SAMPLES)}
NOREDZONE_FLAGS=$noredzone_flags
EOF

get_version(){
    name=$1
    file=$source_path/$2
# This condition will be removed when we stop supporting old libpostproc versions
if ! test "$name" = LIBPOSTPROC || test "$postproc_version" = current; then
    eval $(grep "#define ${name}_VERSION_M" "$file" | awk '{ print $2"="$3 }')
    eval ${name}_VERSION=\$${name}_VERSION_MAJOR.\$${name}_VERSION_MINOR.\$${name}_VERSION_MICRO
fi
    lcname=$(tolower $name)
    eval echo "${lcname}_VERSION=\$${name}_VERSION" >> config.mak
    eval echo "${lcname}_VERSION_MAJOR=\$${name}_VERSION_MAJOR" >> config.mak
}

get_version LIBAVCODEC  libavcodec/version.h
get_version LIBAVDEVICE libavdevice/avdevice.h
get_version LIBAVFILTER libavfilter/version.h
get_version LIBAVFORMAT libavformat/version.h
get_version LIBAVRESAMPLE libavresample/version.h
get_version LIBAVUTIL   libavutil/version.h
get_version LIBPOSTPROC libpostproc/postprocess.h
get_version LIBSWRESAMPLE libswresample/swresample.h
get_version LIBSWSCALE  libswscale/swscale.h

cat > $TMPH <<EOF
/* Automatically generated by configure - do not modify! */
#ifndef FFMPEG_CONFIG_H
#define FFMPEG_CONFIG_H
#define FFMPEG_CONFIGURATION "$(c_escape $FFMPEG_CONFIGURATION)"
#define FFMPEG_LICENSE "$(c_escape $license)"
#define FFMPEG_DATADIR "$(eval c_escape $datadir)"
#define AVCONV_DATADIR "$(eval c_escape $datadir)"
#define CC_TYPE "$cc_type"
#define CC_VERSION $cc_version
#define av_restrict $_restrict
#define EXTERN_PREFIX "${extern_prefix}"
#define EXTERN_ASM ${extern_prefix}
#define SLIBSUF "$SLIBSUF"
EOF

test -n "$assert_level" &&
    echo "#define ASSERT_LEVEL $assert_level" >>$TMPH

test -n "$malloc_prefix" &&
    echo "#define MALLOC_PREFIX $malloc_prefix" >>$TMPH

if enabled small || disabled optimizations; then
    echo "#undef  av_always_inline"  >> $TMPH
    if enabled small; then
        echo "#define av_always_inline inline"  >> $TMPH
    else
        echo "#define av_always_inline av_unused"  >> $TMPH
    fi
fi

if enabled yasm; then
    append config_files $TMPASM
    printf '' >$TMPASM
fi

print_config ARCH_   "$config_files" $ARCH_LIST
print_config HAVE_   "$config_files" $HAVE_LIST
print_config CONFIG_ "$config_files" $CONFIG_LIST       \
                                     $CONFIG_EXTRA      \
                                     $ALL_COMPONENTS    \

cat >>config.mak <<EOF
LAVF_FATE_TESTS=$(print_enabled -n _test $LAVF_FATE_TESTS)
LAVF_TESTS=$(print_enabled   -n _test $LAVF_TESTS)
LAVFI_TESTS=$(print_enabled  -n _test $LAVFI_TESTS)
SEEK_TESTS=$(print_enabled   -n _test $SEEK_TESTS)
EOF

echo "#endif /* FFMPEG_CONFIG_H */" >> $TMPH
echo "endif # FFMPEG_CONFIG_MAK" >> config.mak

# Do not overwrite an unchanged config.h to avoid superfluous rebuilds.
cp_if_changed $TMPH config.h
touch .config

enabled yasm && cp_if_changed $TMPASM config.asm

cat > $TMPH <<EOF
/* Generated by ffconf */
#ifndef AVUTIL_AVCONFIG_H
#define AVUTIL_AVCONFIG_H
EOF

test "$postproc_version" != current && cat >> $TMPH <<EOF
#define LIBPOSTPROC_VERSION_MAJOR $LIBPOSTPROC_VERSION_MAJOR
#define LIBPOSTPROC_VERSION_MINOR $LIBPOSTPROC_VERSION_MINOR
#define LIBPOSTPROC_VERSION_MICRO $LIBPOSTPROC_VERSION_MICRO
EOF

print_config AV_HAVE_ $TMPH $HAVE_LIST_PUB

echo "#endif /* AVUTIL_AVCONFIG_H */" >> $TMPH

cp_if_changed $TMPH libavutil/avconfig.h

test -n "$WARNINGS" && printf "\n$WARNINGS"

# build pkg-config files

pkgconfig_generate(){
name=$1
shortname=${name#lib}${build_suffix}
comment=$2
version=$3
libs=$4
requires=$5
enabled ${name#lib} || return 0
mkdir -p $name
cat <<EOF > $name/$name.pc
prefix=$prefix
exec_prefix=\${prefix}
libdir=$libdir
includedir=$incdir

Name: $name
Description: $comment
Version: $version
Requires: $(enabled shared || echo $requires)
Requires.private: $(enabled shared && echo $requires)
Conflicts:
Libs: -L\${libdir} -l${shortname} $(enabled shared || echo $libs)
Libs.private: $(enabled shared && echo $libs)
Cflags: -I\${includedir}
EOF
cat <<EOF > $name/$name-uninstalled.pc
prefix=
exec_prefix=
libdir=\${pcfiledir}
includedir=${source_path}

Name: $name
Description: $comment
Version: $version
Requires: $requires
Conflicts:
Libs: \${libdir}/${LIBPREF}${shortname}${LIBSUF} $libs
Cflags: -I\${includedir}
EOF
}

libavfilter_pc_deps=""
enabled libavfilter_deps_avcodec    && prepend libavfilter_pc_deps "libavcodec = $LIBAVCODEC_VERSION,"
enabled libavfilter_deps_avformat   && prepend libavfilter_pc_deps "libavformat = $LIBAVFORMAT_VERSION,"
enabled libavfilter_deps_swscale    && prepend libavfilter_pc_deps "libswscale = $LIBSWSCALE_VERSION,"
enabled libavfilter_deps_swresample && prepend libavfilter_pc_deps "libswresample = $LIBSWRESAMPLE_VERSION,"
enabled libavfilter_deps_postproc   && prepend libavfilter_pc_deps "libpostproc = $LIBPOSTPROC_VERSION,"
libavfilter_pc_deps=${libavfilter_pc_deps%, }

libavdevice_pc_deps="libavformat = $LIBAVFORMAT_VERSION"
enabled lavfi_indev && prepend libavdevice_pc_deps "libavfilter = $LIBAVFILTER_VERSION,"

pkgconfig_generate libavutil "FFmpeg utility library" "$LIBAVUTIL_VERSION" "$LIBM"
pkgconfig_generate libavcodec "FFmpeg codec library" "$LIBAVCODEC_VERSION" "$extralibs" "libavutil = $LIBAVUTIL_VERSION"
pkgconfig_generate libavformat "FFmpeg container format library" "$LIBAVFORMAT_VERSION" "$extralibs" "libavcodec = $LIBAVCODEC_VERSION"
pkgconfig_generate libavdevice "FFmpeg device handling library" "$LIBAVDEVICE_VERSION" "$extralibs" "$libavdevice_pc_deps"
pkgconfig_generate libavfilter "FFmpeg video filtering library" "$LIBAVFILTER_VERSION" "$extralibs" "$libavfilter_pc_deps"
pkgconfig_generate libpostproc "FFmpeg postprocessing library" "$LIBPOSTPROC_VERSION" "" "libavutil = $LIBAVUTIL_VERSION"
pkgconfig_generate libavresample "Libav audio resampling library" "$LIBAVRESAMPLE_VERSION" "$extralibs"
pkgconfig_generate libswscale "FFmpeg image rescaling library" "$LIBSWSCALE_VERSION" "$LIBM" "libavutil = $LIBAVUTIL_VERSION"
pkgconfig_generate libswresample "FFmpeg audio rescaling library" "$LIBSWRESAMPLE_VERSION" "$LIBM" "libavutil = $LIBAVUTIL_VERSION"<|MERGE_RESOLUTION|>--- conflicted
+++ resolved
@@ -1180,10 +1180,7 @@
     attribute_may_alias
     attribute_packed
     cbrtf
-<<<<<<< HEAD
     clock_gettime
-=======
->>>>>>> c29c1a1b
     closesocket
     cmov
     dcbzl
@@ -3191,11 +3188,8 @@
 check_header sys/param.h
 check_header sys/resource.h
 check_header sys/select.h
-<<<<<<< HEAD
+check_header sys/time.h
 check_header termios.h
-=======
-check_header sys/time.h
->>>>>>> c29c1a1b
 check_header unistd.h
 check_header vdpau/vdpau.h
 check_header vdpau/vdpau_x11.h
