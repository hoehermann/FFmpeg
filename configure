--- conflicted
+++ resolved
@@ -1125,11 +1125,7 @@
     sys_select_h
     sys_soundcard_h
     sys_videoio_h
-<<<<<<< HEAD
-    ten_operands
     termios_h
-=======
->>>>>>> 4578435f
     threads
     trunc
     truncf
@@ -3279,35 +3275,7 @@
         tests/fate
         tools
     "
-<<<<<<< HEAD
-    FILES="
-        Makefile
-        common.mak
-        subdir.mak
-        doc/Makefile
-        doc/texi2pod.pl
-        libavcodec/Makefile
-        libavcodec/${arch}/Makefile
-        libavdevice/Makefile
-        libavfilter/Makefile
-        libavfilter/${arch}/Makefile
-        libavformat/Makefile
-        libavutil/Makefile
-        libpostproc/Makefile
-        libswscale/Makefile
-        tests/Makefile
-        tests/fate.mak
-        tests/fate2.mak
-        tests/fate/aac.mak
-        tests/fate/als.mak
-        tests/fate/fft.mak
-        tests/fate/h264.mak
-        tests/fate/mp3.mak
-        tests/fate/vorbis.mak
-        tests/fate/vp8.mak
-    "
-=======
->>>>>>> 4578435f
+
     map 'mkdir -p $v' $DIRS;
     $ln_s "$source_path/Makefile" .
 fi
