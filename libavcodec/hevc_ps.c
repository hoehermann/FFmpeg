/*
 * HEVC Parameter Set decoding
 *
 * Copyright (C) 2012 - 2103 Guillaume Martres
 * Copyright (C) 2012 - 2103 Mickael Raulet
 * Copyright (C) 2012 - 2013 Gildas Cocherel
 * Copyright (C) 2013 Vittorio Giovara
 *
 * This file is part of FFmpeg.
 *
 * FFmpeg is free software; you can redistribute it and/or
 * modify it under the terms of the GNU Lesser General Public
 * License as published by the Free Software Foundation; either
 * version 2.1 of the License, or (at your option) any later version.
 *
 * FFmpeg is distributed in the hope that it will be useful,
 * but WITHOUT ANY WARRANTY; without even the implied warranty of
 * MERCHANTABILITY or FITNESS FOR A PARTICULAR PURPOSE.  See the GNU
 * Lesser General Public License for more details.
 *
 * You should have received a copy of the GNU Lesser General Public
 * License along with FFmpeg; if not, write to the Free Software
 * Foundation, Inc., 51 Franklin Street, Fifth Floor, Boston, MA 02110-1301 USA
 */

#include "libavutil/imgutils.h"
#include "golomb.h"
#include "hevc.h"

static const uint8_t default_scaling_list_intra[] = {
    16, 16, 16, 16, 17, 18, 21, 24,
    16, 16, 16, 16, 17, 19, 22, 25,
    16, 16, 17, 18, 20, 22, 25, 29,
    16, 16, 18, 21, 24, 27, 31, 36,
    17, 17, 20, 24, 30, 35, 41, 47,
    18, 19, 22, 27, 35, 44, 54, 65,
    21, 22, 25, 31, 41, 54, 70, 88,
    24, 25, 29, 36, 47, 65, 88, 115
};

static const uint8_t default_scaling_list_inter[] = {
    16, 16, 16, 16, 17, 18, 20, 24,
    16, 16, 16, 17, 18, 20, 24, 25,
    16, 16, 17, 18, 20, 24, 25, 28,
    16, 17, 18, 20, 24, 25, 28, 33,
    17, 18, 20, 24, 25, 28, 33, 41,
    18, 20, 24, 25, 28, 33, 41, 54,
    20, 24, 25, 28, 33, 41, 54, 71,
    24, 25, 28, 33, 41, 54, 71, 91
};

static const AVRational vui_sar[] = {
    {  0,   1 },
    {  1,   1 },
    { 12,  11 },
    { 10,  11 },
    { 16,  11 },
    { 40,  33 },
    { 24,  11 },
    { 20,  11 },
    { 32,  11 },
    { 80,  33 },
    { 18,  11 },
    { 15,  11 },
    { 64,  33 },
    { 160, 99 },
    {  4,   3 },
    {  3,   2 },
    {  2,   1 },
};

static void remove_pps(HEVCParamSets *s, int id)
{
    if (s->pps_list[id] && s->pps == (const HEVCPPS*)s->pps_list[id]->data)
        s->pps = NULL;
    av_buffer_unref(&s->pps_list[id]);
}

static void remove_sps(HEVCParamSets *s, int id)
{
    int i;
    if (s->sps_list[id]) {
        if (s->sps == (const HEVCSPS*)s->sps_list[id]->data)
            s->sps = NULL;

        /* drop all PPS that depend on this SPS */
        for (i = 0; i < FF_ARRAY_ELEMS(s->pps_list); i++)
            if (s->pps_list[i] && ((HEVCPPS*)s->pps_list[i]->data)->sps_id == id)
                remove_pps(s, i);

        av_assert0(!(s->sps_list[id] && s->sps == (HEVCSPS*)s->sps_list[id]->data));
    }
    av_buffer_unref(&s->sps_list[id]);
}

static void remove_vps(HEVCParamSets *s, int id)
{
    int i;
    if (s->vps_list[id]) {
        if (s->vps == (const HEVCVPS*)s->vps_list[id]->data)
            s->vps = NULL;

        for (i = 0; i < FF_ARRAY_ELEMS(s->sps_list); i++)
            if (s->sps_list[i] && ((HEVCSPS*)s->sps_list[i]->data)->vps_id == id)
                remove_sps(s, i);
    }
    av_buffer_unref(&s->vps_list[id]);
}

int ff_hevc_decode_short_term_rps(GetBitContext *gb, AVCodecContext *avctx,
                                  ShortTermRPS *rps, const HEVCSPS *sps, int is_slice_header)
{
    uint8_t rps_predict = 0;
    int delta_poc;
    int k0 = 0;
    int k1 = 0;
    int k  = 0;
    int i;

    if (rps != sps->st_rps && sps->nb_st_rps)
        rps_predict = get_bits1(gb);

    if (rps_predict) {
        const ShortTermRPS *rps_ridx;
        int delta_rps;
        unsigned abs_delta_rps;
        uint8_t use_delta_flag = 0;
        uint8_t delta_rps_sign;

        if (is_slice_header) {
            unsigned int delta_idx = get_ue_golomb_long(gb) + 1;
            if (delta_idx > sps->nb_st_rps) {
                av_log(avctx, AV_LOG_ERROR,
                       "Invalid value of delta_idx in slice header RPS: %d > %d.\n",
                       delta_idx, sps->nb_st_rps);
                return AVERROR_INVALIDDATA;
            }
            rps_ridx = &sps->st_rps[sps->nb_st_rps - delta_idx];
        } else
            rps_ridx = &sps->st_rps[rps - sps->st_rps - 1];

        delta_rps_sign = get_bits1(gb);
        abs_delta_rps  = get_ue_golomb_long(gb) + 1;
        if (abs_delta_rps < 1 || abs_delta_rps > 32768) {
            av_log(avctx, AV_LOG_ERROR,
                   "Invalid value of abs_delta_rps: %d\n",
                   abs_delta_rps);
            return AVERROR_INVALIDDATA;
        }
        delta_rps      = (1 - (delta_rps_sign << 1)) * abs_delta_rps;
        for (i = 0; i <= rps_ridx->num_delta_pocs; i++) {
            int used = rps->used[k] = get_bits1(gb);

            if (!used)
                use_delta_flag = get_bits1(gb);

            if (used || use_delta_flag) {
                if (i < rps_ridx->num_delta_pocs)
                    delta_poc = delta_rps + rps_ridx->delta_poc[i];
                else
                    delta_poc = delta_rps;
                rps->delta_poc[k] = delta_poc;
                if (delta_poc < 0)
                    k0++;
                else
                    k1++;
                k++;
            }
        }

        rps->num_delta_pocs    = k;
        rps->num_negative_pics = k0;
        // sort in increasing order (smallest first)
        if (rps->num_delta_pocs != 0) {
            int used, tmp;
            for (i = 1; i < rps->num_delta_pocs; i++) {
                delta_poc = rps->delta_poc[i];
                used      = rps->used[i];
                for (k = i - 1; k >= 0; k--) {
                    tmp = rps->delta_poc[k];
                    if (delta_poc < tmp) {
                        rps->delta_poc[k + 1] = tmp;
                        rps->used[k + 1]      = rps->used[k];
                        rps->delta_poc[k]     = delta_poc;
                        rps->used[k]          = used;
                    }
                }
            }
        }
        if ((rps->num_negative_pics >> 1) != 0) {
            int used;
            k = rps->num_negative_pics - 1;
            // flip the negative values to largest first
            for (i = 0; i < rps->num_negative_pics >> 1; i++) {
                delta_poc         = rps->delta_poc[i];
                used              = rps->used[i];
                rps->delta_poc[i] = rps->delta_poc[k];
                rps->used[i]      = rps->used[k];
                rps->delta_poc[k] = delta_poc;
                rps->used[k]      = used;
                k--;
            }
        }
    } else {
        unsigned int prev, nb_positive_pics;
        rps->num_negative_pics = get_ue_golomb_long(gb);
        nb_positive_pics       = get_ue_golomb_long(gb);

        if (rps->num_negative_pics >= MAX_REFS ||
            nb_positive_pics >= MAX_REFS) {
            av_log(avctx, AV_LOG_ERROR, "Too many refs in a short term RPS.\n");
            return AVERROR_INVALIDDATA;
        }

        rps->num_delta_pocs = rps->num_negative_pics + nb_positive_pics;
        if (rps->num_delta_pocs) {
            prev = 0;
            for (i = 0; i < rps->num_negative_pics; i++) {
                delta_poc = get_ue_golomb_long(gb) + 1;
                prev -= delta_poc;
                rps->delta_poc[i] = prev;
                rps->used[i]      = get_bits1(gb);
            }
            prev = 0;
            for (i = 0; i < nb_positive_pics; i++) {
                delta_poc = get_ue_golomb_long(gb) + 1;
                prev += delta_poc;
                rps->delta_poc[rps->num_negative_pics + i] = prev;
                rps->used[rps->num_negative_pics + i]      = get_bits1(gb);
            }
        }
    }
    return 0;
}


static int decode_profile_tier_level(GetBitContext *gb, AVCodecContext *avctx,
                                      PTLCommon *ptl)
{
    int i;

    if (get_bits_left(gb) < 2+1+5 + 32 + 4 + 16 + 16 + 12)
        return -1;

    ptl->profile_space = get_bits(gb, 2);
    ptl->tier_flag     = get_bits1(gb);
    ptl->profile_idc   = get_bits(gb, 5);
    if (ptl->profile_idc == FF_PROFILE_HEVC_MAIN)
        av_log(avctx, AV_LOG_DEBUG, "Main profile bitstream\n");
    else if (ptl->profile_idc == FF_PROFILE_HEVC_MAIN_10)
        av_log(avctx, AV_LOG_DEBUG, "Main 10 profile bitstream\n");
    else if (ptl->profile_idc == FF_PROFILE_HEVC_MAIN_STILL_PICTURE)
        av_log(avctx, AV_LOG_DEBUG, "Main Still Picture profile bitstream\n");
    else if (ptl->profile_idc == FF_PROFILE_HEVC_REXT)
        av_log(avctx, AV_LOG_DEBUG, "Range Extension profile bitstream\n");
    else
        av_log(avctx, AV_LOG_WARNING, "Unknown HEVC profile: %d\n", ptl->profile_idc);

    for (i = 0; i < 32; i++)
        ptl->profile_compatibility_flag[i] = get_bits1(gb);
    ptl->progressive_source_flag    = get_bits1(gb);
    ptl->interlaced_source_flag     = get_bits1(gb);
    ptl->non_packed_constraint_flag = get_bits1(gb);
    ptl->frame_only_constraint_flag = get_bits1(gb);

    skip_bits(gb, 16); // XXX_reserved_zero_44bits[0..15]
    skip_bits(gb, 16); // XXX_reserved_zero_44bits[16..31]
    skip_bits(gb, 12); // XXX_reserved_zero_44bits[32..43]

    return 0;
}

static int parse_ptl(GetBitContext *gb, AVCodecContext *avctx,
                      PTL *ptl, int max_num_sub_layers)
{
    int i;
    if (decode_profile_tier_level(gb, avctx, &ptl->general_ptl) < 0 ||
        get_bits_left(gb) < 8 + 8*2) {
        av_log(avctx, AV_LOG_ERROR, "PTL information too short\n");
        return -1;
    }

    ptl->general_ptl.level_idc = get_bits(gb, 8);

    for (i = 0; i < max_num_sub_layers - 1; i++) {
        ptl->sub_layer_profile_present_flag[i] = get_bits1(gb);
        ptl->sub_layer_level_present_flag[i]   = get_bits1(gb);
    }

    if (max_num_sub_layers - 1> 0)
        for (i = max_num_sub_layers - 1; i < 8; i++)
            skip_bits(gb, 2); // reserved_zero_2bits[i]
    for (i = 0; i < max_num_sub_layers - 1; i++) {
        if (ptl->sub_layer_profile_present_flag[i] &&
            decode_profile_tier_level(gb, avctx, &ptl->sub_layer_ptl[i]) < 0) {
            av_log(avctx, AV_LOG_ERROR,
                   "PTL information for sublayer %i too short\n", i);
            return -1;
        }
        if (ptl->sub_layer_level_present_flag[i]) {
            if (get_bits_left(gb) < 8) {
                av_log(avctx, AV_LOG_ERROR,
                       "Not enough data for sublayer %i level_idc\n", i);
                return -1;
            } else
                ptl->sub_layer_ptl[i].level_idc = get_bits(gb, 8);
        }
    }

    return 0;
}

static void decode_sublayer_hrd(GetBitContext *gb, unsigned int nb_cpb,
                                int subpic_params_present)
{
    int i;

    for (i = 0; i < nb_cpb; i++) {
        get_ue_golomb_long(gb); // bit_rate_value_minus1
        get_ue_golomb_long(gb); // cpb_size_value_minus1

        if (subpic_params_present) {
            get_ue_golomb_long(gb); // cpb_size_du_value_minus1
            get_ue_golomb_long(gb); // bit_rate_du_value_minus1
        }
        skip_bits1(gb); // cbr_flag
    }
}

static int decode_hrd(GetBitContext *gb, int common_inf_present,
                       int max_sublayers)
{
    int nal_params_present = 0, vcl_params_present = 0;
    int subpic_params_present = 0;
    int i;

    if (common_inf_present) {
        nal_params_present = get_bits1(gb);
        vcl_params_present = get_bits1(gb);

        if (nal_params_present || vcl_params_present) {
            subpic_params_present = get_bits1(gb);

            if (subpic_params_present) {
                skip_bits(gb, 8); // tick_divisor_minus2
                skip_bits(gb, 5); // du_cpb_removal_delay_increment_length_minus1
                skip_bits(gb, 1); // sub_pic_cpb_params_in_pic_timing_sei_flag
                skip_bits(gb, 5); // dpb_output_delay_du_length_minus1
            }

            skip_bits(gb, 4); // bit_rate_scale
            skip_bits(gb, 4); // cpb_size_scale

            if (subpic_params_present)
                skip_bits(gb, 4);  // cpb_size_du_scale

            skip_bits(gb, 5); // initial_cpb_removal_delay_length_minus1
            skip_bits(gb, 5); // au_cpb_removal_delay_length_minus1
            skip_bits(gb, 5); // dpb_output_delay_length_minus1
        }
    }

    for (i = 0; i < max_sublayers; i++) {
        int low_delay = 0;
        unsigned int nb_cpb = 1;
        int fixed_rate = get_bits1(gb);

        if (!fixed_rate)
            fixed_rate = get_bits1(gb);

        if (fixed_rate)
            get_ue_golomb_long(gb);  // elemental_duration_in_tc_minus1
        else
            low_delay = get_bits1(gb);

        if (!low_delay) {
            nb_cpb = get_ue_golomb_long(gb) + 1;
            if (nb_cpb < 1 || nb_cpb > 32) {
                av_log(NULL, AV_LOG_ERROR, "nb_cpb %d invalid\n", nb_cpb);
                return AVERROR_INVALIDDATA;
            }
        }

        if (nal_params_present)
            decode_sublayer_hrd(gb, nb_cpb, subpic_params_present);
        if (vcl_params_present)
            decode_sublayer_hrd(gb, nb_cpb, subpic_params_present);
    }
    return 0;
}

int ff_hevc_decode_nal_vps(GetBitContext *gb, AVCodecContext *avctx,
                           HEVCParamSets *ps)
{
    int i,j;
<<<<<<< HEAD
    GetBitContext *gb = &s->HEVClc->gb;
=======
>>>>>>> b11acd57
    int vps_id = 0;
    HEVCVPS *vps;
    AVBufferRef *vps_buf = av_buffer_allocz(sizeof(*vps));

    if (!vps_buf)
        return AVERROR(ENOMEM);
    vps = (HEVCVPS*)vps_buf->data;

    av_log(avctx, AV_LOG_DEBUG, "Decoding VPS\n");

    vps_id = get_bits(gb, 4);
    if (vps_id >= MAX_VPS_COUNT) {
        av_log(avctx, AV_LOG_ERROR, "VPS id out of range: %d\n", vps_id);
        goto err;
    }

    if (get_bits(gb, 2) != 3) { // vps_reserved_three_2bits
        av_log(avctx, AV_LOG_ERROR, "vps_reserved_three_2bits is not three\n");
        goto err;
    }

    vps->vps_max_layers               = get_bits(gb, 6) + 1;
    vps->vps_max_sub_layers           = get_bits(gb, 3) + 1;
    vps->vps_temporal_id_nesting_flag = get_bits1(gb);

    if (get_bits(gb, 16) != 0xffff) { // vps_reserved_ffff_16bits
        av_log(avctx, AV_LOG_ERROR, "vps_reserved_ffff_16bits is not 0xffff\n");
        goto err;
    }

    if (vps->vps_max_sub_layers > MAX_SUB_LAYERS) {
        av_log(avctx, AV_LOG_ERROR, "vps_max_sub_layers out of range: %d\n",
               vps->vps_max_sub_layers);
        goto err;
    }

<<<<<<< HEAD
    if (parse_ptl(gb, s->avctx, &vps->ptl, vps->vps_max_sub_layers) < 0)
        goto err;
=======
    parse_ptl(gb, avctx, &vps->ptl, vps->vps_max_sub_layers);
>>>>>>> b11acd57

    vps->vps_sub_layer_ordering_info_present_flag = get_bits1(gb);

    i = vps->vps_sub_layer_ordering_info_present_flag ? 0 : vps->vps_max_sub_layers - 1;
    for (; i < vps->vps_max_sub_layers; i++) {
        vps->vps_max_dec_pic_buffering[i] = get_ue_golomb_long(gb) + 1;
        vps->vps_num_reorder_pics[i]      = get_ue_golomb_long(gb);
        vps->vps_max_latency_increase[i]  = get_ue_golomb_long(gb) - 1;

<<<<<<< HEAD
        if (vps->vps_max_dec_pic_buffering[i] > MAX_DPB_SIZE || !vps->vps_max_dec_pic_buffering[i]) {
            av_log(s->avctx, AV_LOG_ERROR, "vps_max_dec_pic_buffering_minus1 out of range: %d\n",
=======
        if (vps->vps_max_dec_pic_buffering[i] > MAX_DPB_SIZE) {
            av_log(avctx, AV_LOG_ERROR, "vps_max_dec_pic_buffering_minus1 out of range: %d\n",
>>>>>>> b11acd57
                   vps->vps_max_dec_pic_buffering[i] - 1);
            goto err;
        }
        if (vps->vps_num_reorder_pics[i] > vps->vps_max_dec_pic_buffering[i] - 1) {
            av_log(avctx, AV_LOG_WARNING, "vps_max_num_reorder_pics out of range: %d\n",
                   vps->vps_num_reorder_pics[i]);
            if (avctx->err_recognition & AV_EF_EXPLODE)
                goto err;
        }
    }

    vps->vps_max_layer_id   = get_bits(gb, 6);
    vps->vps_num_layer_sets = get_ue_golomb_long(gb) + 1;
    if (vps->vps_num_layer_sets < 1 || vps->vps_num_layer_sets > 1024 ||
        (vps->vps_num_layer_sets - 1LL) * (vps->vps_max_layer_id + 1LL) > get_bits_left(gb)) {
        av_log(s->avctx, AV_LOG_ERROR, "too many layer_id_included_flags\n");
        goto err;
    }

    for (i = 1; i < vps->vps_num_layer_sets; i++)
        for (j = 0; j <= vps->vps_max_layer_id; j++)
            skip_bits(gb, 1);  // layer_id_included_flag[i][j]

    vps->vps_timing_info_present_flag = get_bits1(gb);
    if (vps->vps_timing_info_present_flag) {
        vps->vps_num_units_in_tick               = get_bits_long(gb, 32);
        vps->vps_time_scale                      = get_bits_long(gb, 32);
        vps->vps_poc_proportional_to_timing_flag = get_bits1(gb);
        if (vps->vps_poc_proportional_to_timing_flag)
            vps->vps_num_ticks_poc_diff_one = get_ue_golomb_long(gb) + 1;
        vps->vps_num_hrd_parameters = get_ue_golomb_long(gb);
        if (vps->vps_num_hrd_parameters > (unsigned)vps->vps_num_layer_sets) {
            av_log(s->avctx, AV_LOG_ERROR,
                   "vps_num_hrd_parameters %d is invalid\n", vps->vps_num_hrd_parameters);
            goto err;
        }
        for (i = 0; i < vps->vps_num_hrd_parameters; i++) {
            int common_inf_present = 1;

            get_ue_golomb_long(gb); // hrd_layer_set_idx
            if (i)
                common_inf_present = get_bits1(gb);
            decode_hrd(gb, common_inf_present, vps->vps_max_sub_layers);
        }
    }
    get_bits1(gb); /* vps_extension_flag */

<<<<<<< HEAD
    if (get_bits_left(gb) < 0) {
        av_log(s->avctx, AV_LOG_ERROR,
               "Overread VPS by %d bits\n", -get_bits_left(gb));
        if (s->vps_list[vps_id])
            goto err;
    }

    if (s->vps_list[vps_id] &&
        !memcmp(s->vps_list[vps_id]->data, vps_buf->data, vps_buf->size)) {
=======
    if (ps->vps_list[vps_id] &&
        !memcmp(ps->vps_list[vps_id]->data, vps_buf->data, vps_buf->size)) {
>>>>>>> b11acd57
        av_buffer_unref(&vps_buf);
    } else {
        remove_vps(ps, vps_id);
        ps->vps_list[vps_id] = vps_buf;
    }

    return 0;

err:
    av_buffer_unref(&vps_buf);
    return AVERROR_INVALIDDATA;
}

static void decode_vui(GetBitContext *gb, AVCodecContext *avctx,
                       int apply_defdispwin, HEVCSPS *sps)
{
    VUI *vui          = &sps->vui;
    GetBitContext backup;
    int sar_present, alt = 0;

    av_log(avctx, AV_LOG_DEBUG, "Decoding VUI\n");

    sar_present = get_bits1(gb);
    if (sar_present) {
        uint8_t sar_idx = get_bits(gb, 8);
        if (sar_idx < FF_ARRAY_ELEMS(vui_sar))
            vui->sar = vui_sar[sar_idx];
        else if (sar_idx == 255) {
            vui->sar.num = get_bits(gb, 16);
            vui->sar.den = get_bits(gb, 16);
        } else
            av_log(avctx, AV_LOG_WARNING,
                   "Unknown SAR index: %u.\n", sar_idx);
    }

    vui->overscan_info_present_flag = get_bits1(gb);
    if (vui->overscan_info_present_flag)
        vui->overscan_appropriate_flag = get_bits1(gb);

    vui->video_signal_type_present_flag = get_bits1(gb);
    if (vui->video_signal_type_present_flag) {
        vui->video_format                    = get_bits(gb, 3);
        vui->video_full_range_flag           = get_bits1(gb);
        vui->colour_description_present_flag = get_bits1(gb);
        if (vui->video_full_range_flag && sps->pix_fmt == AV_PIX_FMT_YUV420P)
            sps->pix_fmt = AV_PIX_FMT_YUVJ420P;
        if (vui->colour_description_present_flag) {
            vui->colour_primaries        = get_bits(gb, 8);
            vui->transfer_characteristic = get_bits(gb, 8);
            vui->matrix_coeffs           = get_bits(gb, 8);

            // Set invalid values to "unspecified"
            if (vui->colour_primaries >= AVCOL_PRI_NB)
                vui->colour_primaries = AVCOL_PRI_UNSPECIFIED;
            if (vui->transfer_characteristic >= AVCOL_TRC_NB)
                vui->transfer_characteristic = AVCOL_TRC_UNSPECIFIED;
            if (vui->matrix_coeffs >= AVCOL_SPC_NB)
                vui->matrix_coeffs = AVCOL_SPC_UNSPECIFIED;
        }
    }

    vui->chroma_loc_info_present_flag = get_bits1(gb);
    if (vui->chroma_loc_info_present_flag) {
        vui->chroma_sample_loc_type_top_field    = get_ue_golomb_long(gb);
        vui->chroma_sample_loc_type_bottom_field = get_ue_golomb_long(gb);
    }

    vui->neutra_chroma_indication_flag = get_bits1(gb);
    vui->field_seq_flag                = get_bits1(gb);
    vui->frame_field_info_present_flag = get_bits1(gb);

    if (get_bits_left(gb) >= 68 && show_bits_long(gb, 21) == 0x100000) {
        vui->default_display_window_flag = 0;
        av_log(avctx, AV_LOG_WARNING, "Invalid default display window\n");
    } else
        vui->default_display_window_flag = get_bits1(gb);
    // Backup context in case an alternate header is detected
    memcpy(&backup, gb, sizeof(backup));

    if (vui->default_display_window_flag) {
        //TODO: * 2 is only valid for 420
        vui->def_disp_win.left_offset   = get_ue_golomb_long(gb) * 2;
        vui->def_disp_win.right_offset  = get_ue_golomb_long(gb) * 2;
        vui->def_disp_win.top_offset    = get_ue_golomb_long(gb) * 2;
        vui->def_disp_win.bottom_offset = get_ue_golomb_long(gb) * 2;

        if (apply_defdispwin &&
            avctx->flags2 & CODEC_FLAG2_IGNORE_CROP) {
            av_log(avctx, AV_LOG_DEBUG,
                   "discarding vui default display window, "
                   "original values are l:%u r:%u t:%u b:%u\n",
                   vui->def_disp_win.left_offset,
                   vui->def_disp_win.right_offset,
                   vui->def_disp_win.top_offset,
                   vui->def_disp_win.bottom_offset);

            vui->def_disp_win.left_offset   =
            vui->def_disp_win.right_offset  =
            vui->def_disp_win.top_offset    =
            vui->def_disp_win.bottom_offset = 0;
        }
    }

    vui->vui_timing_info_present_flag = get_bits1(gb);

    if (vui->vui_timing_info_present_flag) {
        if( get_bits_left(gb) < 66) {
            // The alternate syntax seem to have timing info located
            // at where def_disp_win is normally located
            av_log(avctx, AV_LOG_WARNING,
                   "Strange VUI timing information, retrying...\n");
            vui->default_display_window_flag = 0;
            memset(&vui->def_disp_win, 0, sizeof(vui->def_disp_win));
            memcpy(gb, &backup, sizeof(backup));
            alt = 1;
        }
        vui->vui_num_units_in_tick               = get_bits_long(gb, 32);
        vui->vui_time_scale                      = get_bits_long(gb, 32);
        if (alt) {
            av_log(avctx, AV_LOG_INFO, "Retry got %i/%i fps\n",
                   vui->vui_time_scale, vui->vui_num_units_in_tick);
        }
        vui->vui_poc_proportional_to_timing_flag = get_bits1(gb);
        if (vui->vui_poc_proportional_to_timing_flag)
            vui->vui_num_ticks_poc_diff_one_minus1 = get_ue_golomb_long(gb);
        vui->vui_hrd_parameters_present_flag = get_bits1(gb);
        if (vui->vui_hrd_parameters_present_flag)
            decode_hrd(gb, 1, sps->max_sub_layers);
    }

    vui->bitstream_restriction_flag = get_bits1(gb);
    if (vui->bitstream_restriction_flag) {
        vui->tiles_fixed_structure_flag              = get_bits1(gb);
        vui->motion_vectors_over_pic_boundaries_flag = get_bits1(gb);
        vui->restricted_ref_pic_lists_flag           = get_bits1(gb);
        vui->min_spatial_segmentation_idc            = get_ue_golomb_long(gb);
        vui->max_bytes_per_pic_denom                 = get_ue_golomb_long(gb);
        vui->max_bits_per_min_cu_denom               = get_ue_golomb_long(gb);
        vui->log2_max_mv_length_horizontal           = get_ue_golomb_long(gb);
        vui->log2_max_mv_length_vertical             = get_ue_golomb_long(gb);
    }
}

static void set_default_scaling_list_data(ScalingList *sl)
{
    int matrixId;

    for (matrixId = 0; matrixId < 6; matrixId++) {
        // 4x4 default is 16
        memset(sl->sl[0][matrixId], 16, 16);
        sl->sl_dc[0][matrixId] = 16; // default for 16x16
        sl->sl_dc[1][matrixId] = 16; // default for 32x32
    }
    memcpy(sl->sl[1][0], default_scaling_list_intra, 64);
    memcpy(sl->sl[1][1], default_scaling_list_intra, 64);
    memcpy(sl->sl[1][2], default_scaling_list_intra, 64);
    memcpy(sl->sl[1][3], default_scaling_list_inter, 64);
    memcpy(sl->sl[1][4], default_scaling_list_inter, 64);
    memcpy(sl->sl[1][5], default_scaling_list_inter, 64);
    memcpy(sl->sl[2][0], default_scaling_list_intra, 64);
    memcpy(sl->sl[2][1], default_scaling_list_intra, 64);
    memcpy(sl->sl[2][2], default_scaling_list_intra, 64);
    memcpy(sl->sl[2][3], default_scaling_list_inter, 64);
    memcpy(sl->sl[2][4], default_scaling_list_inter, 64);
    memcpy(sl->sl[2][5], default_scaling_list_inter, 64);
    memcpy(sl->sl[3][0], default_scaling_list_intra, 64);
    memcpy(sl->sl[3][1], default_scaling_list_intra, 64);
    memcpy(sl->sl[3][2], default_scaling_list_intra, 64);
    memcpy(sl->sl[3][3], default_scaling_list_inter, 64);
    memcpy(sl->sl[3][4], default_scaling_list_inter, 64);
    memcpy(sl->sl[3][5], default_scaling_list_inter, 64);
}

static int scaling_list_data(GetBitContext *gb, AVCodecContext *avctx, ScalingList *sl, HEVCSPS *sps)
{
    uint8_t scaling_list_pred_mode_flag;
    int32_t scaling_list_dc_coef[2][6];
    int size_id, matrix_id, pos;
    int i;

    for (size_id = 0; size_id < 4; size_id++)
        for (matrix_id = 0; matrix_id < 6; matrix_id += ((size_id == 3) ? 3 : 1)) {
            scaling_list_pred_mode_flag = get_bits1(gb);
            if (!scaling_list_pred_mode_flag) {
                unsigned int delta = get_ue_golomb_long(gb);
                /* Only need to handle non-zero delta. Zero means default,
                 * which should already be in the arrays. */
                if (delta) {
                    // Copy from previous array.
                    if (matrix_id < delta) {
                        av_log(avctx, AV_LOG_ERROR,
                               "Invalid delta in scaling list data: %d.\n", delta);
                        return AVERROR_INVALIDDATA;
                    }

                    memcpy(sl->sl[size_id][matrix_id],
                           sl->sl[size_id][matrix_id - delta],
                           size_id > 0 ? 64 : 16);
                    if (size_id > 1)
                        sl->sl_dc[size_id - 2][matrix_id] = sl->sl_dc[size_id - 2][matrix_id - delta];
                }
            } else {
                int next_coef, coef_num;
                int32_t scaling_list_delta_coef;

                next_coef = 8;
                coef_num  = FFMIN(64, 1 << (4 + (size_id << 1)));
                if (size_id > 1) {
                    scaling_list_dc_coef[size_id - 2][matrix_id] = get_se_golomb(gb) + 8;
                    next_coef = scaling_list_dc_coef[size_id - 2][matrix_id];
                    sl->sl_dc[size_id - 2][matrix_id] = next_coef;
                }
                for (i = 0; i < coef_num; i++) {
                    if (size_id == 0)
                        pos = 4 * ff_hevc_diag_scan4x4_y[i] +
                                  ff_hevc_diag_scan4x4_x[i];
                    else
                        pos = 8 * ff_hevc_diag_scan8x8_y[i] +
                                  ff_hevc_diag_scan8x8_x[i];

                    scaling_list_delta_coef = get_se_golomb(gb);
                    next_coef = (next_coef + scaling_list_delta_coef + 256) % 256;
                    sl->sl[size_id][matrix_id][pos] = next_coef;
                }
            }
        }

    if (sps->chroma_format_idc == 3) {
        for (i = 0; i < 64; i++) {
            sl->sl[3][1][i] = sl->sl[2][1][i];
            sl->sl[3][2][i] = sl->sl[2][2][i];
            sl->sl[3][4][i] = sl->sl[2][4][i];
            sl->sl[3][5][i] = sl->sl[2][5][i];
        }
        sl->sl_dc[1][1] = sl->sl_dc[0][1];
        sl->sl_dc[1][2] = sl->sl_dc[0][2];
        sl->sl_dc[1][4] = sl->sl_dc[0][4];
        sl->sl_dc[1][5] = sl->sl_dc[0][5];
    }


    return 0;
}

int ff_hevc_parse_sps(HEVCSPS *sps, GetBitContext *gb, unsigned int *sps_id,
                      int apply_defdispwin, AVBufferRef **vps_list, AVCodecContext *avctx)
{
    const AVPixFmtDescriptor *desc;
    int ret = 0;
    int log2_diff_max_min_transform_block_size;
    int bit_depth_chroma, start, vui_present, sublayer_ordering_info;
    int i;

    // Coded parameters

    sps->vps_id = get_bits(gb, 4);
    if (sps->vps_id >= MAX_VPS_COUNT) {
        av_log(avctx, AV_LOG_ERROR, "VPS id out of range: %d\n", sps->vps_id);
        return AVERROR_INVALIDDATA;
    }

    if (vps_list && !vps_list[sps->vps_id]) {
        av_log(avctx, AV_LOG_ERROR, "VPS %d does not exist\n",
               sps->vps_id);
        return AVERROR_INVALIDDATA;
    }

    sps->max_sub_layers = get_bits(gb, 3) + 1;
    if (sps->max_sub_layers > MAX_SUB_LAYERS) {
        av_log(avctx, AV_LOG_ERROR, "sps_max_sub_layers out of range: %d\n",
               sps->max_sub_layers);
        return AVERROR_INVALIDDATA;
    }

    skip_bits1(gb); // temporal_id_nesting_flag

    if ((ret = parse_ptl(gb, avctx, &sps->ptl, sps->max_sub_layers)) < 0)
        return ret;

    *sps_id = get_ue_golomb_long(gb);
    if (*sps_id >= MAX_SPS_COUNT) {
        av_log(avctx, AV_LOG_ERROR, "SPS id out of range: %d\n", *sps_id);
        return AVERROR_INVALIDDATA;
    }

    sps->chroma_format_idc = get_ue_golomb_long(gb);

    if (sps->chroma_format_idc == 3)
        sps->separate_colour_plane_flag = get_bits1(gb);

    if (sps->separate_colour_plane_flag)
        sps->chroma_format_idc = 0;

    sps->width  = get_ue_golomb_long(gb);
    sps->height = get_ue_golomb_long(gb);
    if ((ret = av_image_check_size(sps->width,
                                   sps->height, 0, avctx)) < 0)
        return ret;

    if (get_bits1(gb)) { // pic_conformance_flag
        //TODO: * 2 is only valid for 420
        sps->pic_conf_win.left_offset   = get_ue_golomb_long(gb) * 2;
        sps->pic_conf_win.right_offset  = get_ue_golomb_long(gb) * 2;
        sps->pic_conf_win.top_offset    = get_ue_golomb_long(gb) * 2;
        sps->pic_conf_win.bottom_offset = get_ue_golomb_long(gb) * 2;

        if (avctx->flags2 & CODEC_FLAG2_IGNORE_CROP) {
            av_log(avctx, AV_LOG_DEBUG,
                   "discarding sps conformance window, "
                   "original values are l:%u r:%u t:%u b:%u\n",
                   sps->pic_conf_win.left_offset,
                   sps->pic_conf_win.right_offset,
                   sps->pic_conf_win.top_offset,
                   sps->pic_conf_win.bottom_offset);

            sps->pic_conf_win.left_offset   =
            sps->pic_conf_win.right_offset  =
            sps->pic_conf_win.top_offset    =
            sps->pic_conf_win.bottom_offset = 0;
        }
        sps->output_window = sps->pic_conf_win;
    }

    sps->bit_depth   = get_ue_golomb_long(gb) + 8;
    bit_depth_chroma = get_ue_golomb_long(gb) + 8;
    if (sps->chroma_format_idc && bit_depth_chroma != sps->bit_depth) {
        av_log(avctx, AV_LOG_ERROR,
               "Luma bit depth (%d) is different from chroma bit depth (%d), "
               "this is unsupported.\n",
               sps->bit_depth, bit_depth_chroma);
        return AVERROR_INVALIDDATA;
    }

    switch (sps->bit_depth) {
    case 8:
        if (sps->chroma_format_idc == 0) sps->pix_fmt = AV_PIX_FMT_GRAY8;
        if (sps->chroma_format_idc == 1) sps->pix_fmt = AV_PIX_FMT_YUV420P;
        if (sps->chroma_format_idc == 2) sps->pix_fmt = AV_PIX_FMT_YUV422P;
        if (sps->chroma_format_idc == 3) sps->pix_fmt = AV_PIX_FMT_YUV444P;
       break;
    case 9:
        if (sps->chroma_format_idc == 0) sps->pix_fmt = AV_PIX_FMT_GRAY16;
        if (sps->chroma_format_idc == 1) sps->pix_fmt = AV_PIX_FMT_YUV420P9;
        if (sps->chroma_format_idc == 2) sps->pix_fmt = AV_PIX_FMT_YUV422P9;
        if (sps->chroma_format_idc == 3) sps->pix_fmt = AV_PIX_FMT_YUV444P9;
        break;
    case 10:
        if (sps->chroma_format_idc == 0) sps->pix_fmt = AV_PIX_FMT_GRAY16;
        if (sps->chroma_format_idc == 1) sps->pix_fmt = AV_PIX_FMT_YUV420P10;
        if (sps->chroma_format_idc == 2) sps->pix_fmt = AV_PIX_FMT_YUV422P10;
        if (sps->chroma_format_idc == 3) sps->pix_fmt = AV_PIX_FMT_YUV444P10;
        break;
    case 12:
        if (sps->chroma_format_idc == 0) sps->pix_fmt = AV_PIX_FMT_GRAY16;
        if (sps->chroma_format_idc == 1) sps->pix_fmt = AV_PIX_FMT_YUV420P12;
        if (sps->chroma_format_idc == 2) sps->pix_fmt = AV_PIX_FMT_YUV422P12;
        if (sps->chroma_format_idc == 3) sps->pix_fmt = AV_PIX_FMT_YUV444P12;
        break;
    default:
        av_log(avctx, AV_LOG_ERROR,
               "4:2:0, 4:2:2, 4:4:4 supports are currently specified for 8, 10 and 12 bits.\n");
        return AVERROR_INVALIDDATA;
    }

    desc = av_pix_fmt_desc_get(sps->pix_fmt);
    if (!desc) {
        return AVERROR(EINVAL);
    }

    sps->hshift[0] = sps->vshift[0] = 0;
    sps->hshift[2] = sps->hshift[1] = desc->log2_chroma_w;
    sps->vshift[2] = sps->vshift[1] = desc->log2_chroma_h;

    sps->pixel_shift = sps->bit_depth > 8;

    sps->log2_max_poc_lsb = get_ue_golomb_long(gb) + 4;
    if (sps->log2_max_poc_lsb > 16) {
        av_log(avctx, AV_LOG_ERROR, "log2_max_pic_order_cnt_lsb_minus4 out range: %d\n",
               sps->log2_max_poc_lsb - 4);
        return AVERROR_INVALIDDATA;
    }

    sublayer_ordering_info = get_bits1(gb);
    start = sublayer_ordering_info ? 0 : sps->max_sub_layers - 1;
    for (i = start; i < sps->max_sub_layers; i++) {
        sps->temporal_layer[i].max_dec_pic_buffering = get_ue_golomb_long(gb) + 1;
        sps->temporal_layer[i].num_reorder_pics      = get_ue_golomb_long(gb);
        sps->temporal_layer[i].max_latency_increase  = get_ue_golomb_long(gb) - 1;
        if (sps->temporal_layer[i].max_dec_pic_buffering > MAX_DPB_SIZE) {
            av_log(avctx, AV_LOG_ERROR, "sps_max_dec_pic_buffering_minus1 out of range: %d\n",
                   sps->temporal_layer[i].max_dec_pic_buffering - 1);
            return AVERROR_INVALIDDATA;
        }
        if (sps->temporal_layer[i].num_reorder_pics > sps->temporal_layer[i].max_dec_pic_buffering - 1) {
            av_log(avctx, AV_LOG_WARNING, "sps_max_num_reorder_pics out of range: %d\n",
                   sps->temporal_layer[i].num_reorder_pics);
            if (avctx->err_recognition & AV_EF_EXPLODE ||
                sps->temporal_layer[i].num_reorder_pics > MAX_DPB_SIZE - 1) {
                return AVERROR_INVALIDDATA;
            }
            sps->temporal_layer[i].max_dec_pic_buffering = sps->temporal_layer[i].num_reorder_pics + 1;
        }
    }

    if (!sublayer_ordering_info) {
        for (i = 0; i < start; i++) {
            sps->temporal_layer[i].max_dec_pic_buffering = sps->temporal_layer[start].max_dec_pic_buffering;
            sps->temporal_layer[i].num_reorder_pics      = sps->temporal_layer[start].num_reorder_pics;
            sps->temporal_layer[i].max_latency_increase  = sps->temporal_layer[start].max_latency_increase;
        }
    }

    sps->log2_min_cb_size                    = get_ue_golomb_long(gb) + 3;
    sps->log2_diff_max_min_coding_block_size = get_ue_golomb_long(gb);
    sps->log2_min_tb_size                    = get_ue_golomb_long(gb) + 2;
    log2_diff_max_min_transform_block_size   = get_ue_golomb_long(gb);
    sps->log2_max_trafo_size                 = log2_diff_max_min_transform_block_size +
                                               sps->log2_min_tb_size;

    if (sps->log2_min_cb_size < 3 || sps->log2_min_cb_size > 30) {
        av_log(avctx, AV_LOG_ERROR, "Invalid value %d for log2_min_cb_size", sps->log2_min_cb_size);
        return AVERROR_INVALIDDATA;
    }

    if (sps->log2_diff_max_min_coding_block_size > 30) {
        av_log(avctx, AV_LOG_ERROR, "Invalid value %d for log2_diff_max_min_coding_block_size", sps->log2_diff_max_min_coding_block_size);
        return AVERROR_INVALIDDATA;
    }

    if (sps->log2_min_tb_size >= sps->log2_min_cb_size || sps->log2_min_tb_size < 2) {
        av_log(avctx, AV_LOG_ERROR, "Invalid value for log2_min_tb_size");
        return AVERROR_INVALIDDATA;
    }

    if (log2_diff_max_min_transform_block_size < 0 || log2_diff_max_min_transform_block_size > 30) {
        av_log(avctx, AV_LOG_ERROR, "Invalid value %d for log2_diff_max_min_transform_block_size", log2_diff_max_min_transform_block_size);
        return AVERROR_INVALIDDATA;
    }

    sps->max_transform_hierarchy_depth_inter = get_ue_golomb_long(gb);
    sps->max_transform_hierarchy_depth_intra = get_ue_golomb_long(gb);

    sps->scaling_list_enable_flag = get_bits1(gb);
    if (sps->scaling_list_enable_flag) {
        set_default_scaling_list_data(&sps->scaling_list);

        if (get_bits1(gb)) {
            ret = scaling_list_data(gb, avctx, &sps->scaling_list, sps);
            if (ret < 0)
                return ret;
        }
    }

    sps->amp_enabled_flag = get_bits1(gb);
    sps->sao_enabled      = get_bits1(gb);

    sps->pcm_enabled_flag = get_bits1(gb);
    if (sps->pcm_enabled_flag) {
        sps->pcm.bit_depth   = get_bits(gb, 4) + 1;
        sps->pcm.bit_depth_chroma = get_bits(gb, 4) + 1;
        sps->pcm.log2_min_pcm_cb_size = get_ue_golomb_long(gb) + 3;
        sps->pcm.log2_max_pcm_cb_size = sps->pcm.log2_min_pcm_cb_size +
                                        get_ue_golomb_long(gb);
        if (sps->pcm.bit_depth > sps->bit_depth) {
            av_log(avctx, AV_LOG_ERROR,
                   "PCM bit depth (%d) is greater than normal bit depth (%d)\n",
                   sps->pcm.bit_depth, sps->bit_depth);
            return AVERROR_INVALIDDATA;
        }

        sps->pcm.loop_filter_disable_flag = get_bits1(gb);
    }

    sps->nb_st_rps = get_ue_golomb_long(gb);
    if (sps->nb_st_rps > MAX_SHORT_TERM_RPS_COUNT) {
        av_log(avctx, AV_LOG_ERROR, "Too many short term RPS: %d.\n",
               sps->nb_st_rps);
        return AVERROR_INVALIDDATA;
    }
    for (i = 0; i < sps->nb_st_rps; i++) {
        if ((ret = ff_hevc_decode_short_term_rps(gb, avctx, &sps->st_rps[i],
                                                 sps, 0)) < 0)
            return ret;
    }

    sps->long_term_ref_pics_present_flag = get_bits1(gb);
    if (sps->long_term_ref_pics_present_flag) {
        sps->num_long_term_ref_pics_sps = get_ue_golomb_long(gb);
        if (sps->num_long_term_ref_pics_sps > 31U) {
            av_log(avctx, AV_LOG_ERROR, "num_long_term_ref_pics_sps %d is out of range.\n",
                   sps->num_long_term_ref_pics_sps);
            return AVERROR_INVALIDDATA;
        }
        for (i = 0; i < sps->num_long_term_ref_pics_sps; i++) {
            sps->lt_ref_pic_poc_lsb_sps[i]       = get_bits(gb, sps->log2_max_poc_lsb);
            sps->used_by_curr_pic_lt_sps_flag[i] = get_bits1(gb);
        }
    }

    sps->sps_temporal_mvp_enabled_flag          = get_bits1(gb);
    sps->sps_strong_intra_smoothing_enable_flag = get_bits1(gb);
    sps->vui.sar = (AVRational){0, 1};
    vui_present = get_bits1(gb);
    if (vui_present)
        decode_vui(gb, avctx, apply_defdispwin, sps);

    if (get_bits1(gb)) { // sps_extension_flag
        int sps_extension_flag[1];
        for (i = 0; i < 1; i++)
            sps_extension_flag[i] = get_bits1(gb);
        skip_bits(gb, 7); //sps_extension_7bits = get_bits(gb, 7);
        if (sps_extension_flag[0]) {
            int extended_precision_processing_flag;
            int high_precision_offsets_enabled_flag;
            int cabac_bypass_alignment_enabled_flag;

            sps->transform_skip_rotation_enabled_flag = get_bits1(gb);
            sps->transform_skip_context_enabled_flag  = get_bits1(gb);
            sps->implicit_rdpcm_enabled_flag = get_bits1(gb);

            sps->explicit_rdpcm_enabled_flag = get_bits1(gb);

            extended_precision_processing_flag = get_bits1(gb);
            if (extended_precision_processing_flag)
                av_log(avctx, AV_LOG_WARNING,
                   "extended_precision_processing_flag not yet implemented\n");

            sps->intra_smoothing_disabled_flag       = get_bits1(gb);
            high_precision_offsets_enabled_flag  = get_bits1(gb);
            if (high_precision_offsets_enabled_flag)
                av_log(avctx, AV_LOG_WARNING,
                   "high_precision_offsets_enabled_flag not yet implemented\n");

            sps->persistent_rice_adaptation_enabled_flag = get_bits1(gb);

            cabac_bypass_alignment_enabled_flag  = get_bits1(gb);
            if (cabac_bypass_alignment_enabled_flag)
                av_log(avctx, AV_LOG_WARNING,
                   "cabac_bypass_alignment_enabled_flag not yet implemented\n");
        }
    }
    if (apply_defdispwin) {
        sps->output_window.left_offset   += sps->vui.def_disp_win.left_offset;
        sps->output_window.right_offset  += sps->vui.def_disp_win.right_offset;
        sps->output_window.top_offset    += sps->vui.def_disp_win.top_offset;
        sps->output_window.bottom_offset += sps->vui.def_disp_win.bottom_offset;
    }
    if (sps->output_window.left_offset & (0x1F >> (sps->pixel_shift)) &&
        !(avctx->flags & CODEC_FLAG_UNALIGNED)) {
        sps->output_window.left_offset &= ~(0x1F >> (sps->pixel_shift));
        av_log(avctx, AV_LOG_WARNING, "Reducing left output window to %d "
               "chroma samples to preserve alignment.\n",
               sps->output_window.left_offset);
    }
    sps->output_width  = sps->width -
                         (sps->output_window.left_offset + sps->output_window.right_offset);
    sps->output_height = sps->height -
                         (sps->output_window.top_offset + sps->output_window.bottom_offset);
    if (sps->width  <= sps->output_window.left_offset + (int64_t)sps->output_window.right_offset  ||
        sps->height <= sps->output_window.top_offset  + (int64_t)sps->output_window.bottom_offset) {
        av_log(avctx, AV_LOG_WARNING, "Invalid visible frame dimensions: %dx%d.\n",
               sps->output_width, sps->output_height);
        if (avctx->err_recognition & AV_EF_EXPLODE) {
            return AVERROR_INVALIDDATA;
        }
        av_log(avctx, AV_LOG_WARNING,
               "Displaying the whole video surface.\n");
        memset(&sps->pic_conf_win, 0, sizeof(sps->pic_conf_win));
        memset(&sps->output_window, 0, sizeof(sps->output_window));
        sps->output_width               = sps->width;
        sps->output_height              = sps->height;
    }

    // Inferred parameters
    sps->log2_ctb_size = sps->log2_min_cb_size +
                         sps->log2_diff_max_min_coding_block_size;
    sps->log2_min_pu_size = sps->log2_min_cb_size - 1;

    if (sps->log2_ctb_size > MAX_LOG2_CTB_SIZE) {
        av_log(avctx, AV_LOG_ERROR, "CTB size out of range: 2^%d\n", sps->log2_ctb_size);
        return AVERROR_INVALIDDATA;
    }
    if (sps->log2_ctb_size < 4) {
        av_log(avctx,
               AV_LOG_ERROR,
               "log2_ctb_size %d differs from the bounds of any known profile\n",
               sps->log2_ctb_size);
        avpriv_request_sample(avctx, "log2_ctb_size %d", sps->log2_ctb_size);
        return AVERROR_INVALIDDATA;
    }

    sps->ctb_width  = (sps->width  + (1 << sps->log2_ctb_size) - 1) >> sps->log2_ctb_size;
    sps->ctb_height = (sps->height + (1 << sps->log2_ctb_size) - 1) >> sps->log2_ctb_size;
    sps->ctb_size   = sps->ctb_width * sps->ctb_height;

    sps->min_cb_width  = sps->width  >> sps->log2_min_cb_size;
    sps->min_cb_height = sps->height >> sps->log2_min_cb_size;
    sps->min_tb_width  = sps->width  >> sps->log2_min_tb_size;
    sps->min_tb_height = sps->height >> sps->log2_min_tb_size;
    sps->min_pu_width  = sps->width  >> sps->log2_min_pu_size;
    sps->min_pu_height = sps->height >> sps->log2_min_pu_size;
    sps->tb_mask       = (1 << (sps->log2_ctb_size - sps->log2_min_tb_size)) - 1;

    sps->qp_bd_offset = 6 * (sps->bit_depth - 8);

    if (av_mod_uintp2(sps->width, sps->log2_min_cb_size) ||
        av_mod_uintp2(sps->height, sps->log2_min_cb_size)) {
        av_log(avctx, AV_LOG_ERROR, "Invalid coded frame dimensions.\n");
        return AVERROR_INVALIDDATA;
    }

    if (sps->max_transform_hierarchy_depth_inter > sps->log2_ctb_size - sps->log2_min_tb_size) {
        av_log(avctx, AV_LOG_ERROR, "max_transform_hierarchy_depth_inter out of range: %d\n",
               sps->max_transform_hierarchy_depth_inter);
        return AVERROR_INVALIDDATA;
    }
    if (sps->max_transform_hierarchy_depth_intra > sps->log2_ctb_size - sps->log2_min_tb_size) {
        av_log(avctx, AV_LOG_ERROR, "max_transform_hierarchy_depth_intra out of range: %d\n",
               sps->max_transform_hierarchy_depth_intra);
        return AVERROR_INVALIDDATA;
    }
    if (sps->log2_max_trafo_size > FFMIN(sps->log2_ctb_size, 5)) {
        av_log(avctx, AV_LOG_ERROR,
               "max transform block size out of range: %d\n",
               sps->log2_max_trafo_size);
        return AVERROR_INVALIDDATA;
    }

    if (get_bits_left(gb) < 0) {
        av_log(avctx, AV_LOG_ERROR,
               "Overread SPS by %d bits\n", -get_bits_left(gb));
        return AVERROR_INVALIDDATA;
    }

    return 0;
}

int ff_hevc_decode_nal_sps(GetBitContext *gb, AVCodecContext *avctx,
                           HEVCParamSets *ps, int apply_defdispwin)
{
    HEVCSPS *sps;
    AVBufferRef *sps_buf = av_buffer_allocz(sizeof(*sps));
    unsigned int sps_id;
    int ret;

    if (!sps_buf)
        return AVERROR(ENOMEM);
    sps = (HEVCSPS*)sps_buf->data;

    av_log(avctx, AV_LOG_DEBUG, "Decoding SPS\n");

<<<<<<< HEAD
    ret = ff_hevc_parse_sps(sps, &s->HEVClc->gb, &sps_id,
                            s->apply_defdispwin,
                            s->vps_list, s->avctx);
=======
    ret = ff_hevc_parse_sps(sps, gb, &sps_id,
                            apply_defdispwin,
                            ps->vps_list, avctx);
>>>>>>> b11acd57
    if (ret < 0) {
        av_buffer_unref(&sps_buf);
        return ret;
    }

    if (avctx->debug & FF_DEBUG_BITSTREAM) {
        av_log(avctx, AV_LOG_DEBUG,
               "Parsed SPS: id %d; coded wxh: %dx%d; "
               "cropped wxh: %dx%d; pix_fmt: %s.\n",
               sps_id, sps->width, sps->height,
               sps->output_width, sps->output_height,
               av_get_pix_fmt_name(sps->pix_fmt));
    }

    /* check if this is a repeat of an already parsed SPS, then keep the
     * original one.
     * otherwise drop all PPSes that depend on it */
    if (ps->sps_list[sps_id] &&
        !memcmp(ps->sps_list[sps_id]->data, sps_buf->data, sps_buf->size)) {
        av_buffer_unref(&sps_buf);
    } else {
        remove_sps(ps, sps_id);
        ps->sps_list[sps_id] = sps_buf;
    }

    return 0;
}

static void hevc_pps_free(void *opaque, uint8_t *data)
{
    HEVCPPS *pps = (HEVCPPS*)data;

    av_freep(&pps->column_width);
    av_freep(&pps->row_height);
    av_freep(&pps->col_bd);
    av_freep(&pps->row_bd);
    av_freep(&pps->col_idxX);
    av_freep(&pps->ctb_addr_rs_to_ts);
    av_freep(&pps->ctb_addr_ts_to_rs);
    av_freep(&pps->tile_pos_rs);
    av_freep(&pps->tile_id);
    av_freep(&pps->min_tb_addr_zs_tab);

    av_freep(&pps);
}

<<<<<<< HEAD
static int pps_range_extensions(HEVCContext *s, HEVCPPS *pps, HEVCSPS *sps) {
    GetBitContext *gb = &s->HEVClc->gb;
    int i;

    if (pps->transform_skip_enabled_flag) {
        pps->log2_max_transform_skip_block_size = get_ue_golomb_long(gb) + 2;
    }
    pps->cross_component_prediction_enabled_flag = get_bits1(gb);
    pps->chroma_qp_offset_list_enabled_flag = get_bits1(gb);
    if (pps->chroma_qp_offset_list_enabled_flag) {
        pps->diff_cu_chroma_qp_offset_depth = get_ue_golomb_long(gb);
        pps->chroma_qp_offset_list_len_minus1 = get_ue_golomb_long(gb);
        if (pps->chroma_qp_offset_list_len_minus1 && pps->chroma_qp_offset_list_len_minus1 >= 5) {
            av_log(s->avctx, AV_LOG_ERROR,
                   "chroma_qp_offset_list_len_minus1 shall be in the range [0, 5].\n");
            return AVERROR_INVALIDDATA;
        }
        for (i = 0; i <= pps->chroma_qp_offset_list_len_minus1; i++) {
            pps->cb_qp_offset_list[i] = get_se_golomb_long(gb);
            if (pps->cb_qp_offset_list[i]) {
                av_log(s->avctx, AV_LOG_WARNING,
                       "cb_qp_offset_list not tested yet.\n");
            }
            pps->cr_qp_offset_list[i] = get_se_golomb_long(gb);
            if (pps->cr_qp_offset_list[i]) {
                av_log(s->avctx, AV_LOG_WARNING,
                       "cb_qp_offset_list not tested yet.\n");
            }
        }
    }
    pps->log2_sao_offset_scale_luma = get_ue_golomb_long(gb);
    pps->log2_sao_offset_scale_chroma = get_ue_golomb_long(gb);

    return(0);
}

int ff_hevc_decode_nal_pps(HEVCContext *s)
{
    GetBitContext *gb = &s->HEVClc->gb;
=======
int ff_hevc_decode_nal_pps(GetBitContext *gb, AVCodecContext *avctx,
                           HEVCParamSets *ps)
{
>>>>>>> b11acd57
    HEVCSPS      *sps = NULL;
    int pic_area_in_ctbs;
    int log2_diff_ctb_min_tb_size;
    int i, j, x, y, ctb_addr_rs, tile_id;
    int ret = 0;
    unsigned int pps_id = 0;

    AVBufferRef *pps_buf;
    HEVCPPS *pps = av_mallocz(sizeof(*pps));

    if (!pps)
        return AVERROR(ENOMEM);

    pps_buf = av_buffer_create((uint8_t *)pps, sizeof(*pps),
                               hevc_pps_free, NULL, 0);
    if (!pps_buf) {
        av_freep(&pps);
        return AVERROR(ENOMEM);
    }

    av_log(avctx, AV_LOG_DEBUG, "Decoding PPS\n");

    // Default values
    pps->loop_filter_across_tiles_enabled_flag = 1;
    pps->num_tile_columns                      = 1;
    pps->num_tile_rows                         = 1;
    pps->uniform_spacing_flag                  = 1;
    pps->disable_dbf                           = 0;
    pps->beta_offset                           = 0;
    pps->tc_offset                             = 0;
    pps->log2_max_transform_skip_block_size    = 2;

    // Coded parameters
    pps_id = get_ue_golomb_long(gb);
    if (pps_id >= MAX_PPS_COUNT) {
        av_log(avctx, AV_LOG_ERROR, "PPS id out of range: %d\n", pps_id);
        ret = AVERROR_INVALIDDATA;
        goto err;
    }
    pps->sps_id = get_ue_golomb_long(gb);
    if (pps->sps_id >= MAX_SPS_COUNT) {
        av_log(avctx, AV_LOG_ERROR, "SPS id out of range: %d\n", pps->sps_id);
        ret = AVERROR_INVALIDDATA;
        goto err;
    }
    if (!ps->sps_list[pps->sps_id]) {
        av_log(avctx, AV_LOG_ERROR, "SPS %u does not exist.\n", pps->sps_id);
        ret = AVERROR_INVALIDDATA;
        goto err;
    }
    sps = (HEVCSPS *)ps->sps_list[pps->sps_id]->data;

    pps->dependent_slice_segments_enabled_flag = get_bits1(gb);
    pps->output_flag_present_flag              = get_bits1(gb);
    pps->num_extra_slice_header_bits           = get_bits(gb, 3);

    pps->sign_data_hiding_flag = get_bits1(gb);

    pps->cabac_init_present_flag = get_bits1(gb);

    pps->num_ref_idx_l0_default_active = get_ue_golomb_long(gb) + 1;
    pps->num_ref_idx_l1_default_active = get_ue_golomb_long(gb) + 1;

    pps->pic_init_qp_minus26 = get_se_golomb(gb);

    pps->constrained_intra_pred_flag = get_bits1(gb);
    pps->transform_skip_enabled_flag = get_bits1(gb);

    pps->cu_qp_delta_enabled_flag = get_bits1(gb);
    pps->diff_cu_qp_delta_depth   = 0;
    if (pps->cu_qp_delta_enabled_flag)
        pps->diff_cu_qp_delta_depth = get_ue_golomb_long(gb);

    if (pps->diff_cu_qp_delta_depth < 0 ||
        pps->diff_cu_qp_delta_depth > sps->log2_diff_max_min_coding_block_size) {
        av_log(s->avctx, AV_LOG_ERROR, "diff_cu_qp_delta_depth %d is invalid\n",
               pps->diff_cu_qp_delta_depth);
        ret = AVERROR_INVALIDDATA;
        goto err;
    }

    pps->cb_qp_offset = get_se_golomb(gb);
    if (pps->cb_qp_offset < -12 || pps->cb_qp_offset > 12) {
        av_log(avctx, AV_LOG_ERROR, "pps_cb_qp_offset out of range: %d\n",
               pps->cb_qp_offset);
        ret = AVERROR_INVALIDDATA;
        goto err;
    }
    pps->cr_qp_offset = get_se_golomb(gb);
    if (pps->cr_qp_offset < -12 || pps->cr_qp_offset > 12) {
        av_log(avctx, AV_LOG_ERROR, "pps_cr_qp_offset out of range: %d\n",
               pps->cr_qp_offset);
        ret = AVERROR_INVALIDDATA;
        goto err;
    }
    pps->pic_slice_level_chroma_qp_offsets_present_flag = get_bits1(gb);

    pps->weighted_pred_flag   = get_bits1(gb);
    pps->weighted_bipred_flag = get_bits1(gb);

    pps->transquant_bypass_enable_flag    = get_bits1(gb);
    pps->tiles_enabled_flag               = get_bits1(gb);
    pps->entropy_coding_sync_enabled_flag = get_bits1(gb);

    if (pps->tiles_enabled_flag) {
        pps->num_tile_columns = get_ue_golomb_long(gb) + 1;
        pps->num_tile_rows    = get_ue_golomb_long(gb) + 1;
        if (pps->num_tile_columns <= 0 ||
            pps->num_tile_columns >= sps->width) {
            av_log(avctx, AV_LOG_ERROR, "num_tile_columns_minus1 out of range: %d\n",
                   pps->num_tile_columns - 1);
            ret = AVERROR_INVALIDDATA;
            goto err;
        }
        if (pps->num_tile_rows <= 0 ||
            pps->num_tile_rows >= sps->height) {
            av_log(avctx, AV_LOG_ERROR, "num_tile_rows_minus1 out of range: %d\n",
                   pps->num_tile_rows - 1);
            ret = AVERROR_INVALIDDATA;
            goto err;
        }

        pps->column_width = av_malloc_array(pps->num_tile_columns, sizeof(*pps->column_width));
        pps->row_height   = av_malloc_array(pps->num_tile_rows,    sizeof(*pps->row_height));
        if (!pps->column_width || !pps->row_height) {
            ret = AVERROR(ENOMEM);
            goto err;
        }

        pps->uniform_spacing_flag = get_bits1(gb);
        if (!pps->uniform_spacing_flag) {
            uint64_t sum = 0;
            for (i = 0; i < pps->num_tile_columns - 1; i++) {
                pps->column_width[i] = get_ue_golomb_long(gb) + 1;
                sum                 += pps->column_width[i];
            }
            if (sum >= sps->ctb_width) {
                av_log(avctx, AV_LOG_ERROR, "Invalid tile widths.\n");
                ret = AVERROR_INVALIDDATA;
                goto err;
            }
            pps->column_width[pps->num_tile_columns - 1] = sps->ctb_width - sum;

            sum = 0;
            for (i = 0; i < pps->num_tile_rows - 1; i++) {
                pps->row_height[i] = get_ue_golomb_long(gb) + 1;
                sum               += pps->row_height[i];
            }
            if (sum >= sps->ctb_height) {
                av_log(avctx, AV_LOG_ERROR, "Invalid tile heights.\n");
                ret = AVERROR_INVALIDDATA;
                goto err;
            }
            pps->row_height[pps->num_tile_rows - 1] = sps->ctb_height - sum;
        }
        pps->loop_filter_across_tiles_enabled_flag = get_bits1(gb);
    }

    pps->seq_loop_filter_across_slices_enabled_flag = get_bits1(gb);

    pps->deblocking_filter_control_present_flag = get_bits1(gb);
    if (pps->deblocking_filter_control_present_flag) {
        pps->deblocking_filter_override_enabled_flag = get_bits1(gb);
        pps->disable_dbf                             = get_bits1(gb);
        if (!pps->disable_dbf) {
            pps->beta_offset = get_se_golomb(gb) * 2;
            pps->tc_offset = get_se_golomb(gb) * 2;
            if (pps->beta_offset/2 < -6 || pps->beta_offset/2 > 6) {
                av_log(avctx, AV_LOG_ERROR, "pps_beta_offset_div2 out of range: %d\n",
                       pps->beta_offset/2);
                ret = AVERROR_INVALIDDATA;
                goto err;
            }
            if (pps->tc_offset/2 < -6 || pps->tc_offset/2 > 6) {
                av_log(avctx, AV_LOG_ERROR, "pps_tc_offset_div2 out of range: %d\n",
                       pps->tc_offset/2);
                ret = AVERROR_INVALIDDATA;
                goto err;
            }
        }
    }

    pps->scaling_list_data_present_flag = get_bits1(gb);
    if (pps->scaling_list_data_present_flag) {
        set_default_scaling_list_data(&pps->scaling_list);
<<<<<<< HEAD
        ret = scaling_list_data(gb, s->avctx, &pps->scaling_list, sps);
=======
        ret = scaling_list_data(gb, avctx, &pps->scaling_list);
>>>>>>> b11acd57
        if (ret < 0)
            goto err;
    }
    pps->lists_modification_present_flag = get_bits1(gb);
    pps->log2_parallel_merge_level       = get_ue_golomb_long(gb) + 2;
    if (pps->log2_parallel_merge_level > sps->log2_ctb_size) {
        av_log(avctx, AV_LOG_ERROR, "log2_parallel_merge_level_minus2 out of range: %d\n",
               pps->log2_parallel_merge_level - 2);
        ret = AVERROR_INVALIDDATA;
        goto err;
    }

    pps->slice_header_extension_present_flag = get_bits1(gb);

    if (get_bits1(gb)) { // pps_extension_present_flag
        int pps_range_extensions_flag = get_bits1(gb);
        /* int pps_extension_7bits = */ get_bits(gb, 7);
        if (sps->ptl.general_ptl.profile_idc == FF_PROFILE_HEVC_REXT && pps_range_extensions_flag) {
            if ((ret = pps_range_extensions(s, pps, sps)) < 0)
                goto err;
        }
    }

    // Inferred parameters
    pps->col_bd   = av_malloc_array(pps->num_tile_columns + 1, sizeof(*pps->col_bd));
    pps->row_bd   = av_malloc_array(pps->num_tile_rows + 1,    sizeof(*pps->row_bd));
    pps->col_idxX = av_malloc_array(sps->ctb_width,    sizeof(*pps->col_idxX));
    if (!pps->col_bd || !pps->row_bd || !pps->col_idxX) {
        ret = AVERROR(ENOMEM);
        goto err;
    }

    if (pps->uniform_spacing_flag) {
        if (!pps->column_width) {
            pps->column_width = av_malloc_array(pps->num_tile_columns, sizeof(*pps->column_width));
            pps->row_height   = av_malloc_array(pps->num_tile_rows,    sizeof(*pps->row_height));
        }
        if (!pps->column_width || !pps->row_height) {
            ret = AVERROR(ENOMEM);
            goto err;
        }

        for (i = 0; i < pps->num_tile_columns; i++) {
            pps->column_width[i] = ((i + 1) * sps->ctb_width) / pps->num_tile_columns -
                                   (i * sps->ctb_width) / pps->num_tile_columns;
        }

        for (i = 0; i < pps->num_tile_rows; i++) {
            pps->row_height[i] = ((i + 1) * sps->ctb_height) / pps->num_tile_rows -
                                 (i * sps->ctb_height) / pps->num_tile_rows;
        }
    }

    pps->col_bd[0] = 0;
    for (i = 0; i < pps->num_tile_columns; i++)
        pps->col_bd[i + 1] = pps->col_bd[i] + pps->column_width[i];

    pps->row_bd[0] = 0;
    for (i = 0; i < pps->num_tile_rows; i++)
        pps->row_bd[i + 1] = pps->row_bd[i] + pps->row_height[i];

    for (i = 0, j = 0; i < sps->ctb_width; i++) {
        if (i > pps->col_bd[j])
            j++;
        pps->col_idxX[i] = j;
    }

    /**
     * 6.5
     */
    pic_area_in_ctbs     = sps->ctb_width    * sps->ctb_height;

    pps->ctb_addr_rs_to_ts = av_malloc_array(pic_area_in_ctbs,    sizeof(*pps->ctb_addr_rs_to_ts));
    pps->ctb_addr_ts_to_rs = av_malloc_array(pic_area_in_ctbs,    sizeof(*pps->ctb_addr_ts_to_rs));
    pps->tile_id           = av_malloc_array(pic_area_in_ctbs,    sizeof(*pps->tile_id));
    pps->min_tb_addr_zs_tab = av_malloc_array((sps->tb_mask+2) * (sps->tb_mask+2), sizeof(*pps->min_tb_addr_zs_tab));
    if (!pps->ctb_addr_rs_to_ts || !pps->ctb_addr_ts_to_rs ||
        !pps->tile_id || !pps->min_tb_addr_zs_tab) {
        ret = AVERROR(ENOMEM);
        goto err;
    }

    for (ctb_addr_rs = 0; ctb_addr_rs < pic_area_in_ctbs; ctb_addr_rs++) {
        int tb_x   = ctb_addr_rs % sps->ctb_width;
        int tb_y   = ctb_addr_rs / sps->ctb_width;
        int tile_x = 0;
        int tile_y = 0;
        int val    = 0;

        for (i = 0; i < pps->num_tile_columns; i++) {
            if (tb_x < pps->col_bd[i + 1]) {
                tile_x = i;
                break;
            }
        }

        for (i = 0; i < pps->num_tile_rows; i++) {
            if (tb_y < pps->row_bd[i + 1]) {
                tile_y = i;
                break;
            }
        }

        for (i = 0; i < tile_x; i++)
            val += pps->row_height[tile_y] * pps->column_width[i];
        for (i = 0; i < tile_y; i++)
            val += sps->ctb_width * pps->row_height[i];

        val += (tb_y - pps->row_bd[tile_y]) * pps->column_width[tile_x] +
               tb_x - pps->col_bd[tile_x];

        pps->ctb_addr_rs_to_ts[ctb_addr_rs] = val;
        pps->ctb_addr_ts_to_rs[val]         = ctb_addr_rs;
    }

    for (j = 0, tile_id = 0; j < pps->num_tile_rows; j++)
        for (i = 0; i < pps->num_tile_columns; i++, tile_id++)
            for (y = pps->row_bd[j]; y < pps->row_bd[j + 1]; y++)
                for (x = pps->col_bd[i]; x < pps->col_bd[i + 1]; x++)
                    pps->tile_id[pps->ctb_addr_rs_to_ts[y * sps->ctb_width + x]] = tile_id;

    pps->tile_pos_rs = av_malloc_array(tile_id, sizeof(*pps->tile_pos_rs));
    if (!pps->tile_pos_rs) {
        ret = AVERROR(ENOMEM);
        goto err;
    }

    for (j = 0; j < pps->num_tile_rows; j++)
        for (i = 0; i < pps->num_tile_columns; i++)
            pps->tile_pos_rs[j * pps->num_tile_columns + i] = pps->row_bd[j] * sps->ctb_width + pps->col_bd[i];

    log2_diff_ctb_min_tb_size = sps->log2_ctb_size - sps->log2_min_tb_size;
    pps->min_tb_addr_zs = &pps->min_tb_addr_zs_tab[1*(sps->tb_mask+2)+1];
    for (y = 0; y < sps->tb_mask+2; y++) {
        pps->min_tb_addr_zs_tab[y*(sps->tb_mask+2)] = -1;
        pps->min_tb_addr_zs_tab[y]    = -1;
    }
    for (y = 0; y < sps->tb_mask+1; y++) {
        for (x = 0; x < sps->tb_mask+1; x++) {
            int tb_x        = x >> log2_diff_ctb_min_tb_size;
            int tb_y        = y >> log2_diff_ctb_min_tb_size;
            int ctb_addr_rs = sps->ctb_width * tb_y + tb_x;
            int val         = pps->ctb_addr_rs_to_ts[ctb_addr_rs] <<
                              (log2_diff_ctb_min_tb_size * 2);
            for (i = 0; i < log2_diff_ctb_min_tb_size; i++) {
                int m = 1 << i;
                val += (m & x ? m * m : 0) + (m & y ? 2 * m * m : 0);
            }
            pps->min_tb_addr_zs[y * (sps->tb_mask+2) + x] = val;
        }
    }

<<<<<<< HEAD
    if (get_bits_left(gb) < 0) {
        av_log(s->avctx, AV_LOG_ERROR,
               "Overread PPS by %d bits\n", -get_bits_left(gb));
        goto err;
    }

    remove_pps(s, pps_id);
    s->pps_list[pps_id] = pps_buf;
=======
    remove_pps(ps, pps_id);
    ps->pps_list[pps_id] = pps_buf;
>>>>>>> b11acd57

    return 0;

err:
    av_buffer_unref(&pps_buf);
    return ret;
}<|MERGE_RESOLUTION|>--- conflicted
+++ resolved
@@ -393,10 +393,6 @@
                            HEVCParamSets *ps)
 {
     int i,j;
-<<<<<<< HEAD
-    GetBitContext *gb = &s->HEVClc->gb;
-=======
->>>>>>> b11acd57
     int vps_id = 0;
     HEVCVPS *vps;
     AVBufferRef *vps_buf = av_buffer_allocz(sizeof(*vps));
@@ -433,12 +429,8 @@
         goto err;
     }
 
-<<<<<<< HEAD
-    if (parse_ptl(gb, s->avctx, &vps->ptl, vps->vps_max_sub_layers) < 0)
-        goto err;
-=======
-    parse_ptl(gb, avctx, &vps->ptl, vps->vps_max_sub_layers);
->>>>>>> b11acd57
+    if (parse_ptl(gb, avctx, &vps->ptl, vps->vps_max_sub_layers) < 0)
+        goto err;
 
     vps->vps_sub_layer_ordering_info_present_flag = get_bits1(gb);
 
@@ -448,13 +440,8 @@
         vps->vps_num_reorder_pics[i]      = get_ue_golomb_long(gb);
         vps->vps_max_latency_increase[i]  = get_ue_golomb_long(gb) - 1;
 
-<<<<<<< HEAD
         if (vps->vps_max_dec_pic_buffering[i] > MAX_DPB_SIZE || !vps->vps_max_dec_pic_buffering[i]) {
-            av_log(s->avctx, AV_LOG_ERROR, "vps_max_dec_pic_buffering_minus1 out of range: %d\n",
-=======
-        if (vps->vps_max_dec_pic_buffering[i] > MAX_DPB_SIZE) {
             av_log(avctx, AV_LOG_ERROR, "vps_max_dec_pic_buffering_minus1 out of range: %d\n",
->>>>>>> b11acd57
                    vps->vps_max_dec_pic_buffering[i] - 1);
             goto err;
         }
@@ -470,7 +457,7 @@
     vps->vps_num_layer_sets = get_ue_golomb_long(gb) + 1;
     if (vps->vps_num_layer_sets < 1 || vps->vps_num_layer_sets > 1024 ||
         (vps->vps_num_layer_sets - 1LL) * (vps->vps_max_layer_id + 1LL) > get_bits_left(gb)) {
-        av_log(s->avctx, AV_LOG_ERROR, "too many layer_id_included_flags\n");
+        av_log(avctx, AV_LOG_ERROR, "too many layer_id_included_flags\n");
         goto err;
     }
 
@@ -487,7 +474,7 @@
             vps->vps_num_ticks_poc_diff_one = get_ue_golomb_long(gb) + 1;
         vps->vps_num_hrd_parameters = get_ue_golomb_long(gb);
         if (vps->vps_num_hrd_parameters > (unsigned)vps->vps_num_layer_sets) {
-            av_log(s->avctx, AV_LOG_ERROR,
+            av_log(avctx, AV_LOG_ERROR,
                    "vps_num_hrd_parameters %d is invalid\n", vps->vps_num_hrd_parameters);
             goto err;
         }
@@ -502,20 +489,15 @@
     }
     get_bits1(gb); /* vps_extension_flag */
 
-<<<<<<< HEAD
     if (get_bits_left(gb) < 0) {
-        av_log(s->avctx, AV_LOG_ERROR,
+        av_log(avctx, AV_LOG_ERROR,
                "Overread VPS by %d bits\n", -get_bits_left(gb));
-        if (s->vps_list[vps_id])
+        if (ps->vps_list[vps_id])
             goto err;
     }
 
-    if (s->vps_list[vps_id] &&
-        !memcmp(s->vps_list[vps_id]->data, vps_buf->data, vps_buf->size)) {
-=======
     if (ps->vps_list[vps_id] &&
         !memcmp(ps->vps_list[vps_id]->data, vps_buf->data, vps_buf->size)) {
->>>>>>> b11acd57
         av_buffer_unref(&vps_buf);
     } else {
         remove_vps(ps, vps_id);
@@ -1167,15 +1149,9 @@
 
     av_log(avctx, AV_LOG_DEBUG, "Decoding SPS\n");
 
-<<<<<<< HEAD
-    ret = ff_hevc_parse_sps(sps, &s->HEVClc->gb, &sps_id,
-                            s->apply_defdispwin,
-                            s->vps_list, s->avctx);
-=======
     ret = ff_hevc_parse_sps(sps, gb, &sps_id,
                             apply_defdispwin,
                             ps->vps_list, avctx);
->>>>>>> b11acd57
     if (ret < 0) {
         av_buffer_unref(&sps_buf);
         return ret;
@@ -1222,9 +1198,8 @@
     av_freep(&pps);
 }
 
-<<<<<<< HEAD
-static int pps_range_extensions(HEVCContext *s, HEVCPPS *pps, HEVCSPS *sps) {
-    GetBitContext *gb = &s->HEVClc->gb;
+static int pps_range_extensions(GetBitContext *gb, AVCodecContext *avctx,
+                                HEVCPPS *pps, HEVCSPS *sps) {
     int i;
 
     if (pps->transform_skip_enabled_flag) {
@@ -1236,19 +1211,19 @@
         pps->diff_cu_chroma_qp_offset_depth = get_ue_golomb_long(gb);
         pps->chroma_qp_offset_list_len_minus1 = get_ue_golomb_long(gb);
         if (pps->chroma_qp_offset_list_len_minus1 && pps->chroma_qp_offset_list_len_minus1 >= 5) {
-            av_log(s->avctx, AV_LOG_ERROR,
+            av_log(avctx, AV_LOG_ERROR,
                    "chroma_qp_offset_list_len_minus1 shall be in the range [0, 5].\n");
             return AVERROR_INVALIDDATA;
         }
         for (i = 0; i <= pps->chroma_qp_offset_list_len_minus1; i++) {
             pps->cb_qp_offset_list[i] = get_se_golomb_long(gb);
             if (pps->cb_qp_offset_list[i]) {
-                av_log(s->avctx, AV_LOG_WARNING,
+                av_log(avctx, AV_LOG_WARNING,
                        "cb_qp_offset_list not tested yet.\n");
             }
             pps->cr_qp_offset_list[i] = get_se_golomb_long(gb);
             if (pps->cr_qp_offset_list[i]) {
-                av_log(s->avctx, AV_LOG_WARNING,
+                av_log(avctx, AV_LOG_WARNING,
                        "cb_qp_offset_list not tested yet.\n");
             }
         }
@@ -1259,14 +1234,9 @@
     return(0);
 }
 
-int ff_hevc_decode_nal_pps(HEVCContext *s)
-{
-    GetBitContext *gb = &s->HEVClc->gb;
-=======
 int ff_hevc_decode_nal_pps(GetBitContext *gb, AVCodecContext *avctx,
                            HEVCParamSets *ps)
 {
->>>>>>> b11acd57
     HEVCSPS      *sps = NULL;
     int pic_area_in_ctbs;
     int log2_diff_ctb_min_tb_size;
@@ -1342,7 +1312,7 @@
 
     if (pps->diff_cu_qp_delta_depth < 0 ||
         pps->diff_cu_qp_delta_depth > sps->log2_diff_max_min_coding_block_size) {
-        av_log(s->avctx, AV_LOG_ERROR, "diff_cu_qp_delta_depth %d is invalid\n",
+        av_log(avctx, AV_LOG_ERROR, "diff_cu_qp_delta_depth %d is invalid\n",
                pps->diff_cu_qp_delta_depth);
         ret = AVERROR_INVALIDDATA;
         goto err;
@@ -1452,11 +1422,7 @@
     pps->scaling_list_data_present_flag = get_bits1(gb);
     if (pps->scaling_list_data_present_flag) {
         set_default_scaling_list_data(&pps->scaling_list);
-<<<<<<< HEAD
-        ret = scaling_list_data(gb, s->avctx, &pps->scaling_list, sps);
-=======
-        ret = scaling_list_data(gb, avctx, &pps->scaling_list);
->>>>>>> b11acd57
+        ret = scaling_list_data(gb, avctx, &pps->scaling_list, sps);
         if (ret < 0)
             goto err;
     }
@@ -1475,7 +1441,7 @@
         int pps_range_extensions_flag = get_bits1(gb);
         /* int pps_extension_7bits = */ get_bits(gb, 7);
         if (sps->ptl.general_ptl.profile_idc == FF_PROFILE_HEVC_REXT && pps_range_extensions_flag) {
-            if ((ret = pps_range_extensions(s, pps, sps)) < 0)
+            if ((ret = pps_range_extensions(gb, avctx, pps, sps)) < 0)
                 goto err;
         }
     }
@@ -1609,19 +1575,14 @@
         }
     }
 
-<<<<<<< HEAD
     if (get_bits_left(gb) < 0) {
-        av_log(s->avctx, AV_LOG_ERROR,
+        av_log(avctx, AV_LOG_ERROR,
                "Overread PPS by %d bits\n", -get_bits_left(gb));
         goto err;
     }
 
-    remove_pps(s, pps_id);
-    s->pps_list[pps_id] = pps_buf;
-=======
     remove_pps(ps, pps_id);
     ps->pps_list[pps_id] = pps_buf;
->>>>>>> b11acd57
 
     return 0;
 
