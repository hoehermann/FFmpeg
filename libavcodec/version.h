/*
 *
 * This file is part of FFmpeg.
 *
 * FFmpeg is free software; you can redistribute it and/or
 * modify it under the terms of the GNU Lesser General Public
 * License as published by the Free Software Foundation; either
 * version 2.1 of the License, or (at your option) any later version.
 *
 * FFmpeg is distributed in the hope that it will be useful,
 * but WITHOUT ANY WARRANTY; without even the implied warranty of
 * MERCHANTABILITY or FITNESS FOR A PARTICULAR PURPOSE.  See the GNU
 * Lesser General Public License for more details.
 *
 * You should have received a copy of the GNU Lesser General Public
 * License along with FFmpeg; if not, write to the Free Software
 * Foundation, Inc., 51 Franklin Street, Fifth Floor, Boston, MA 02110-1301 USA
 */

#ifndef AVCODEC_VERSION_H
#define AVCODEC_VERSION_H

/**
 * @file
 * @ingroup libavc
 * Libavcodec version macros.
 */

#include "libavutil/avutil.h"

#define LIBAVCODEC_VERSION_MAJOR 55
<<<<<<< HEAD
#define LIBAVCODEC_VERSION_MINOR  45
#define LIBAVCODEC_VERSION_MICRO 103
=======
#define LIBAVCODEC_VERSION_MINOR 31
#define LIBAVCODEC_VERSION_MICRO  0
>>>>>>> be7c3231

#define LIBAVCODEC_VERSION_INT  AV_VERSION_INT(LIBAVCODEC_VERSION_MAJOR, \
                                               LIBAVCODEC_VERSION_MINOR, \
                                               LIBAVCODEC_VERSION_MICRO)
#define LIBAVCODEC_VERSION      AV_VERSION(LIBAVCODEC_VERSION_MAJOR,    \
                                           LIBAVCODEC_VERSION_MINOR,    \
                                           LIBAVCODEC_VERSION_MICRO)
#define LIBAVCODEC_BUILD        LIBAVCODEC_VERSION_INT

#define LIBAVCODEC_IDENT        "Lavc" AV_STRINGIFY(LIBAVCODEC_VERSION)

/**
 * FF_API_* defines may be placed below to indicate public API that will be
 * dropped at a future version bump. The defines themselves are not part of
 * the public API and may change, break or disappear at any time.
 */

#ifndef FF_API_REQUEST_CHANNELS
#define FF_API_REQUEST_CHANNELS (LIBAVCODEC_VERSION_MAJOR < 56)
#endif
#ifndef FF_API_OLD_DECODE_AUDIO
#define FF_API_OLD_DECODE_AUDIO (LIBAVCODEC_VERSION_MAJOR < 56)
#endif
#ifndef FF_API_OLD_ENCODE_AUDIO
#define FF_API_OLD_ENCODE_AUDIO (LIBAVCODEC_VERSION_MAJOR < 56)
#endif
#ifndef FF_API_OLD_ENCODE_VIDEO
#define FF_API_OLD_ENCODE_VIDEO (LIBAVCODEC_VERSION_MAJOR < 56)
#endif
#ifndef FF_API_CODEC_ID
#define FF_API_CODEC_ID          (LIBAVCODEC_VERSION_MAJOR < 56)
#endif
#ifndef FF_API_AUDIO_CONVERT
#define FF_API_AUDIO_CONVERT     (LIBAVCODEC_VERSION_MAJOR < 56)
#endif
#ifndef FF_API_AVCODEC_RESAMPLE
#define FF_API_AVCODEC_RESAMPLE  FF_API_AUDIO_CONVERT
#endif
#ifndef FF_API_DEINTERLACE
#define FF_API_DEINTERLACE       (LIBAVCODEC_VERSION_MAJOR < 56)
#endif
#ifndef FF_API_DESTRUCT_PACKET
#define FF_API_DESTRUCT_PACKET   (LIBAVCODEC_VERSION_MAJOR < 56)
#endif
#ifndef FF_API_GET_BUFFER
#define FF_API_GET_BUFFER        (LIBAVCODEC_VERSION_MAJOR < 56)
#endif
#ifndef FF_API_MISSING_SAMPLE
#define FF_API_MISSING_SAMPLE    (LIBAVCODEC_VERSION_MAJOR < 56)
#endif
#ifndef FF_API_LOWRES
#define FF_API_LOWRES            (LIBAVCODEC_VERSION_MAJOR < 56)
#endif
#ifndef FF_API_CAP_VDPAU
#define FF_API_CAP_VDPAU         (LIBAVCODEC_VERSION_MAJOR < 56)
#endif
#ifndef FF_API_BUFS_VDPAU
#define FF_API_BUFS_VDPAU        (LIBAVCODEC_VERSION_MAJOR < 56)
#endif
#ifndef FF_API_VOXWARE
#define FF_API_VOXWARE           (LIBAVCODEC_VERSION_MAJOR < 56)
#endif
#ifndef FF_API_SET_DIMENSIONS
#define FF_API_SET_DIMENSIONS    (LIBAVCODEC_VERSION_MAJOR < 56)
#endif
#ifndef FF_API_DEBUG_MV
#define FF_API_DEBUG_MV          (LIBAVCODEC_VERSION_MAJOR < 56)
#endif
#ifndef FF_API_AC_VLC
#define FF_API_AC_VLC            (LIBAVCODEC_VERSION_MAJOR < 56)
#endif
#ifndef FF_API_OLD_MSMPEG4
#define FF_API_OLD_MSMPEG4       (LIBAVCODEC_VERSION_MAJOR < 56)
#endif
#ifndef FF_API_ASPECT_EXTENDED
#define FF_API_ASPECT_EXTENDED   (LIBAVCODEC_VERSION_MAJOR < 56)
#endif
#ifndef FF_API_THREAD_OPAQUE
#define FF_API_THREAD_OPAQUE     (LIBAVCODEC_VERSION_MAJOR < 56)
#endif
#ifndef FF_API_CODEC_PKT
#define FF_API_CODEC_PKT         (LIBAVCODEC_VERSION_MAJOR < 56)
#endif
#ifndef FF_API_ARCH_ALPHA
#define FF_API_ARCH_ALPHA        (LIBAVCODEC_VERSION_MAJOR < 56)
#endif
#ifndef FF_API_XVMC
#define FF_API_XVMC              (LIBAVCODEC_VERSION_MAJOR < 56)
#endif
#ifndef FF_API_ERROR_RATE
#define FF_API_ERROR_RATE        (LIBAVCODEC_VERSION_MAJOR < 56)
#endif
#ifndef FF_API_QSCALE_TYPE
#define FF_API_QSCALE_TYPE       (LIBAVCODEC_VERSION_MAJOR < 56)
#endif
#ifndef FF_API_MB_TYPE
#define FF_API_MB_TYPE           (LIBAVCODEC_VERSION_MAJOR < 56)
#endif
#ifndef FF_API_MAX_BFRAMES
#define FF_API_MAX_BFRAMES       (LIBAVCODEC_VERSION_MAJOR < 56)
#endif
#ifndef FF_API_FAST_MALLOC
#define FF_API_FAST_MALLOC       (LIBAVCODEC_VERSION_MAJOR < 56)
#endif
#ifndef FF_API_NEG_LINESIZES
#define FF_API_NEG_LINESIZES     (LIBAVCODEC_VERSION_MAJOR < 56)
#endif

#endif /* AVCODEC_VERSION_H */<|MERGE_RESOLUTION|>--- conflicted
+++ resolved
@@ -29,13 +29,8 @@
 #include "libavutil/avutil.h"
 
 #define LIBAVCODEC_VERSION_MAJOR 55
-<<<<<<< HEAD
-#define LIBAVCODEC_VERSION_MINOR  45
-#define LIBAVCODEC_VERSION_MICRO 103
-=======
-#define LIBAVCODEC_VERSION_MINOR 31
-#define LIBAVCODEC_VERSION_MICRO  0
->>>>>>> be7c3231
+#define LIBAVCODEC_VERSION_MINOR  46
+#define LIBAVCODEC_VERSION_MICRO 100
 
 #define LIBAVCODEC_VERSION_INT  AV_VERSION_INT(LIBAVCODEC_VERSION_MAJOR, \
                                                LIBAVCODEC_VERSION_MINOR, \
