--- conflicted
+++ resolved
@@ -216,13 +216,8 @@
     }
 
     /* get output buffer */
-<<<<<<< HEAD
     s->frame.nb_samples = (out + s->channels - 1) / s->channels;
-    if ((ret = avctx->get_buffer(avctx, &s->frame)) < 0) {
-=======
-    s->frame.nb_samples = out / s->channels;
     if ((ret = ff_get_buffer(avctx, &s->frame)) < 0) {
->>>>>>> 0ab76ddf
         av_log(avctx, AV_LOG_ERROR, "get_buffer() failed\n");
         return ret;
     }
