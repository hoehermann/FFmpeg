--- conflicted
+++ resolved
@@ -729,16 +729,12 @@
     s->codec_tag        = avpriv_toupper4(s->avctx->codec_tag);
     s->stream_codec_tag = avpriv_toupper4(s->avctx->stream_codec_tag);
 
-    s->avctx->coded_frame = (AVFrame*)&s->current_picture;
-
-<<<<<<< HEAD
+    s->avctx->coded_frame = &s->current_picture.f;
+
     FF_ALLOCZ_OR_GOTO(s->avctx, s->mb_index2xy, (s->mb_num + 1) * sizeof(int), fail); // error ressilience code looks cleaner with this
     for (y = 0; y < s->mb_height; y++)
         for (x = 0; x < s->mb_width; x++)
             s->mb_index2xy[x + y * s->mb_width] = x + y * s->mb_stride;
-=======
-        s->avctx->coded_frame = &s->current_picture.f;
->>>>>>> 9d87374e
 
     s->mb_index2xy[s->mb_height * s->mb_width] = (s->mb_height - 1) * s->mb_stride + s->mb_width; // FIXME really needed?
 
@@ -1245,21 +1241,14 @@
             s->last_picture_ptr->f.key_frame = 0;
             if (ff_alloc_picture(s, s->last_picture_ptr, 0) < 0)
                 return -1;
-<<<<<<< HEAD
 
             if(s->codec_id == CODEC_ID_FLV1 || s->codec_id == CODEC_ID_H263){
                 for(i=0; i<avctx->height; i++)
                     memset(s->last_picture_ptr->f.data[0] + s->last_picture_ptr->f.linesize[0]*i, 16, avctx->width);
             }
 
-            ff_thread_report_progress((AVFrame *) s->last_picture_ptr,
-                                      INT_MAX, 0);
-            ff_thread_report_progress((AVFrame *) s->last_picture_ptr,
-                                      INT_MAX, 1);
-=======
             ff_thread_report_progress(&s->last_picture_ptr->f, INT_MAX, 0);
             ff_thread_report_progress(&s->last_picture_ptr->f, INT_MAX, 1);
->>>>>>> 9d87374e
         }
         if ((s->next_picture_ptr == NULL ||
              s->next_picture_ptr->f.data[0] == NULL) &&
