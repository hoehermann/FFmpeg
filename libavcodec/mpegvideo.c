/*
 * The simplest mpeg encoder (well, it was the simplest!)
 * Copyright (c) 2000,2001 Fabrice Bellard
 * Copyright (c) 2002-2004 Michael Niedermayer <michaelni@gmx.at>
 *
 * 4MV & hq & B-frame encoding stuff by Michael Niedermayer <michaelni@gmx.at>
 *
 * This file is part of FFmpeg.
 *
 * FFmpeg is free software; you can redistribute it and/or
 * modify it under the terms of the GNU Lesser General Public
 * License as published by the Free Software Foundation; either
 * version 2.1 of the License, or (at your option) any later version.
 *
 * FFmpeg is distributed in the hope that it will be useful,
 * but WITHOUT ANY WARRANTY; without even the implied warranty of
 * MERCHANTABILITY or FITNESS FOR A PARTICULAR PURPOSE.  See the GNU
 * Lesser General Public License for more details.
 *
 * You should have received a copy of the GNU Lesser General Public
 * License along with FFmpeg; if not, write to the Free Software
 * Foundation, Inc., 51 Franklin Street, Fifth Floor, Boston, MA 02110-1301 USA
 */

/**
 * @file
 * The simplest mpeg encoder (well, it was the simplest!).
 */

#include "libavutil/imgutils.h"
#include "avcodec.h"
#include "dsputil.h"
#include "internal.h"
#include "mathops.h"
#include "mpegvideo.h"
#include "mjpegenc.h"
#include "msmpeg4.h"
#include "xvmc_internal.h"
#include "thread.h"
#include <limits.h>

//#undef NDEBUG
//#include <assert.h>

static void dct_unquantize_mpeg1_intra_c(MpegEncContext *s,
                                   DCTELEM *block, int n, int qscale);
static void dct_unquantize_mpeg1_inter_c(MpegEncContext *s,
                                   DCTELEM *block, int n, int qscale);
static void dct_unquantize_mpeg2_intra_c(MpegEncContext *s,
                                   DCTELEM *block, int n, int qscale);
static void dct_unquantize_mpeg2_intra_bitexact(MpegEncContext *s,
                                   DCTELEM *block, int n, int qscale);
static void dct_unquantize_mpeg2_inter_c(MpegEncContext *s,
                                   DCTELEM *block, int n, int qscale);
static void dct_unquantize_h263_intra_c(MpegEncContext *s,
                                  DCTELEM *block, int n, int qscale);
static void dct_unquantize_h263_inter_c(MpegEncContext *s,
                                  DCTELEM *block, int n, int qscale);


//#define DEBUG


static const uint8_t ff_default_chroma_qscale_table[32] = {
//   0   1   2   3   4   5   6   7   8   9  10  11  12  13  14  15
     0,  1,  2,  3,  4,  5,  6,  7,  8,  9, 10, 11, 12, 13, 14, 15,
    16, 17, 18, 19, 20, 21, 22, 23, 24, 25, 26, 27, 28, 29, 30, 31
};

const uint8_t ff_mpeg1_dc_scale_table[128] = {
//  0  1  2  3  4  5  6  7  8  9 10 11 12 13 14 15
    8, 8, 8, 8, 8, 8, 8, 8, 8, 8, 8, 8, 8, 8, 8, 8,
    8, 8, 8, 8, 8, 8, 8, 8, 8, 8, 8, 8, 8, 8, 8, 8,
    8, 8, 8, 8, 8, 8, 8, 8, 8, 8, 8, 8, 8, 8, 8, 8,
    8, 8, 8, 8, 8, 8, 8, 8, 8, 8, 8, 8, 8, 8, 8, 8,
    8, 8, 8, 8, 8, 8, 8, 8, 8, 8, 8, 8, 8, 8, 8, 8,
    8, 8, 8, 8, 8, 8, 8, 8, 8, 8, 8, 8, 8, 8, 8, 8,
    8, 8, 8, 8, 8, 8, 8, 8, 8, 8, 8, 8, 8, 8, 8, 8,
    8, 8, 8, 8, 8, 8, 8, 8, 8, 8, 8, 8, 8, 8, 8, 8,
};

static const uint8_t mpeg2_dc_scale_table1[128] = {
//  0  1  2  3  4  5  6  7  8  9 10 11 12 13 14 15
    4, 4, 4, 4, 4, 4, 4, 4, 4, 4, 4, 4, 4, 4, 4, 4,
    4, 4, 4, 4, 4, 4, 4, 4, 4, 4, 4, 4, 4, 4, 4, 4,
    4, 4, 4, 4, 4, 4, 4, 4, 4, 4, 4, 4, 4, 4, 4, 4,
    4, 4, 4, 4, 4, 4, 4, 4, 4, 4, 4, 4, 4, 4, 4, 4,
    4, 4, 4, 4, 4, 4, 4, 4, 4, 4, 4, 4, 4, 4, 4, 4,
    4, 4, 4, 4, 4, 4, 4, 4, 4, 4, 4, 4, 4, 4, 4, 4,
    4, 4, 4, 4, 4, 4, 4, 4, 4, 4, 4, 4, 4, 4, 4, 4,
    4, 4, 4, 4, 4, 4, 4, 4, 4, 4, 4, 4, 4, 4, 4, 4,
};

static const uint8_t mpeg2_dc_scale_table2[128] = {
//  0  1  2  3  4  5  6  7  8  9 10 11 12 13 14 15
    2, 2, 2, 2, 2, 2, 2, 2, 2, 2, 2, 2, 2, 2, 2, 2,
    2, 2, 2, 2, 2, 2, 2, 2, 2, 2, 2, 2, 2, 2, 2, 2,
    2, 2, 2, 2, 2, 2, 2, 2, 2, 2, 2, 2, 2, 2, 2, 2,
    2, 2, 2, 2, 2, 2, 2, 2, 2, 2, 2, 2, 2, 2, 2, 2,
    2, 2, 2, 2, 2, 2, 2, 2, 2, 2, 2, 2, 2, 2, 2, 2,
    2, 2, 2, 2, 2, 2, 2, 2, 2, 2, 2, 2, 2, 2, 2, 2,
    2, 2, 2, 2, 2, 2, 2, 2, 2, 2, 2, 2, 2, 2, 2, 2,
    2, 2, 2, 2, 2, 2, 2, 2, 2, 2, 2, 2, 2, 2, 2, 2,
};

static const uint8_t mpeg2_dc_scale_table3[128] = {
//  0  1  2  3  4  5  6  7  8  9 10 11 12 13 14 15
    1, 1, 1, 1, 1, 1, 1, 1, 1, 1, 1, 1, 1, 1, 1, 1,
    1, 1, 1, 1, 1, 1, 1, 1, 1, 1, 1, 1, 1, 1, 1, 1,
    1, 1, 1, 1, 1, 1, 1, 1, 1, 1, 1, 1, 1, 1, 1, 1,
    1, 1, 1, 1, 1, 1, 1, 1, 1, 1, 1, 1, 1, 1, 1, 1,
    1, 1, 1, 1, 1, 1, 1, 1, 1, 1, 1, 1, 1, 1, 1, 1,
    1, 1, 1, 1, 1, 1, 1, 1, 1, 1, 1, 1, 1, 1, 1, 1,
    1, 1, 1, 1, 1, 1, 1, 1, 1, 1, 1, 1, 1, 1, 1, 1,
    1, 1, 1, 1, 1, 1, 1, 1, 1, 1, 1, 1, 1, 1, 1, 1,
};

const uint8_t *const ff_mpeg2_dc_scale_table[4] = {
    ff_mpeg1_dc_scale_table,
    mpeg2_dc_scale_table1,
    mpeg2_dc_scale_table2,
    mpeg2_dc_scale_table3,
};

const enum AVPixelFormat ff_pixfmt_list_420[] = {
    AV_PIX_FMT_YUV420P,
    AV_PIX_FMT_NONE
};

const enum AVPixelFormat ff_hwaccel_pixfmt_list_420[] = {
    AV_PIX_FMT_DXVA2_VLD,
    AV_PIX_FMT_VAAPI_VLD,
    AV_PIX_FMT_VDA_VLD,
    AV_PIX_FMT_YUV420P,
    AV_PIX_FMT_NONE
};

const uint8_t *avpriv_mpv_find_start_code(const uint8_t *av_restrict p,
                                          const uint8_t *end,
                                          uint32_t *av_restrict state)
{
    int i;

    assert(p <= end);
    if (p >= end)
        return end;

    for (i = 0; i < 3; i++) {
        uint32_t tmp = *state << 8;
        *state = tmp + *(p++);
        if (tmp == 0x100 || p == end)
            return p;
    }

    while (p < end) {
        if      (p[-1] > 1      ) p += 3;
        else if (p[-2]          ) p += 2;
        else if (p[-3]|(p[-1]-1)) p++;
        else {
            p++;
            break;
        }
    }

    p = FFMIN(p, end) - 4;
    *state = AV_RB32(p);

    return p + 4;
}

/* init common dct for both encoder and decoder */
av_cold int ff_dct_common_init(MpegEncContext *s)
{
    ff_dsputil_init(&s->dsp, s->avctx);

    s->dct_unquantize_h263_intra = dct_unquantize_h263_intra_c;
    s->dct_unquantize_h263_inter = dct_unquantize_h263_inter_c;
    s->dct_unquantize_mpeg1_intra = dct_unquantize_mpeg1_intra_c;
    s->dct_unquantize_mpeg1_inter = dct_unquantize_mpeg1_inter_c;
    s->dct_unquantize_mpeg2_intra = dct_unquantize_mpeg2_intra_c;
    if (s->flags & CODEC_FLAG_BITEXACT)
        s->dct_unquantize_mpeg2_intra = dct_unquantize_mpeg2_intra_bitexact;
    s->dct_unquantize_mpeg2_inter = dct_unquantize_mpeg2_inter_c;

#if ARCH_X86
    ff_MPV_common_init_x86(s);
#elif ARCH_ALPHA
    ff_MPV_common_init_axp(s);
#elif ARCH_ARM
    ff_MPV_common_init_arm(s);
#elif HAVE_ALTIVEC
    ff_MPV_common_init_altivec(s);
#elif ARCH_BFIN
    ff_MPV_common_init_bfin(s);
#endif

    /* load & permutate scantables
     * note: only wmv uses different ones
     */
    if (s->alternate_scan) {
        ff_init_scantable(s->dsp.idct_permutation, &s->inter_scantable  , ff_alternate_vertical_scan);
        ff_init_scantable(s->dsp.idct_permutation, &s->intra_scantable  , ff_alternate_vertical_scan);
    } else {
        ff_init_scantable(s->dsp.idct_permutation, &s->inter_scantable  , ff_zigzag_direct);
        ff_init_scantable(s->dsp.idct_permutation, &s->intra_scantable  , ff_zigzag_direct);
    }
    ff_init_scantable(s->dsp.idct_permutation, &s->intra_h_scantable, ff_alternate_horizontal_scan);
    ff_init_scantable(s->dsp.idct_permutation, &s->intra_v_scantable, ff_alternate_vertical_scan);

    return 0;
}

void ff_copy_picture(Picture *dst, Picture *src)
{
    *dst = *src;
    dst->f.type = FF_BUFFER_TYPE_COPY;
}

/**
 * Release a frame buffer
 */
static void free_frame_buffer(MpegEncContext *s, Picture *pic)
{
    /* WM Image / Screen codecs allocate internal buffers with different
     * dimensions / colorspaces; ignore user-defined callbacks for these. */
    if (s->codec_id != AV_CODEC_ID_WMV3IMAGE &&
        s->codec_id != AV_CODEC_ID_VC1IMAGE  &&
        s->codec_id != AV_CODEC_ID_MSS2)
        ff_thread_release_buffer(s->avctx, &pic->f);
    else
        avcodec_default_release_buffer(s->avctx, &pic->f);
    av_freep(&pic->f.hwaccel_picture_private);
}

int ff_mpv_frame_size_alloc(MpegEncContext *s, int linesize)
{
    int alloc_size = FFALIGN(FFABS(linesize) + 32, 32);

    // edge emu needs blocksize + filter length - 1
    // (= 17x17 for  halfpel / 21x21 for  h264)
    // linesize * interlaced * MBsize
    FF_ALLOCZ_OR_GOTO(s->avctx, s->edge_emu_buffer, alloc_size * 2 * 21,
                      fail);

    FF_ALLOCZ_OR_GOTO(s->avctx, s->me.scratchpad, alloc_size * 2 * 16 * 2,
                      fail)
    s->me.temp         = s->me.scratchpad;
    s->rd_scratchpad   = s->me.scratchpad;
    s->b_scratchpad    = s->me.scratchpad;
    s->obmc_scratchpad = s->me.scratchpad + 16;

    return 0;
fail:
    av_freep(&s->edge_emu_buffer);
    return AVERROR(ENOMEM);
}

/**
 * Allocate a frame buffer
 */
static int alloc_frame_buffer(MpegEncContext *s, Picture *pic)
{
    int r, ret;

    if (s->avctx->hwaccel) {
        assert(!pic->f.hwaccel_picture_private);
        if (s->avctx->hwaccel->priv_data_size) {
            pic->f.hwaccel_picture_private = av_mallocz(s->avctx->hwaccel->priv_data_size);
            if (!pic->f.hwaccel_picture_private) {
                av_log(s->avctx, AV_LOG_ERROR, "alloc_frame_buffer() failed (hwaccel private data allocation)\n");
                return -1;
            }
        }
    }

    if (s->codec_id != AV_CODEC_ID_WMV3IMAGE &&
        s->codec_id != AV_CODEC_ID_VC1IMAGE  &&
        s->codec_id != AV_CODEC_ID_MSS2)
        r = ff_thread_get_buffer(s->avctx, &pic->f);
    else
        r = avcodec_default_get_buffer(s->avctx, &pic->f);

    if (r < 0 || !pic->f.type || !pic->f.data[0]) {
        av_log(s->avctx, AV_LOG_ERROR, "get_buffer() failed (%d %d %p)\n",
               r, pic->f.type, pic->f.data[0]);
        av_freep(&pic->f.hwaccel_picture_private);
        return -1;
    }

    if (s->linesize && (s->linesize   != pic->f.linesize[0] ||
                        s->uvlinesize != pic->f.linesize[1])) {
        av_log(s->avctx, AV_LOG_ERROR,
               "get_buffer() failed (stride changed)\n");
        free_frame_buffer(s, pic);
        return -1;
    }

    if (pic->f.linesize[1] != pic->f.linesize[2]) {
        av_log(s->avctx, AV_LOG_ERROR,
               "get_buffer() failed (uv stride mismatch)\n");
        free_frame_buffer(s, pic);
        return -1;
    }

    if (!s->edge_emu_buffer &&
        (ret = ff_mpv_frame_size_alloc(s, pic->f.linesize[0])) < 0) {
        av_log(s->avctx, AV_LOG_ERROR,
               "get_buffer() failed to allocate context scratch buffers.\n");
        free_frame_buffer(s, pic);
        return ret;
    }

    return 0;
}

/**
 * Allocate a Picture.
 * The pixels are allocated/set by calling get_buffer() if shared = 0
 */
int ff_alloc_picture(MpegEncContext *s, Picture *pic, int shared)
{
    const int big_mb_num = s->mb_stride * (s->mb_height + 1) + 1;

    // the + 1 is needed so memset(,,stride*height) does not sig11

    const int mb_array_size = s->mb_stride * s->mb_height;
    const int b8_array_size = s->b8_stride * s->mb_height * 2;
    const int b4_array_size = s->b4_stride * s->mb_height * 4;
    int i;
    int r = -1;

    if (shared) {
        assert(pic->f.data[0]);
        assert(pic->f.type == 0 || pic->f.type == FF_BUFFER_TYPE_SHARED);
        pic->f.type = FF_BUFFER_TYPE_SHARED;
    } else {
        assert(!pic->f.data[0]);

        if (alloc_frame_buffer(s, pic) < 0)
            return -1;

        s->linesize   = pic->f.linesize[0];
        s->uvlinesize = pic->f.linesize[1];
    }

    if (pic->f.qscale_table == NULL) {
        if (s->encoding) {
            FF_ALLOCZ_OR_GOTO(s->avctx, pic->mb_var,
                              mb_array_size * sizeof(int16_t), fail)
            FF_ALLOCZ_OR_GOTO(s->avctx, pic->mc_mb_var,
                              mb_array_size * sizeof(int16_t), fail)
            FF_ALLOCZ_OR_GOTO(s->avctx, pic->mb_mean,
                              mb_array_size * sizeof(int8_t ), fail)
        }

        FF_ALLOCZ_OR_GOTO(s->avctx, pic->f.mbskip_table,
                          mb_array_size * sizeof(uint8_t) + 2, fail)// the + 2 is for the slice end check
        FF_ALLOCZ_OR_GOTO(s->avctx, pic->qscale_table_base,
                          (big_mb_num + s->mb_stride) * sizeof(uint8_t),
                          fail)
        FF_ALLOCZ_OR_GOTO(s->avctx, pic->mb_type_base,
                          (big_mb_num + s->mb_stride) * sizeof(uint32_t),
                          fail)
        pic->f.mb_type = pic->mb_type_base + 2 * s->mb_stride + 1;
        pic->f.qscale_table = pic->qscale_table_base + 2 * s->mb_stride + 1;
        if (s->out_format == FMT_H264) {
            for (i = 0; i < 2; i++) {
                FF_ALLOCZ_OR_GOTO(s->avctx, pic->motion_val_base[i],
                                  2 * (b4_array_size + 4) * sizeof(int16_t),
                                  fail)
                pic->f.motion_val[i] = pic->motion_val_base[i] + 4;
                FF_ALLOCZ_OR_GOTO(s->avctx, pic->f.ref_index[i],
                                  4 * mb_array_size * sizeof(uint8_t), fail)
            }
            pic->f.motion_subsample_log2 = 2;
        } else if (s->out_format == FMT_H263 || s->encoding ||
                   (s->avctx->debug & FF_DEBUG_MV) || s->avctx->debug_mv) {
            for (i = 0; i < 2; i++) {
                FF_ALLOCZ_OR_GOTO(s->avctx, pic->motion_val_base[i],
                                  2 * (b8_array_size + 4) * sizeof(int16_t),
                                  fail)
                pic->f.motion_val[i] = pic->motion_val_base[i] + 4;
                FF_ALLOCZ_OR_GOTO(s->avctx, pic->f.ref_index[i],
                                  4 * mb_array_size * sizeof(uint8_t), fail)
            }
            pic->f.motion_subsample_log2 = 3;
        }
        if (s->avctx->debug&FF_DEBUG_DCT_COEFF) {
            FF_ALLOCZ_OR_GOTO(s->avctx, pic->f.dct_coeff,
                              64 * mb_array_size * sizeof(DCTELEM) * 6, fail)
        }
        pic->f.qstride = s->mb_stride;
        FF_ALLOCZ_OR_GOTO(s->avctx, pic->f.pan_scan,
                          1 * sizeof(AVPanScan), fail)
    }

    pic->owner2 = s;

    return 0;
fail: // for  the FF_ALLOCZ_OR_GOTO macro
    if (r >= 0)
        free_frame_buffer(s, pic);
    return -1;
}

/**
 * Deallocate a picture.
 */
static void free_picture(MpegEncContext *s, Picture *pic)
{
    int i;

    if (pic->f.data[0] && pic->f.type != FF_BUFFER_TYPE_SHARED) {
        free_frame_buffer(s, pic);
    }

    av_freep(&pic->mb_var);
    av_freep(&pic->mc_mb_var);
    av_freep(&pic->mb_mean);
    av_freep(&pic->f.mbskip_table);
    av_freep(&pic->qscale_table_base);
    pic->f.qscale_table = NULL;
    av_freep(&pic->mb_type_base);
    pic->f.mb_type = NULL;
    av_freep(&pic->f.dct_coeff);
    av_freep(&pic->f.pan_scan);
    pic->f.mb_type = NULL;
    for (i = 0; i < 2; i++) {
        av_freep(&pic->motion_val_base[i]);
        av_freep(&pic->f.ref_index[i]);
        pic->f.motion_val[i] = NULL;
    }

    if (pic->f.type == FF_BUFFER_TYPE_SHARED) {
        for (i = 0; i < 4; i++) {
            pic->f.base[i] =
            pic->f.data[i] = NULL;
        }
        pic->f.type = 0;
    }
}

static int init_duplicate_context(MpegEncContext *s, MpegEncContext *base)
{
    int y_size = s->b8_stride * (2 * s->mb_height + 1);
    int c_size = s->mb_stride * (s->mb_height + 1);
    int yc_size = y_size + 2 * c_size;
    int i;

<<<<<<< HEAD
    // edge emu needs blocksize + filter length - 1
    // (= 17x17 for  halfpel / 21x21 for  h264)
    FF_ALLOCZ_OR_GOTO(s->avctx, s->edge_emu_buffer,
                      (s->width + 95) * 2 * 21 * 4, fail);    // (width + edge + align)*interlaced*MBsize*tolerance

    // FIXME should be linesize instead of s->width * 2
    // but that is not known before get_buffer()
    FF_ALLOCZ_OR_GOTO(s->avctx, s->me.scratchpad,
                      (s->width + 95) * 4 * 16 * 2 * sizeof(uint8_t), fail)
    s->me.temp         = s->me.scratchpad;
    s->rd_scratchpad   = s->me.scratchpad;
    s->b_scratchpad    = s->me.scratchpad;
    s->obmc_scratchpad = s->me.scratchpad + 16;
=======
    s->edge_emu_buffer =
    s->me.scratchpad   =
    s->me.temp         =
    s->rd_scratchpad   =
    s->b_scratchpad    =
    s->obmc_scratchpad = NULL;

>>>>>>> f1d8763a
    if (s->encoding) {
        FF_ALLOCZ_OR_GOTO(s->avctx, s->me.map,
                          ME_MAP_SIZE * sizeof(uint32_t), fail)
        FF_ALLOCZ_OR_GOTO(s->avctx, s->me.score_map,
                          ME_MAP_SIZE * sizeof(uint32_t), fail)
        if (s->avctx->noise_reduction) {
            FF_ALLOCZ_OR_GOTO(s->avctx, s->dct_error_sum,
                              2 * 64 * sizeof(int), fail)
        }
    }
    FF_ALLOCZ_OR_GOTO(s->avctx, s->blocks, 64 * 12 * 2 * sizeof(DCTELEM), fail)
    s->block = s->blocks[0];

    for (i = 0; i < 12; i++) {
        s->pblocks[i] = &s->block[i];
    }

    if (s->out_format == FMT_H263) {
        /* ac values */
        FF_ALLOCZ_OR_GOTO(s->avctx, s->ac_val_base,
                          yc_size * sizeof(int16_t) * 16, fail);
        s->ac_val[0] = s->ac_val_base + s->b8_stride + 1;
        s->ac_val[1] = s->ac_val_base + y_size + s->mb_stride + 1;
        s->ac_val[2] = s->ac_val[1] + c_size;
    }

    return 0;
fail:
    return -1; // free() through ff_MPV_common_end()
}

static void free_duplicate_context(MpegEncContext *s)
{
    if (s == NULL)
        return;

    av_freep(&s->edge_emu_buffer);
    av_freep(&s->me.scratchpad);
    s->me.temp =
    s->rd_scratchpad =
    s->b_scratchpad =
    s->obmc_scratchpad = NULL;

    av_freep(&s->dct_error_sum);
    av_freep(&s->me.map);
    av_freep(&s->me.score_map);
    av_freep(&s->blocks);
    av_freep(&s->ac_val_base);
    s->block = NULL;
}

static void backup_duplicate_context(MpegEncContext *bak, MpegEncContext *src)
{
#define COPY(a) bak->a = src->a
    COPY(edge_emu_buffer);
    COPY(me.scratchpad);
    COPY(me.temp);
    COPY(rd_scratchpad);
    COPY(b_scratchpad);
    COPY(obmc_scratchpad);
    COPY(me.map);
    COPY(me.score_map);
    COPY(blocks);
    COPY(block);
    COPY(start_mb_y);
    COPY(end_mb_y);
    COPY(me.map_generation);
    COPY(pb);
    COPY(dct_error_sum);
    COPY(dct_count[0]);
    COPY(dct_count[1]);
    COPY(ac_val_base);
    COPY(ac_val[0]);
    COPY(ac_val[1]);
    COPY(ac_val[2]);
#undef COPY
}

int ff_update_duplicate_context(MpegEncContext *dst, MpegEncContext *src)
{
    MpegEncContext bak;
    int i, ret;
    // FIXME copy only needed parts
    // START_TIMER
    backup_duplicate_context(&bak, dst);
    memcpy(dst, src, sizeof(MpegEncContext));
    backup_duplicate_context(dst, &bak);
    for (i = 0; i < 12; i++) {
        dst->pblocks[i] = &dst->block[i];
    }
    if (!dst->edge_emu_buffer &&
        (ret = ff_mpv_frame_size_alloc(dst, dst->linesize)) < 0) {
        av_log(dst->avctx, AV_LOG_ERROR, "failed to allocate context "
               "scratch buffers.\n");
        return ret;
    }
    // STOP_TIMER("update_duplicate_context")
    // about 10k cycles / 0.01 sec for  1000frames on 1ghz with 2 threads
    return 0;
}

int ff_mpeg_update_thread_context(AVCodecContext *dst,
                                  const AVCodecContext *src)
{
    int i;
    int err;
    MpegEncContext *s = dst->priv_data, *s1 = src->priv_data;

    if (dst == src)
        return 0;

    av_assert0(s != s1);

    // FIXME can parameters change on I-frames?
    // in that case dst may need a reinit
    if (!s->context_initialized) {
        memcpy(s, s1, sizeof(MpegEncContext));

        s->avctx                 = dst;
        s->bitstream_buffer      = NULL;
        s->bitstream_buffer_size = s->allocated_bitstream_buffer_size = 0;

        if (s1->context_initialized){
            s->picture_range_start  += MAX_PICTURE_COUNT;
            s->picture_range_end    += MAX_PICTURE_COUNT;
            if((err = ff_MPV_common_init(s)) < 0)
                return err;
        }
    }

    if (s->height != s1->height || s->width != s1->width || s->context_reinit) {
        s->context_reinit = 0;
        s->height = s1->height;
        s->width  = s1->width;
        if ((err = ff_MPV_common_frame_size_change(s)) < 0)
            return err;
    }

    s->avctx->coded_height  = s1->avctx->coded_height;
    s->avctx->coded_width   = s1->avctx->coded_width;
    s->avctx->width         = s1->avctx->width;
    s->avctx->height        = s1->avctx->height;

    s->coded_picture_number = s1->coded_picture_number;
    s->picture_number       = s1->picture_number;
    s->input_picture_number = s1->input_picture_number;

    av_assert0(!s->picture || s->picture != s1->picture);
    memcpy(s->picture, s1->picture, s1->picture_count * sizeof(Picture));
    memcpy(&s->last_picture, &s1->last_picture,
           (char *) &s1->last_picture_ptr - (char *) &s1->last_picture);

    // reset s->picture[].f.extended_data to s->picture[].f.data
    for (i = 0; i < s->picture_count; i++)
        s->picture[i].f.extended_data = s->picture[i].f.data;

    s->last_picture_ptr    = REBASE_PICTURE(s1->last_picture_ptr,    s, s1);
    s->current_picture_ptr = REBASE_PICTURE(s1->current_picture_ptr, s, s1);
    s->next_picture_ptr    = REBASE_PICTURE(s1->next_picture_ptr,    s, s1);

    // Error/bug resilience
    s->next_p_frame_damaged = s1->next_p_frame_damaged;
    s->workaround_bugs      = s1->workaround_bugs;
    s->padding_bug_score    = s1->padding_bug_score;

    // MPEG4 timing info
    memcpy(&s->time_increment_bits, &s1->time_increment_bits,
           (char *) &s1->shape - (char *) &s1->time_increment_bits);

    // B-frame info
    s->max_b_frames = s1->max_b_frames;
    s->low_delay    = s1->low_delay;
    s->droppable    = s1->droppable;

    // DivX handling (doesn't work)
    s->divx_packed  = s1->divx_packed;

    if (s1->bitstream_buffer) {
        if (s1->bitstream_buffer_size +
            FF_INPUT_BUFFER_PADDING_SIZE > s->allocated_bitstream_buffer_size)
            av_fast_malloc(&s->bitstream_buffer,
                           &s->allocated_bitstream_buffer_size,
                           s1->allocated_bitstream_buffer_size);
            s->bitstream_buffer_size = s1->bitstream_buffer_size;
        memcpy(s->bitstream_buffer, s1->bitstream_buffer,
               s1->bitstream_buffer_size);
        memset(s->bitstream_buffer + s->bitstream_buffer_size, 0,
               FF_INPUT_BUFFER_PADDING_SIZE);
    }

    // linesize dependend scratch buffer allocation
    if (!s->edge_emu_buffer)
        if (s1->linesize) {
            if (ff_mpv_frame_size_alloc(s, s1->linesize) < 0) {
                av_log(s->avctx, AV_LOG_ERROR, "Failed to allocate context "
                       "scratch buffers.\n");
                return AVERROR(ENOMEM);
            }
        } else {
            av_log(s->avctx, AV_LOG_ERROR, "Context scratch buffers could not "
                   "be allocated due to unknown size.\n");
            return AVERROR_BUG;
        }

    // MPEG2/interlacing info
    memcpy(&s->progressive_sequence, &s1->progressive_sequence,
           (char *) &s1->rtp_mode - (char *) &s1->progressive_sequence);

    if (!s1->first_field) {
        s->last_pict_type = s1->pict_type;
        if (s1->current_picture_ptr)
            s->last_lambda_for[s1->pict_type] = s1->current_picture_ptr->f.quality;

        if (s1->pict_type != AV_PICTURE_TYPE_B) {
            s->last_non_b_pict_type = s1->pict_type;
        }
    }

    return 0;
}

/**
 * Set the given MpegEncContext to common defaults
 * (same for encoding and decoding).
 * The changed fields will not depend upon the
 * prior state of the MpegEncContext.
 */
void ff_MPV_common_defaults(MpegEncContext *s)
{
    s->y_dc_scale_table      =
    s->c_dc_scale_table      = ff_mpeg1_dc_scale_table;
    s->chroma_qscale_table   = ff_default_chroma_qscale_table;
    s->progressive_frame     = 1;
    s->progressive_sequence  = 1;
    s->picture_structure     = PICT_FRAME;

    s->coded_picture_number  = 0;
    s->picture_number        = 0;
    s->input_picture_number  = 0;

    s->picture_in_gop_number = 0;

    s->f_code                = 1;
    s->b_code                = 1;

    s->picture_range_start   = 0;
    s->picture_range_end     = MAX_PICTURE_COUNT;

    s->slice_context_count   = 1;
}

/**
 * Set the given MpegEncContext to defaults for decoding.
 * the changed fields will not depend upon
 * the prior state of the MpegEncContext.
 */
void ff_MPV_decode_defaults(MpegEncContext *s)
{
    ff_MPV_common_defaults(s);
}

/**
 * Initialize and allocates MpegEncContext fields dependent on the resolution.
 */
static int init_context_frame(MpegEncContext *s)
{
    int y_size, c_size, yc_size, i, mb_array_size, mv_table_size, x, y;

    s->mb_width   = (s->width + 15) / 16;
    s->mb_stride  = s->mb_width + 1;
    s->b8_stride  = s->mb_width * 2 + 1;
    s->b4_stride  = s->mb_width * 4 + 1;
    mb_array_size = s->mb_height * s->mb_stride;
    mv_table_size = (s->mb_height + 2) * s->mb_stride + 1;

    /* set default edge pos, will be overriden
     * in decode_header if needed */
    s->h_edge_pos = s->mb_width * 16;
    s->v_edge_pos = s->mb_height * 16;

    s->mb_num     = s->mb_width * s->mb_height;

    s->block_wrap[0] =
    s->block_wrap[1] =
    s->block_wrap[2] =
    s->block_wrap[3] = s->b8_stride;
    s->block_wrap[4] =
    s->block_wrap[5] = s->mb_stride;

    y_size  = s->b8_stride * (2 * s->mb_height + 1);
    c_size  = s->mb_stride * (s->mb_height + 1);
    yc_size = y_size + 2   * c_size;

    FF_ALLOCZ_OR_GOTO(s->avctx, s->mb_index2xy, (s->mb_num + 1) * sizeof(int), fail); // error ressilience code looks cleaner with this
    for (y = 0; y < s->mb_height; y++)
        for (x = 0; x < s->mb_width; x++)
            s->mb_index2xy[x + y * s->mb_width] = x + y * s->mb_stride;

    s->mb_index2xy[s->mb_height * s->mb_width] = (s->mb_height - 1) * s->mb_stride + s->mb_width; // FIXME really needed?

    if (s->encoding) {
        /* Allocate MV tables */
        FF_ALLOCZ_OR_GOTO(s->avctx, s->p_mv_table_base,                 mv_table_size * 2 * sizeof(int16_t), fail)
        FF_ALLOCZ_OR_GOTO(s->avctx, s->b_forw_mv_table_base,            mv_table_size * 2 * sizeof(int16_t), fail)
        FF_ALLOCZ_OR_GOTO(s->avctx, s->b_back_mv_table_base,            mv_table_size * 2 * sizeof(int16_t), fail)
        FF_ALLOCZ_OR_GOTO(s->avctx, s->b_bidir_forw_mv_table_base,      mv_table_size * 2 * sizeof(int16_t), fail)
        FF_ALLOCZ_OR_GOTO(s->avctx, s->b_bidir_back_mv_table_base,      mv_table_size * 2 * sizeof(int16_t), fail)
        FF_ALLOCZ_OR_GOTO(s->avctx, s->b_direct_mv_table_base,          mv_table_size * 2 * sizeof(int16_t), fail)
        s->p_mv_table            = s->p_mv_table_base + s->mb_stride + 1;
        s->b_forw_mv_table       = s->b_forw_mv_table_base + s->mb_stride + 1;
        s->b_back_mv_table       = s->b_back_mv_table_base + s->mb_stride + 1;
        s->b_bidir_forw_mv_table = s->b_bidir_forw_mv_table_base + s->mb_stride + 1;
        s->b_bidir_back_mv_table = s->b_bidir_back_mv_table_base + s->mb_stride + 1;
        s->b_direct_mv_table     = s->b_direct_mv_table_base + s->mb_stride + 1;

        /* Allocate MB type table */
        FF_ALLOCZ_OR_GOTO(s->avctx, s->mb_type, mb_array_size * sizeof(uint16_t), fail) // needed for encoding

        FF_ALLOCZ_OR_GOTO(s->avctx, s->lambda_table, mb_array_size * sizeof(int), fail)

        FF_ALLOC_OR_GOTO(s->avctx, s->cplx_tab,
                         mb_array_size * sizeof(float), fail);
        FF_ALLOC_OR_GOTO(s->avctx, s->bits_tab,
                         mb_array_size * sizeof(float), fail);

    }

    FF_ALLOC_OR_GOTO(s->avctx, s->er_temp_buffer,
                     mb_array_size * sizeof(uint8_t), fail);
    FF_ALLOCZ_OR_GOTO(s->avctx, s->error_status_table,
                      mb_array_size * sizeof(uint8_t), fail);

    if (s->codec_id == AV_CODEC_ID_MPEG4 || (s->flags & CODEC_FLAG_INTERLACED_ME)) {
        /* interlaced direct mode decoding tables */
        for (i = 0; i < 2; i++) {
            int j, k;
            for (j = 0; j < 2; j++) {
                for (k = 0; k < 2; k++) {
                    FF_ALLOCZ_OR_GOTO(s->avctx,
                                      s->b_field_mv_table_base[i][j][k],
                                      mv_table_size * 2 * sizeof(int16_t),
                                      fail);
                    s->b_field_mv_table[i][j][k] = s->b_field_mv_table_base[i][j][k] +
                                                   s->mb_stride + 1;
                }
                FF_ALLOCZ_OR_GOTO(s->avctx, s->b_field_select_table [i][j], mb_array_size * 2 * sizeof(uint8_t), fail)
                FF_ALLOCZ_OR_GOTO(s->avctx, s->p_field_mv_table_base[i][j], mv_table_size * 2 * sizeof(int16_t), fail)
                s->p_field_mv_table[i][j] = s->p_field_mv_table_base[i][j] + s->mb_stride + 1;
            }
            FF_ALLOCZ_OR_GOTO(s->avctx, s->p_field_select_table[i], mb_array_size * 2 * sizeof(uint8_t), fail)
        }
    }
    if (s->out_format == FMT_H263) {
        /* cbp values */
        FF_ALLOCZ_OR_GOTO(s->avctx, s->coded_block_base, y_size, fail);
        s->coded_block = s->coded_block_base + s->b8_stride + 1;

        /* cbp, ac_pred, pred_dir */
        FF_ALLOCZ_OR_GOTO(s->avctx, s->cbp_table     , mb_array_size * sizeof(uint8_t), fail);
        FF_ALLOCZ_OR_GOTO(s->avctx, s->pred_dir_table, mb_array_size * sizeof(uint8_t), fail);
    }

    if (s->h263_pred || s->h263_plus || !s->encoding) {
        /* dc values */
        // MN: we need these for  error resilience of intra-frames
        FF_ALLOCZ_OR_GOTO(s->avctx, s->dc_val_base, yc_size * sizeof(int16_t), fail);
        s->dc_val[0] = s->dc_val_base + s->b8_stride + 1;
        s->dc_val[1] = s->dc_val_base + y_size + s->mb_stride + 1;
        s->dc_val[2] = s->dc_val[1] + c_size;
        for (i = 0; i < yc_size; i++)
            s->dc_val_base[i] = 1024;
    }

    /* which mb is a intra block */
    FF_ALLOCZ_OR_GOTO(s->avctx, s->mbintra_table, mb_array_size, fail);
    memset(s->mbintra_table, 1, mb_array_size);

    /* init macroblock skip table */
    FF_ALLOCZ_OR_GOTO(s->avctx, s->mbskip_table, mb_array_size + 2, fail);
    // Note the + 1 is for  a quicker mpeg4 slice_end detection

    return 0;
fail:
    return AVERROR(ENOMEM);
}

/**
 * init common structure for both encoder and decoder.
 * this assumes that some variables like width/height are already set
 */
av_cold int ff_MPV_common_init(MpegEncContext *s)
{
    int i;
    int nb_slices = (HAVE_THREADS &&
                     s->avctx->active_thread_type & FF_THREAD_SLICE) ?
                    s->avctx->thread_count : 1;

    if (s->encoding && s->avctx->slices)
        nb_slices = s->avctx->slices;

    if (s->codec_id == AV_CODEC_ID_MPEG2VIDEO && !s->progressive_sequence)
        s->mb_height = (s->height + 31) / 32 * 2;
    else if (s->codec_id != AV_CODEC_ID_H264)
        s->mb_height = (s->height + 15) / 16;

    if (s->avctx->pix_fmt == AV_PIX_FMT_NONE) {
        av_log(s->avctx, AV_LOG_ERROR,
               "decoding to AV_PIX_FMT_NONE is not supported.\n");
        return -1;
    }

    if (nb_slices > MAX_THREADS || (nb_slices > s->mb_height && s->mb_height)) {
        int max_slices;
        if (s->mb_height)
            max_slices = FFMIN(MAX_THREADS, s->mb_height);
        else
            max_slices = MAX_THREADS;
        av_log(s->avctx, AV_LOG_WARNING, "too many threads/slices (%d),"
               " reducing to %d\n", nb_slices, max_slices);
        nb_slices = max_slices;
    }

    if ((s->width || s->height) &&
        av_image_check_size(s->width, s->height, 0, s->avctx))
        return -1;

    ff_dct_common_init(s);

    s->flags  = s->avctx->flags;
    s->flags2 = s->avctx->flags2;

    /* set chroma shifts */
    avcodec_get_chroma_sub_sample(s->avctx->pix_fmt, &s->chroma_x_shift, &s->chroma_y_shift);

    /* convert fourcc to upper case */
    s->codec_tag        = avpriv_toupper4(s->avctx->codec_tag);
    s->stream_codec_tag = avpriv_toupper4(s->avctx->stream_codec_tag);

    s->avctx->coded_frame = &s->current_picture.f;

    if (s->encoding) {
        if (s->msmpeg4_version) {
            FF_ALLOCZ_OR_GOTO(s->avctx, s->ac_stats,
                                2 * 2 * (MAX_LEVEL + 1) *
                                (MAX_RUN + 1) * 2 * sizeof(int), fail);
        }
        FF_ALLOCZ_OR_GOTO(s->avctx, s->avctx->stats_out, 256, fail);

        FF_ALLOCZ_OR_GOTO(s->avctx, s->q_intra_matrix,          64 * 32   * sizeof(int), fail)
        FF_ALLOCZ_OR_GOTO(s->avctx, s->q_chroma_intra_matrix,   64 * 32   * sizeof(int), fail)
        FF_ALLOCZ_OR_GOTO(s->avctx, s->q_inter_matrix,          64 * 32   * sizeof(int), fail)
        FF_ALLOCZ_OR_GOTO(s->avctx, s->q_intra_matrix16,        64 * 32 * 2 * sizeof(uint16_t), fail)
        FF_ALLOCZ_OR_GOTO(s->avctx, s->q_chroma_intra_matrix16, 64 * 32 * 2 * sizeof(uint16_t), fail)
        FF_ALLOCZ_OR_GOTO(s->avctx, s->q_inter_matrix16,        64 * 32 * 2 * sizeof(uint16_t), fail)
        FF_ALLOCZ_OR_GOTO(s->avctx, s->input_picture,           MAX_PICTURE_COUNT * sizeof(Picture *), fail)
        FF_ALLOCZ_OR_GOTO(s->avctx, s->reordered_input_picture, MAX_PICTURE_COUNT * sizeof(Picture *), fail)

        if (s->avctx->noise_reduction) {
            FF_ALLOCZ_OR_GOTO(s->avctx, s->dct_offset, 2 * 64 * sizeof(uint16_t), fail);
        }
    }

    s->picture_count = MAX_PICTURE_COUNT * FFMAX(1, s->avctx->thread_count);
    FF_ALLOCZ_OR_GOTO(s->avctx, s->picture,
                      s->picture_count * sizeof(Picture), fail);
    for (i = 0; i < s->picture_count; i++) {
        avcodec_get_frame_defaults(&s->picture[i].f);
    }

        if (init_context_frame(s))
            goto fail;

        s->parse_context.state = -1;

        s->context_initialized = 1;
        s->thread_context[0]   = s;

//     if (s->width && s->height) {
        if (nb_slices > 1) {
            for (i = 1; i < nb_slices; i++) {
                s->thread_context[i] = av_malloc(sizeof(MpegEncContext));
                memcpy(s->thread_context[i], s, sizeof(MpegEncContext));
            }

            for (i = 0; i < nb_slices; i++) {
                if (init_duplicate_context(s->thread_context[i], s) < 0)
                    goto fail;
                    s->thread_context[i]->start_mb_y =
                        (s->mb_height * (i) + nb_slices / 2) / nb_slices;
                    s->thread_context[i]->end_mb_y   =
                        (s->mb_height * (i + 1) + nb_slices / 2) / nb_slices;
            }
        } else {
            if (init_duplicate_context(s, s) < 0)
                goto fail;
            s->start_mb_y = 0;
            s->end_mb_y   = s->mb_height;
        }
        s->slice_context_count = nb_slices;
//     }

    return 0;
 fail:
    ff_MPV_common_end(s);
    return -1;
}

/**
 * Frees and resets MpegEncContext fields depending on the resolution.
 * Is used during resolution changes to avoid a full reinitialization of the
 * codec.
 */
static int free_context_frame(MpegEncContext *s)
{
    int i, j, k;

    av_freep(&s->mb_type);
    av_freep(&s->p_mv_table_base);
    av_freep(&s->b_forw_mv_table_base);
    av_freep(&s->b_back_mv_table_base);
    av_freep(&s->b_bidir_forw_mv_table_base);
    av_freep(&s->b_bidir_back_mv_table_base);
    av_freep(&s->b_direct_mv_table_base);
    s->p_mv_table            = NULL;
    s->b_forw_mv_table       = NULL;
    s->b_back_mv_table       = NULL;
    s->b_bidir_forw_mv_table = NULL;
    s->b_bidir_back_mv_table = NULL;
    s->b_direct_mv_table     = NULL;
    for (i = 0; i < 2; i++) {
        for (j = 0; j < 2; j++) {
            for (k = 0; k < 2; k++) {
                av_freep(&s->b_field_mv_table_base[i][j][k]);
                s->b_field_mv_table[i][j][k] = NULL;
            }
            av_freep(&s->b_field_select_table[i][j]);
            av_freep(&s->p_field_mv_table_base[i][j]);
            s->p_field_mv_table[i][j] = NULL;
        }
        av_freep(&s->p_field_select_table[i]);
    }

    av_freep(&s->dc_val_base);
    av_freep(&s->coded_block_base);
    av_freep(&s->mbintra_table);
    av_freep(&s->cbp_table);
    av_freep(&s->pred_dir_table);

    av_freep(&s->mbskip_table);

    av_freep(&s->error_status_table);
    av_freep(&s->er_temp_buffer);
    av_freep(&s->mb_index2xy);
    av_freep(&s->lambda_table);

    av_freep(&s->cplx_tab);
    av_freep(&s->bits_tab);

    s->linesize = s->uvlinesize = 0;

    for (i = 0; i < 3; i++)
        av_freep(&s->visualization_buffer[i]);

    return 0;
}

int ff_MPV_common_frame_size_change(MpegEncContext *s)
{
    int i, err = 0;

    if (s->slice_context_count > 1) {
        for (i = 0; i < s->slice_context_count; i++) {
            free_duplicate_context(s->thread_context[i]);
        }
        for (i = 1; i < s->slice_context_count; i++) {
            av_freep(&s->thread_context[i]);
        }
    } else
        free_duplicate_context(s);

    free_context_frame(s);

    if (s->picture)
        for (i = 0; i < s->picture_count; i++) {
                s->picture[i].needs_realloc = 1;
        }

    s->last_picture_ptr         =
    s->next_picture_ptr         =
    s->current_picture_ptr      = NULL;

    // init
    if (s->codec_id == AV_CODEC_ID_MPEG2VIDEO && !s->progressive_sequence)
        s->mb_height = (s->height + 31) / 32 * 2;
    else if (s->codec_id != AV_CODEC_ID_H264)
        s->mb_height = (s->height + 15) / 16;

    if ((s->width || s->height) &&
        av_image_check_size(s->width, s->height, 0, s->avctx))
        return AVERROR_INVALIDDATA;

    if ((err = init_context_frame(s)))
        goto fail;

    s->thread_context[0]   = s;

    if (s->width && s->height) {
        int nb_slices = s->slice_context_count;
        if (nb_slices > 1) {
            for (i = 1; i < nb_slices; i++) {
                s->thread_context[i] = av_malloc(sizeof(MpegEncContext));
                memcpy(s->thread_context[i], s, sizeof(MpegEncContext));
            }

            for (i = 0; i < nb_slices; i++) {
                if (init_duplicate_context(s->thread_context[i], s) < 0)
                    goto fail;
                    s->thread_context[i]->start_mb_y =
                        (s->mb_height * (i) + nb_slices / 2) / nb_slices;
                    s->thread_context[i]->end_mb_y   =
                        (s->mb_height * (i + 1) + nb_slices / 2) / nb_slices;
            }
        } else {
            if (init_duplicate_context(s, s) < 0)
                goto fail;
            s->start_mb_y = 0;
            s->end_mb_y   = s->mb_height;
        }
        s->slice_context_count = nb_slices;
    }

    return 0;
 fail:
    ff_MPV_common_end(s);
    return err;
}

/* init common structure for both encoder and decoder */
void ff_MPV_common_end(MpegEncContext *s)
{
    int i;

    if (s->slice_context_count > 1) {
        for (i = 0; i < s->slice_context_count; i++) {
            free_duplicate_context(s->thread_context[i]);
        }
        for (i = 1; i < s->slice_context_count; i++) {
            av_freep(&s->thread_context[i]);
        }
        s->slice_context_count = 1;
    } else free_duplicate_context(s);

    av_freep(&s->parse_context.buffer);
    s->parse_context.buffer_size = 0;

    av_freep(&s->bitstream_buffer);
    s->allocated_bitstream_buffer_size = 0;

    av_freep(&s->avctx->stats_out);
    av_freep(&s->ac_stats);

    if(s->q_chroma_intra_matrix   != s->q_intra_matrix  ) av_freep(&s->q_chroma_intra_matrix);
    if(s->q_chroma_intra_matrix16 != s->q_intra_matrix16) av_freep(&s->q_chroma_intra_matrix16);
    s->q_chroma_intra_matrix=   NULL;
    s->q_chroma_intra_matrix16= NULL;
    av_freep(&s->q_intra_matrix);
    av_freep(&s->q_inter_matrix);
    av_freep(&s->q_intra_matrix16);
    av_freep(&s->q_inter_matrix16);
    av_freep(&s->input_picture);
    av_freep(&s->reordered_input_picture);
    av_freep(&s->dct_offset);

    if (s->picture && !s->avctx->internal->is_copy) {
        for (i = 0; i < s->picture_count; i++) {
            free_picture(s, &s->picture[i]);
        }
    }
    av_freep(&s->picture);

    free_context_frame(s);

    if (!(s->avctx->active_thread_type & FF_THREAD_FRAME))
        avcodec_default_free_buffers(s->avctx);

    s->context_initialized      = 0;
    s->last_picture_ptr         =
    s->next_picture_ptr         =
    s->current_picture_ptr      = NULL;
    s->linesize = s->uvlinesize = 0;
}

void ff_init_rl(RLTable *rl,
                uint8_t static_store[2][2 * MAX_RUN + MAX_LEVEL + 3])
{
    int8_t  max_level[MAX_RUN + 1], max_run[MAX_LEVEL + 1];
    uint8_t index_run[MAX_RUN + 1];
    int last, run, level, start, end, i;

    /* If table is static, we can quit if rl->max_level[0] is not NULL */
    if (static_store && rl->max_level[0])
        return;

    /* compute max_level[], max_run[] and index_run[] */
    for (last = 0; last < 2; last++) {
        if (last == 0) {
            start = 0;
            end = rl->last;
        } else {
            start = rl->last;
            end = rl->n;
        }

        memset(max_level, 0, MAX_RUN + 1);
        memset(max_run, 0, MAX_LEVEL + 1);
        memset(index_run, rl->n, MAX_RUN + 1);
        for (i = start; i < end; i++) {
            run   = rl->table_run[i];
            level = rl->table_level[i];
            if (index_run[run] == rl->n)
                index_run[run] = i;
            if (level > max_level[run])
                max_level[run] = level;
            if (run > max_run[level])
                max_run[level] = run;
        }
        if (static_store)
            rl->max_level[last] = static_store[last];
        else
            rl->max_level[last] = av_malloc(MAX_RUN + 1);
        memcpy(rl->max_level[last], max_level, MAX_RUN + 1);
        if (static_store)
            rl->max_run[last]   = static_store[last] + MAX_RUN + 1;
        else
            rl->max_run[last]   = av_malloc(MAX_LEVEL + 1);
        memcpy(rl->max_run[last], max_run, MAX_LEVEL + 1);
        if (static_store)
            rl->index_run[last] = static_store[last] + MAX_RUN + MAX_LEVEL + 2;
        else
            rl->index_run[last] = av_malloc(MAX_RUN + 1);
        memcpy(rl->index_run[last], index_run, MAX_RUN + 1);
    }
}

void ff_init_vlc_rl(RLTable *rl)
{
    int i, q;

    for (q = 0; q < 32; q++) {
        int qmul = q * 2;
        int qadd = (q - 1) | 1;

        if (q == 0) {
            qmul = 1;
            qadd = 0;
        }
        for (i = 0; i < rl->vlc.table_size; i++) {
            int code = rl->vlc.table[i][0];
            int len  = rl->vlc.table[i][1];
            int level, run;

            if (len == 0) { // illegal code
                run   = 66;
                level = MAX_LEVEL;
            } else if (len < 0) { // more bits needed
                run   = 0;
                level = code;
            } else {
                if (code == rl->n) { // esc
                    run   = 66;
                    level =  0;
                } else {
                    run   = rl->table_run[code] + 1;
                    level = rl->table_level[code] * qmul + qadd;
                    if (code >= rl->last) run += 192;
                }
            }
            rl->rl_vlc[q][i].len   = len;
            rl->rl_vlc[q][i].level = level;
            rl->rl_vlc[q][i].run   = run;
        }
    }
}

void ff_release_unused_pictures(MpegEncContext*s, int remove_current)
{
    int i;

    /* release non reference frames */
    for (i = 0; i < s->picture_count; i++) {
        if (s->picture[i].f.data[0] && !s->picture[i].f.reference &&
            (!s->picture[i].owner2 || s->picture[i].owner2 == s) &&
            (remove_current || &s->picture[i] !=  s->current_picture_ptr)
            /* && s->picture[i].type!= FF_BUFFER_TYPE_SHARED */) {
            free_frame_buffer(s, &s->picture[i]);
        }
    }
}

static inline int pic_is_unused(MpegEncContext *s, Picture *pic)
{
    if (pic->f.data[0] == NULL)
        return 1;
    if (pic->needs_realloc && !(pic->f.reference & DELAYED_PIC_REF))
        if (!pic->owner2 || pic->owner2 == s)
            return 1;
    return 0;
}

static int find_unused_picture(MpegEncContext *s, int shared)
{
    int i;

    if (shared) {
        for (i = s->picture_range_start; i < s->picture_range_end; i++) {
            if (s->picture[i].f.data[0] == NULL && s->picture[i].f.type == 0)
                return i;
        }
    } else {
        for (i = s->picture_range_start; i < s->picture_range_end; i++) {
            if (pic_is_unused(s, &s->picture[i]) && s->picture[i].f.type != 0)
                return i; // FIXME
        }
        for (i = s->picture_range_start; i < s->picture_range_end; i++) {
            if (pic_is_unused(s, &s->picture[i]))
                return i;
        }
    }

    av_log(s->avctx, AV_LOG_FATAL,
           "Internal error, picture buffer overflow\n");
    /* We could return -1, but the codec would crash trying to draw into a
     * non-existing frame anyway. This is safer than waiting for a random crash.
     * Also the return of this is never useful, an encoder must only allocate
     * as much as allowed in the specification. This has no relationship to how
     * much libavcodec could allocate (and MAX_PICTURE_COUNT is always large
     * enough for such valid streams).
     * Plus, a decoder has to check stream validity and remove frames if too
     * many reference frames are around. Waiting for "OOM" is not correct at
     * all. Similarly, missing reference frames have to be replaced by
     * interpolated/MC frames, anything else is a bug in the codec ...
     */
    abort();
    return -1;
}

int ff_find_unused_picture(MpegEncContext *s, int shared)
{
    int ret = find_unused_picture(s, shared);

    if (ret >= 0 && ret < s->picture_range_end) {
        if (s->picture[ret].needs_realloc) {
            s->picture[ret].needs_realloc = 0;
            free_picture(s, &s->picture[ret]);
            avcodec_get_frame_defaults(&s->picture[ret].f);
        }
    }
    return ret;
}

static void update_noise_reduction(MpegEncContext *s)
{
    int intra, i;

    for (intra = 0; intra < 2; intra++) {
        if (s->dct_count[intra] > (1 << 16)) {
            for (i = 0; i < 64; i++) {
                s->dct_error_sum[intra][i] >>= 1;
            }
            s->dct_count[intra] >>= 1;
        }

        for (i = 0; i < 64; i++) {
            s->dct_offset[intra][i] = (s->avctx->noise_reduction *
                                       s->dct_count[intra] +
                                       s->dct_error_sum[intra][i] / 2) /
                                      (s->dct_error_sum[intra][i] + 1);
        }
    }
}

/**
 * generic function for encode/decode called after coding/decoding
 * the header and before a frame is coded/decoded.
 */
int ff_MPV_frame_start(MpegEncContext *s, AVCodecContext *avctx)
{
    int i;
    Picture *pic;
    s->mb_skipped = 0;

    if (!ff_thread_can_start_frame(avctx)) {
        av_log(avctx, AV_LOG_ERROR, "Attempt to start a frame outside SETUP state\n");
        return -1;
    }

    /* mark & release old frames */
    if (s->out_format != FMT_H264 || s->codec_id == AV_CODEC_ID_SVQ3) {
        if (s->pict_type != AV_PICTURE_TYPE_B && s->last_picture_ptr &&
            s->last_picture_ptr != s->next_picture_ptr &&
            s->last_picture_ptr->f.data[0]) {
            if (s->last_picture_ptr->owner2 == s)
                free_frame_buffer(s, s->last_picture_ptr);
        }

        /* release forgotten pictures */
        /* if (mpeg124/h263) */
        if (!s->encoding) {
            for (i = 0; i < s->picture_count; i++) {
                if (s->picture[i].owner2 == s && s->picture[i].f.data[0] &&
                    &s->picture[i] != s->last_picture_ptr &&
                    &s->picture[i] != s->next_picture_ptr &&
                    s->picture[i].f.reference && !s->picture[i].needs_realloc) {
                    if (!(avctx->active_thread_type & FF_THREAD_FRAME))
                        av_log(avctx, AV_LOG_ERROR,
                               "releasing zombie picture\n");
                    free_frame_buffer(s, &s->picture[i]);
                }
            }
        }
    }

    if (!s->encoding) {
        ff_release_unused_pictures(s, 1);

        if (s->current_picture_ptr &&
            s->current_picture_ptr->f.data[0] == NULL) {
            // we already have a unused image
            // (maybe it was set before reading the header)
            pic = s->current_picture_ptr;
        } else {
            i   = ff_find_unused_picture(s, 0);
            if (i < 0) {
                av_log(s->avctx, AV_LOG_ERROR, "no frame buffer available\n");
                return i;
            }
            pic = &s->picture[i];
        }

        pic->f.reference = 0;
        if (!s->droppable) {
            if (s->codec_id == AV_CODEC_ID_H264)
                pic->f.reference = s->picture_structure;
            else if (s->pict_type != AV_PICTURE_TYPE_B)
                pic->f.reference = 3;
        }

        pic->f.coded_picture_number = s->coded_picture_number++;

        if (ff_alloc_picture(s, pic, 0) < 0)
            return -1;

        s->current_picture_ptr = pic;
        // FIXME use only the vars from current_pic
        s->current_picture_ptr->f.top_field_first = s->top_field_first;
        if (s->codec_id == AV_CODEC_ID_MPEG1VIDEO ||
            s->codec_id == AV_CODEC_ID_MPEG2VIDEO) {
            if (s->picture_structure != PICT_FRAME)
                s->current_picture_ptr->f.top_field_first =
                    (s->picture_structure == PICT_TOP_FIELD) == s->first_field;
        }
        s->current_picture_ptr->f.interlaced_frame = !s->progressive_frame &&
                                                     !s->progressive_sequence;
        s->current_picture_ptr->field_picture      =  s->picture_structure != PICT_FRAME;
    }

    s->current_picture_ptr->f.pict_type = s->pict_type;
    // if (s->flags && CODEC_FLAG_QSCALE)
    //     s->current_picture_ptr->quality = s->new_picture_ptr->quality;
    s->current_picture_ptr->f.key_frame = s->pict_type == AV_PICTURE_TYPE_I;

    ff_copy_picture(&s->current_picture, s->current_picture_ptr);

    if (s->pict_type != AV_PICTURE_TYPE_B) {
        s->last_picture_ptr = s->next_picture_ptr;
        if (!s->droppable)
            s->next_picture_ptr = s->current_picture_ptr;
    }
    av_dlog(s->avctx, "L%p N%p C%p L%p N%p C%p type:%d drop:%d\n",
            s->last_picture_ptr, s->next_picture_ptr,s->current_picture_ptr,
            s->last_picture_ptr    ? s->last_picture_ptr->f.data[0]    : NULL,
            s->next_picture_ptr    ? s->next_picture_ptr->f.data[0]    : NULL,
            s->current_picture_ptr ? s->current_picture_ptr->f.data[0] : NULL,
            s->pict_type, s->droppable);

    if (s->codec_id != AV_CODEC_ID_H264) {
        if ((s->last_picture_ptr == NULL ||
             s->last_picture_ptr->f.data[0] == NULL) &&
            (s->pict_type != AV_PICTURE_TYPE_I ||
             s->picture_structure != PICT_FRAME)) {
            if (s->pict_type != AV_PICTURE_TYPE_I)
                av_log(avctx, AV_LOG_ERROR,
                       "warning: first frame is no keyframe\n");
            else if (s->picture_structure != PICT_FRAME)
                av_log(avctx, AV_LOG_INFO,
                       "allocate dummy last picture for field based first keyframe\n");

            /* Allocate a dummy frame */
            i = ff_find_unused_picture(s, 0);
            if (i < 0) {
                av_log(s->avctx, AV_LOG_ERROR, "no frame buffer available\n");
                return i;
            }
            s->last_picture_ptr = &s->picture[i];
            s->last_picture_ptr->f.key_frame = 0;
            if (ff_alloc_picture(s, s->last_picture_ptr, 0) < 0) {
                s->last_picture_ptr = NULL;
                return -1;
            }

            if(s->codec_id == AV_CODEC_ID_FLV1 || s->codec_id == AV_CODEC_ID_H263){
                for(i=0; i<avctx->height; i++)
                    memset(s->last_picture_ptr->f.data[0] + s->last_picture_ptr->f.linesize[0]*i, 16, avctx->width);
            }

            ff_thread_report_progress(&s->last_picture_ptr->f, INT_MAX, 0);
            ff_thread_report_progress(&s->last_picture_ptr->f, INT_MAX, 1);
            s->last_picture_ptr->f.reference = 3;
        }
        if ((s->next_picture_ptr == NULL ||
             s->next_picture_ptr->f.data[0] == NULL) &&
            s->pict_type == AV_PICTURE_TYPE_B) {
            /* Allocate a dummy frame */
            i = ff_find_unused_picture(s, 0);
            if (i < 0) {
                av_log(s->avctx, AV_LOG_ERROR, "no frame buffer available\n");
                return i;
            }
            s->next_picture_ptr = &s->picture[i];
            s->next_picture_ptr->f.key_frame = 0;
            if (ff_alloc_picture(s, s->next_picture_ptr, 0) < 0) {
                s->next_picture_ptr = NULL;
                return -1;
            }
            ff_thread_report_progress(&s->next_picture_ptr->f, INT_MAX, 0);
            ff_thread_report_progress(&s->next_picture_ptr->f, INT_MAX, 1);
            s->next_picture_ptr->f.reference = 3;
        }
    }

    if (s->last_picture_ptr)
        ff_copy_picture(&s->last_picture, s->last_picture_ptr);
    if (s->next_picture_ptr)
        ff_copy_picture(&s->next_picture, s->next_picture_ptr);

    if (HAVE_THREADS && (avctx->active_thread_type & FF_THREAD_FRAME)) {
        if (s->next_picture_ptr)
            s->next_picture_ptr->owner2 = s;
        if (s->last_picture_ptr)
            s->last_picture_ptr->owner2 = s;
    }

    assert(s->pict_type == AV_PICTURE_TYPE_I || (s->last_picture_ptr &&
                                                 s->last_picture_ptr->f.data[0]));

    if (s->picture_structure!= PICT_FRAME && s->out_format != FMT_H264) {
        int i;
        for (i = 0; i < 4; i++) {
            if (s->picture_structure == PICT_BOTTOM_FIELD) {
                s->current_picture.f.data[i] +=
                    s->current_picture.f.linesize[i];
            }
            s->current_picture.f.linesize[i] *= 2;
            s->last_picture.f.linesize[i]    *= 2;
            s->next_picture.f.linesize[i]    *= 2;
        }
    }

    s->err_recognition = avctx->err_recognition;

    /* set dequantizer, we can't do it during init as
     * it might change for mpeg4 and we can't do it in the header
     * decode as init is not called for mpeg4 there yet */
    if (s->mpeg_quant || s->codec_id == AV_CODEC_ID_MPEG2VIDEO) {
        s->dct_unquantize_intra = s->dct_unquantize_mpeg2_intra;
        s->dct_unquantize_inter = s->dct_unquantize_mpeg2_inter;
    } else if (s->out_format == FMT_H263 || s->out_format == FMT_H261) {
        s->dct_unquantize_intra = s->dct_unquantize_h263_intra;
        s->dct_unquantize_inter = s->dct_unquantize_h263_inter;
    } else {
        s->dct_unquantize_intra = s->dct_unquantize_mpeg1_intra;
        s->dct_unquantize_inter = s->dct_unquantize_mpeg1_inter;
    }

    if (s->dct_error_sum) {
        assert(s->avctx->noise_reduction && s->encoding);
        update_noise_reduction(s);
    }

    if (CONFIG_MPEG_XVMC_DECODER && s->avctx->xvmc_acceleration)
        return ff_xvmc_field_start(s, avctx);

    return 0;
}

/* generic function for encode/decode called after a
 * frame has been coded/decoded. */
void ff_MPV_frame_end(MpegEncContext *s)
{
    int i;
    /* redraw edges for the frame if decoding didn't complete */
    // just to make sure that all data is rendered.
    if (CONFIG_MPEG_XVMC_DECODER && s->avctx->xvmc_acceleration) {
        ff_xvmc_field_end(s);
   } else if((s->error_count || s->encoding || !(s->avctx->codec->capabilities&CODEC_CAP_DRAW_HORIZ_BAND)) &&
              !s->avctx->hwaccel &&
              !(s->avctx->codec->capabilities & CODEC_CAP_HWACCEL_VDPAU) &&
              s->unrestricted_mv &&
              s->current_picture.f.reference &&
              !s->intra_only &&
              !(s->flags & CODEC_FLAG_EMU_EDGE) &&
              !s->avctx->lowres
            ) {
        const AVPixFmtDescriptor *desc = av_pix_fmt_desc_get(s->avctx->pix_fmt);
        int hshift = desc->log2_chroma_w;
        int vshift = desc->log2_chroma_h;
        s->dsp.draw_edges(s->current_picture.f.data[0], s->current_picture.f.linesize[0],
                          s->h_edge_pos, s->v_edge_pos,
                          EDGE_WIDTH, EDGE_WIDTH,
                          EDGE_TOP | EDGE_BOTTOM);
        s->dsp.draw_edges(s->current_picture.f.data[1], s->current_picture.f.linesize[1],
                          s->h_edge_pos >> hshift, s->v_edge_pos >> vshift,
                          EDGE_WIDTH >> hshift, EDGE_WIDTH >> vshift,
                          EDGE_TOP | EDGE_BOTTOM);
        s->dsp.draw_edges(s->current_picture.f.data[2], s->current_picture.f.linesize[2],
                          s->h_edge_pos >> hshift, s->v_edge_pos >> vshift,
                          EDGE_WIDTH >> hshift, EDGE_WIDTH >> vshift,
                          EDGE_TOP | EDGE_BOTTOM);
    }

    emms_c();

    s->last_pict_type                 = s->pict_type;
    s->last_lambda_for [s->pict_type] = s->current_picture_ptr->f.quality;
    if (s->pict_type!= AV_PICTURE_TYPE_B) {
        s->last_non_b_pict_type = s->pict_type;
    }
#if 0
    /* copy back current_picture variables */
    for (i = 0; i < MAX_PICTURE_COUNT; i++) {
        if (s->picture[i].f.data[0] == s->current_picture.f.data[0]) {
            s->picture[i] = s->current_picture;
            break;
        }
    }
    assert(i < MAX_PICTURE_COUNT);
#endif

    if (s->encoding) {
        /* release non-reference frames */
        for (i = 0; i < s->picture_count; i++) {
            if (s->picture[i].f.data[0] && !s->picture[i].f.reference
                /* && s->picture[i].type != FF_BUFFER_TYPE_SHARED */) {
                free_frame_buffer(s, &s->picture[i]);
            }
        }
    }
    // clear copies, to avoid confusion
#if 0
    memset(&s->last_picture,    0, sizeof(Picture));
    memset(&s->next_picture,    0, sizeof(Picture));
    memset(&s->current_picture, 0, sizeof(Picture));
#endif
    s->avctx->coded_frame = &s->current_picture_ptr->f;

    if (s->codec_id != AV_CODEC_ID_H264 && s->current_picture.f.reference) {
        ff_thread_report_progress(&s->current_picture_ptr->f, INT_MAX, 0);
    }
}

/**
 * Draw a line from (ex, ey) -> (sx, sy).
 * @param w width of the image
 * @param h height of the image
 * @param stride stride/linesize of the image
 * @param color color of the arrow
 */
static void draw_line(uint8_t *buf, int sx, int sy, int ex, int ey,
                      int w, int h, int stride, int color)
{
    int x, y, fr, f;

    sx = av_clip(sx, 0, w - 1);
    sy = av_clip(sy, 0, h - 1);
    ex = av_clip(ex, 0, w - 1);
    ey = av_clip(ey, 0, h - 1);

    buf[sy * stride + sx] += color;

    if (FFABS(ex - sx) > FFABS(ey - sy)) {
        if (sx > ex) {
            FFSWAP(int, sx, ex);
            FFSWAP(int, sy, ey);
        }
        buf += sx + sy * stride;
        ex  -= sx;
        f    = ((ey - sy) << 16) / ex;
        for(x= 0; x <= ex; x++){
            y  = (x * f) >> 16;
            fr = (x * f) & 0xFFFF;
            buf[y * stride + x]       += (color * (0x10000 - fr)) >> 16;
            if(fr) buf[(y + 1) * stride + x] += (color *            fr ) >> 16;
        }
    } else {
        if (sy > ey) {
            FFSWAP(int, sx, ex);
            FFSWAP(int, sy, ey);
        }
        buf += sx + sy * stride;
        ey  -= sy;
        if (ey)
            f = ((ex - sx) << 16) / ey;
        else
            f = 0;
        for(y= 0; y <= ey; y++){
            x  = (y*f) >> 16;
            fr = (y*f) & 0xFFFF;
            buf[y * stride + x]     += (color * (0x10000 - fr)) >> 16;
            if(fr) buf[y * stride + x + 1] += (color *            fr ) >> 16;
        }
    }
}

/**
 * Draw an arrow from (ex, ey) -> (sx, sy).
 * @param w width of the image
 * @param h height of the image
 * @param stride stride/linesize of the image
 * @param color color of the arrow
 */
static void draw_arrow(uint8_t *buf, int sx, int sy, int ex,
                       int ey, int w, int h, int stride, int color)
{
    int dx,dy;

    sx = av_clip(sx, -100, w + 100);
    sy = av_clip(sy, -100, h + 100);
    ex = av_clip(ex, -100, w + 100);
    ey = av_clip(ey, -100, h + 100);

    dx = ex - sx;
    dy = ey - sy;

    if (dx * dx + dy * dy > 3 * 3) {
        int rx =  dx + dy;
        int ry = -dx + dy;
        int length = ff_sqrt((rx * rx + ry * ry) << 8);

        // FIXME subpixel accuracy
        rx = ROUNDED_DIV(rx * 3 << 4, length);
        ry = ROUNDED_DIV(ry * 3 << 4, length);

        draw_line(buf, sx, sy, sx + rx, sy + ry, w, h, stride, color);
        draw_line(buf, sx, sy, sx - ry, sy + rx, w, h, stride, color);
    }
    draw_line(buf, sx, sy, ex, ey, w, h, stride, color);
}

/**
 * Print debugging info for the given picture.
 */
void ff_print_debug_info(MpegEncContext *s, AVFrame *pict)
{
    if (   s->avctx->hwaccel || !pict || !pict->mb_type
        || (s->avctx->codec->capabilities&CODEC_CAP_HWACCEL_VDPAU))
        return;


    if (s->avctx->debug & (FF_DEBUG_SKIP | FF_DEBUG_QP | FF_DEBUG_MB_TYPE)) {
        int x,y;

        av_log(s->avctx, AV_LOG_DEBUG, "New frame, type: %c\n",
               av_get_picture_type_char(pict->pict_type));
        for (y = 0; y < s->mb_height; y++) {
            for (x = 0; x < s->mb_width; x++) {
                if (s->avctx->debug & FF_DEBUG_SKIP) {
                    int count = s->mbskip_table[x + y * s->mb_stride];
                    if (count > 9)
                        count = 9;
                    av_log(s->avctx, AV_LOG_DEBUG, "%1d", count);
                }
                if (s->avctx->debug & FF_DEBUG_QP) {
                    av_log(s->avctx, AV_LOG_DEBUG, "%2d",
                           pict->qscale_table[x + y * s->mb_stride]);
                }
                if (s->avctx->debug & FF_DEBUG_MB_TYPE) {
                    int mb_type = pict->mb_type[x + y * s->mb_stride];
                    // Type & MV direction
                    if (IS_PCM(mb_type))
                        av_log(s->avctx, AV_LOG_DEBUG, "P");
                    else if (IS_INTRA(mb_type) && IS_ACPRED(mb_type))
                        av_log(s->avctx, AV_LOG_DEBUG, "A");
                    else if (IS_INTRA4x4(mb_type))
                        av_log(s->avctx, AV_LOG_DEBUG, "i");
                    else if (IS_INTRA16x16(mb_type))
                        av_log(s->avctx, AV_LOG_DEBUG, "I");
                    else if (IS_DIRECT(mb_type) && IS_SKIP(mb_type))
                        av_log(s->avctx, AV_LOG_DEBUG, "d");
                    else if (IS_DIRECT(mb_type))
                        av_log(s->avctx, AV_LOG_DEBUG, "D");
                    else if (IS_GMC(mb_type) && IS_SKIP(mb_type))
                        av_log(s->avctx, AV_LOG_DEBUG, "g");
                    else if (IS_GMC(mb_type))
                        av_log(s->avctx, AV_LOG_DEBUG, "G");
                    else if (IS_SKIP(mb_type))
                        av_log(s->avctx, AV_LOG_DEBUG, "S");
                    else if (!USES_LIST(mb_type, 1))
                        av_log(s->avctx, AV_LOG_DEBUG, ">");
                    else if (!USES_LIST(mb_type, 0))
                        av_log(s->avctx, AV_LOG_DEBUG, "<");
                    else {
                        av_assert2(USES_LIST(mb_type, 0) && USES_LIST(mb_type, 1));
                        av_log(s->avctx, AV_LOG_DEBUG, "X");
                    }

                    // segmentation
                    if (IS_8X8(mb_type))
                        av_log(s->avctx, AV_LOG_DEBUG, "+");
                    else if (IS_16X8(mb_type))
                        av_log(s->avctx, AV_LOG_DEBUG, "-");
                    else if (IS_8X16(mb_type))
                        av_log(s->avctx, AV_LOG_DEBUG, "|");
                    else if (IS_INTRA(mb_type) || IS_16X16(mb_type))
                        av_log(s->avctx, AV_LOG_DEBUG, " ");
                    else
                        av_log(s->avctx, AV_LOG_DEBUG, "?");


                    if (IS_INTERLACED(mb_type))
                        av_log(s->avctx, AV_LOG_DEBUG, "=");
                    else
                        av_log(s->avctx, AV_LOG_DEBUG, " ");
                }
            }
            av_log(s->avctx, AV_LOG_DEBUG, "\n");
        }
    }

    if ((s->avctx->debug & (FF_DEBUG_VIS_QP | FF_DEBUG_VIS_MB_TYPE)) ||
        (s->avctx->debug_mv)) {
        const int shift = 1 + s->quarter_sample;
        int mb_y;
        uint8_t *ptr;
        int i;
        int h_chroma_shift, v_chroma_shift, block_height;
        const int width          = s->avctx->width;
        const int height         = s->avctx->height;
        const int mv_sample_log2 = 4 - pict->motion_subsample_log2;
        const int mv_stride      = (s->mb_width << mv_sample_log2) +
                                   (s->codec_id == AV_CODEC_ID_H264 ? 0 : 1);
        s->low_delay = 0; // needed to see the vectors without trashing the buffers

        avcodec_get_chroma_sub_sample(s->avctx->pix_fmt, &h_chroma_shift, &v_chroma_shift);

        for (i = 0; i < 3; i++) {
            size_t size= (i == 0) ? pict->linesize[i] * FFALIGN(height, 16):
                         pict->linesize[i] * FFALIGN(height, 16) >> v_chroma_shift;
            s->visualization_buffer[i]= av_realloc(s->visualization_buffer[i], size);
            memcpy(s->visualization_buffer[i], pict->data[i], size);
            pict->data[i] = s->visualization_buffer[i];
        }
        pict->type   = FF_BUFFER_TYPE_COPY;
        pict->opaque= NULL;
        ptr          = pict->data[0];
        block_height = 16 >> v_chroma_shift;

        for (mb_y = 0; mb_y < s->mb_height; mb_y++) {
            int mb_x;
            for (mb_x = 0; mb_x < s->mb_width; mb_x++) {
                const int mb_index = mb_x + mb_y * s->mb_stride;
                if ((s->avctx->debug_mv) && pict->motion_val[0]) {
                    int type;
                    for (type = 0; type < 3; type++) {
                        int direction = 0;
                        switch (type) {
                        case 0:
                            if ((!(s->avctx->debug_mv & FF_DEBUG_VIS_MV_P_FOR)) ||
                                (pict->pict_type!= AV_PICTURE_TYPE_P))
                                continue;
                            direction = 0;
                            break;
                        case 1:
                            if ((!(s->avctx->debug_mv & FF_DEBUG_VIS_MV_B_FOR)) ||
                                (pict->pict_type!= AV_PICTURE_TYPE_B))
                                continue;
                            direction = 0;
                            break;
                        case 2:
                            if ((!(s->avctx->debug_mv & FF_DEBUG_VIS_MV_B_BACK)) ||
                                (pict->pict_type!= AV_PICTURE_TYPE_B))
                                continue;
                            direction = 1;
                            break;
                        }
                        if (!USES_LIST(pict->mb_type[mb_index], direction))
                            continue;

                        if (IS_8X8(pict->mb_type[mb_index])) {
                            int i;
                            for (i = 0; i < 4; i++) {
                                int sx = mb_x * 16 + 4 + 8 * (i & 1);
                                int sy = mb_y * 16 + 4 + 8 * (i >> 1);
                                int xy = (mb_x * 2 + (i & 1) +
                                          (mb_y * 2 + (i >> 1)) * mv_stride) << (mv_sample_log2 - 1);
                                int mx = (pict->motion_val[direction][xy][0] >> shift) + sx;
                                int my = (pict->motion_val[direction][xy][1] >> shift) + sy;
                                draw_arrow(ptr, sx, sy, mx, my, width,
                                           height, s->linesize, 100);
                            }
                        } else if (IS_16X8(pict->mb_type[mb_index])) {
                            int i;
                            for (i = 0; i < 2; i++) {
                                int sx = mb_x * 16 + 8;
                                int sy = mb_y * 16 + 4 + 8 * i;
                                int xy = (mb_x * 2 + (mb_y * 2 + i) * mv_stride) << (mv_sample_log2 - 1);
                                int mx = (pict->motion_val[direction][xy][0] >> shift);
                                int my = (pict->motion_val[direction][xy][1] >> shift);

                                if (IS_INTERLACED(pict->mb_type[mb_index]))
                                    my *= 2;

                            draw_arrow(ptr, sx, sy, mx + sx, my + sy, width,
                                       height, s->linesize, 100);
                            }
                        } else if (IS_8X16(pict->mb_type[mb_index])) {
                            int i;
                            for (i = 0; i < 2; i++) {
                                int sx = mb_x * 16 + 4 + 8 * i;
                                int sy = mb_y * 16 + 8;
                                int xy = (mb_x * 2 + i + mb_y * 2 * mv_stride) << (mv_sample_log2 - 1);
                                int mx = pict->motion_val[direction][xy][0] >> shift;
                                int my = pict->motion_val[direction][xy][1] >> shift;

                                if (IS_INTERLACED(pict->mb_type[mb_index]))
                                    my *= 2;

                                draw_arrow(ptr, sx, sy, mx + sx, my + sy, width,
                                           height, s->linesize, 100);
                            }
                        } else {
                              int sx= mb_x * 16 + 8;
                              int sy= mb_y * 16 + 8;
                              int xy= (mb_x + mb_y * mv_stride) << mv_sample_log2;
                              int mx= (pict->motion_val[direction][xy][0]>>shift) + sx;
                              int my= (pict->motion_val[direction][xy][1]>>shift) + sy;
                              draw_arrow(ptr, sx, sy, mx, my, width, height, s->linesize, 100);
                        }
                    }
                }
                if ((s->avctx->debug & FF_DEBUG_VIS_QP)) {
                    uint64_t c = (pict->qscale_table[mb_index] * 128 / 31) *
                                 0x0101010101010101ULL;
                    int y;
                    for (y = 0; y < block_height; y++) {
                        *(uint64_t *)(pict->data[1] + 8 * mb_x +
                                      (block_height * mb_y + y) *
                                      pict->linesize[1]) = c;
                        *(uint64_t *)(pict->data[2] + 8 * mb_x +
                                      (block_height * mb_y + y) *
                                      pict->linesize[2]) = c;
                    }
                }
                if ((s->avctx->debug & FF_DEBUG_VIS_MB_TYPE) &&
                    pict->motion_val[0]) {
                    int mb_type = pict->mb_type[mb_index];
                    uint64_t u,v;
                    int y;
#define COLOR(theta, r) \
    u = (int)(128 + r * cos(theta * 3.141592 / 180)); \
    v = (int)(128 + r * sin(theta * 3.141592 / 180));


                    u = v = 128;
                    if (IS_PCM(mb_type)) {
                        COLOR(120, 48)
                    } else if ((IS_INTRA(mb_type) && IS_ACPRED(mb_type)) ||
                               IS_INTRA16x16(mb_type)) {
                        COLOR(30, 48)
                    } else if (IS_INTRA4x4(mb_type)) {
                        COLOR(90, 48)
                    } else if (IS_DIRECT(mb_type) && IS_SKIP(mb_type)) {
                        // COLOR(120, 48)
                    } else if (IS_DIRECT(mb_type)) {
                        COLOR(150, 48)
                    } else if (IS_GMC(mb_type) && IS_SKIP(mb_type)) {
                        COLOR(170, 48)
                    } else if (IS_GMC(mb_type)) {
                        COLOR(190, 48)
                    } else if (IS_SKIP(mb_type)) {
                        // COLOR(180, 48)
                    } else if (!USES_LIST(mb_type, 1)) {
                        COLOR(240, 48)
                    } else if (!USES_LIST(mb_type, 0)) {
                        COLOR(0, 48)
                    } else {
                        av_assert2(USES_LIST(mb_type, 0) && USES_LIST(mb_type, 1));
                        COLOR(300,48)
                    }

                    u *= 0x0101010101010101ULL;
                    v *= 0x0101010101010101ULL;
                    for (y = 0; y < block_height; y++) {
                        *(uint64_t *)(pict->data[1] + 8 * mb_x +
                                      (block_height * mb_y + y) * pict->linesize[1]) = u;
                        *(uint64_t *)(pict->data[2] + 8 * mb_x +
                                      (block_height * mb_y + y) * pict->linesize[2]) = v;
                    }

                    // segmentation
                    if (IS_8X8(mb_type) || IS_16X8(mb_type)) {
                        *(uint64_t *)(pict->data[0] + 16 * mb_x + 0 +
                                      (16 * mb_y + 8) * pict->linesize[0]) ^= 0x8080808080808080ULL;
                        *(uint64_t *)(pict->data[0] + 16 * mb_x + 8 +
                                      (16 * mb_y + 8) * pict->linesize[0]) ^= 0x8080808080808080ULL;
                    }
                    if (IS_8X8(mb_type) || IS_8X16(mb_type)) {
                        for (y = 0; y < 16; y++)
                            pict->data[0][16 * mb_x + 8 + (16 * mb_y + y) *
                                          pict->linesize[0]] ^= 0x80;
                    }
                    if (IS_8X8(mb_type) && mv_sample_log2 >= 2) {
                        int dm = 1 << (mv_sample_log2 - 2);
                        for (i = 0; i < 4; i++) {
                            int sx = mb_x * 16 + 8 * (i & 1);
                            int sy = mb_y * 16 + 8 * (i >> 1);
                            int xy = (mb_x * 2 + (i & 1) +
                                     (mb_y * 2 + (i >> 1)) * mv_stride) << (mv_sample_log2 - 1);
                            // FIXME bidir
                            int32_t *mv = (int32_t *) &pict->motion_val[0][xy];
                            if (mv[0] != mv[dm] ||
                                mv[dm * mv_stride] != mv[dm * (mv_stride + 1)])
                                for (y = 0; y < 8; y++)
                                    pict->data[0][sx + 4 + (sy + y) * pict->linesize[0]] ^= 0x80;
                            if (mv[0] != mv[dm * mv_stride] || mv[dm] != mv[dm * (mv_stride + 1)])
                                *(uint64_t *)(pict->data[0] + sx + (sy + 4) *
                                              pict->linesize[0]) ^= 0x8080808080808080ULL;
                        }
                    }

                    if (IS_INTERLACED(mb_type) &&
                        s->codec_id == AV_CODEC_ID_H264) {
                        // hmm
                    }
                }
                s->mbskip_table[mb_index] = 0;
            }
        }
    }
}

static inline int hpel_motion_lowres(MpegEncContext *s,
                                     uint8_t *dest, uint8_t *src,
                                     int field_based, int field_select,
                                     int src_x, int src_y,
                                     int width, int height, int stride,
                                     int h_edge_pos, int v_edge_pos,
                                     int w, int h, h264_chroma_mc_func *pix_op,
                                     int motion_x, int motion_y)
{
    const int lowres   = s->avctx->lowres;
    const int op_index = FFMIN(lowres, 2);
    const int s_mask   = (2 << lowres) - 1;
    int emu = 0;
    int sx, sy;

    if (s->quarter_sample) {
        motion_x /= 2;
        motion_y /= 2;
    }

    sx = motion_x & s_mask;
    sy = motion_y & s_mask;
    src_x += motion_x >> lowres + 1;
    src_y += motion_y >> lowres + 1;

    src   += src_y * stride + src_x;

    if ((unsigned)src_x > FFMAX( h_edge_pos - (!!sx) - w,                 0) ||
        (unsigned)src_y > FFMAX((v_edge_pos >> field_based) - (!!sy) - h, 0)) {
        s->dsp.emulated_edge_mc(s->edge_emu_buffer, src, s->linesize, w + 1,
                                (h + 1) << field_based, src_x,
                                src_y   << field_based,
                                h_edge_pos,
                                v_edge_pos);
        src = s->edge_emu_buffer;
        emu = 1;
    }

    sx = (sx << 2) >> lowres;
    sy = (sy << 2) >> lowres;
    if (field_select)
        src += s->linesize;
    pix_op[op_index](dest, src, stride, h, sx, sy);
    return emu;
}

/* apply one mpeg motion vector to the three components */
static av_always_inline void mpeg_motion_lowres(MpegEncContext *s,
                                                uint8_t *dest_y,
                                                uint8_t *dest_cb,
                                                uint8_t *dest_cr,
                                                int field_based,
                                                int bottom_field,
                                                int field_select,
                                                uint8_t **ref_picture,
                                                h264_chroma_mc_func *pix_op,
                                                int motion_x, int motion_y,
                                                int h, int mb_y)
{
    uint8_t *ptr_y, *ptr_cb, *ptr_cr;
    int mx, my, src_x, src_y, uvsrc_x, uvsrc_y, uvlinesize, linesize, sx, sy,
        uvsx, uvsy;
    const int lowres     = s->avctx->lowres;
    const int op_index   = FFMIN(lowres-1+s->chroma_x_shift, 2);
    const int block_s    = 8>>lowres;
    const int s_mask     = (2 << lowres) - 1;
    const int h_edge_pos = s->h_edge_pos >> lowres;
    const int v_edge_pos = s->v_edge_pos >> lowres;
    linesize   = s->current_picture.f.linesize[0] << field_based;
    uvlinesize = s->current_picture.f.linesize[1] << field_based;

    // FIXME obviously not perfect but qpel will not work in lowres anyway
    if (s->quarter_sample) {
        motion_x /= 2;
        motion_y /= 2;
    }

    if(field_based){
        motion_y += (bottom_field - field_select)*((1 << lowres)-1);
    }

    sx = motion_x & s_mask;
    sy = motion_y & s_mask;
    src_x = s->mb_x * 2 * block_s + (motion_x >> lowres + 1);
    src_y = (mb_y * 2 * block_s >> field_based) + (motion_y >> lowres + 1);

    if (s->out_format == FMT_H263) {
        uvsx    = ((motion_x >> 1) & s_mask) | (sx & 1);
        uvsy    = ((motion_y >> 1) & s_mask) | (sy & 1);
        uvsrc_x = src_x >> 1;
        uvsrc_y = src_y >> 1;
    } else if (s->out_format == FMT_H261) {
        // even chroma mv's are full pel in H261
        mx      = motion_x / 4;
        my      = motion_y / 4;
        uvsx    = (2 * mx) & s_mask;
        uvsy    = (2 * my) & s_mask;
        uvsrc_x = s->mb_x * block_s + (mx >> lowres);
        uvsrc_y =    mb_y * block_s + (my >> lowres);
    } else {
        if(s->chroma_y_shift){
            mx      = motion_x / 2;
            my      = motion_y / 2;
            uvsx    = mx & s_mask;
            uvsy    = my & s_mask;
            uvsrc_x = s->mb_x * block_s                 + (mx >> lowres + 1);
            uvsrc_y =   (mb_y * block_s >> field_based) + (my >> lowres + 1);
        } else {
            if(s->chroma_x_shift){
            //Chroma422
                mx = motion_x / 2;
                uvsx = mx & s_mask;
                uvsy = motion_y & s_mask;
                uvsrc_y = src_y;
                uvsrc_x = s->mb_x*block_s               + (mx >> (lowres+1));
            } else {
            //Chroma444
                uvsx = motion_x & s_mask;
                uvsy = motion_y & s_mask;
                uvsrc_x = src_x;
                uvsrc_y = src_y;
            }
        }
    }

    ptr_y  = ref_picture[0] + src_y   * linesize   + src_x;
    ptr_cb = ref_picture[1] + uvsrc_y * uvlinesize + uvsrc_x;
    ptr_cr = ref_picture[2] + uvsrc_y * uvlinesize + uvsrc_x;

    if ((unsigned) src_x > FFMAX( h_edge_pos - (!!sx) - 2 * block_s,       0) ||
        (unsigned) src_y > FFMAX((v_edge_pos >> field_based) - (!!sy) - h, 0)) {
        s->dsp.emulated_edge_mc(s->edge_emu_buffer, ptr_y,
                                linesize >> field_based, 17, 17 + field_based,
                                src_x, src_y << field_based, h_edge_pos,
                                v_edge_pos);
        ptr_y = s->edge_emu_buffer;
        if (!CONFIG_GRAY || !(s->flags & CODEC_FLAG_GRAY)) {
            uint8_t *uvbuf = s->edge_emu_buffer + 18 * s->linesize;
            s->dsp.emulated_edge_mc(uvbuf , ptr_cb, uvlinesize >> field_based, 9,
                                    9 + field_based,
                                    uvsrc_x, uvsrc_y << field_based,
                                    h_edge_pos >> 1, v_edge_pos >> 1);
            s->dsp.emulated_edge_mc(uvbuf + 16, ptr_cr, uvlinesize >> field_based, 9,
                                    9 + field_based,
                                    uvsrc_x, uvsrc_y << field_based,
                                    h_edge_pos >> 1, v_edge_pos >> 1);
            ptr_cb = uvbuf;
            ptr_cr = uvbuf + 16;
        }
    }

    // FIXME use this for field pix too instead of the obnoxious hack which changes picture.f.data
    if (bottom_field) {
        dest_y  += s->linesize;
        dest_cb += s->uvlinesize;
        dest_cr += s->uvlinesize;
    }

    if (field_select) {
        ptr_y   += s->linesize;
        ptr_cb  += s->uvlinesize;
        ptr_cr  += s->uvlinesize;
    }

    sx = (sx << 2) >> lowres;
    sy = (sy << 2) >> lowres;
    pix_op[lowres - 1](dest_y, ptr_y, linesize, h, sx, sy);

    if (!CONFIG_GRAY || !(s->flags & CODEC_FLAG_GRAY)) {
        uvsx = (uvsx << 2) >> lowres;
        uvsy = (uvsy << 2) >> lowres;
        if (h >> s->chroma_y_shift) {
            pix_op[op_index](dest_cb, ptr_cb, uvlinesize, h >> s->chroma_y_shift, uvsx, uvsy);
            pix_op[op_index](dest_cr, ptr_cr, uvlinesize, h >> s->chroma_y_shift, uvsx, uvsy);
        }
    }
    // FIXME h261 lowres loop filter
}

static inline void chroma_4mv_motion_lowres(MpegEncContext *s,
                                            uint8_t *dest_cb, uint8_t *dest_cr,
                                            uint8_t **ref_picture,
                                            h264_chroma_mc_func * pix_op,
                                            int mx, int my)
{
    const int lowres     = s->avctx->lowres;
    const int op_index   = FFMIN(lowres, 2);
    const int block_s    = 8 >> lowres;
    const int s_mask     = (2 << lowres) - 1;
    const int h_edge_pos = s->h_edge_pos >> lowres + 1;
    const int v_edge_pos = s->v_edge_pos >> lowres + 1;
    int emu = 0, src_x, src_y, offset, sx, sy;
    uint8_t *ptr;

    if (s->quarter_sample) {
        mx /= 2;
        my /= 2;
    }

    /* In case of 8X8, we construct a single chroma motion vector
       with a special rounding */
    mx = ff_h263_round_chroma(mx);
    my = ff_h263_round_chroma(my);

    sx = mx & s_mask;
    sy = my & s_mask;
    src_x = s->mb_x * block_s + (mx >> lowres + 1);
    src_y = s->mb_y * block_s + (my >> lowres + 1);

    offset = src_y * s->uvlinesize + src_x;
    ptr = ref_picture[1] + offset;
    if (s->flags & CODEC_FLAG_EMU_EDGE) {
        if ((unsigned) src_x > FFMAX(h_edge_pos - (!!sx) - block_s, 0) ||
            (unsigned) src_y > FFMAX(v_edge_pos - (!!sy) - block_s, 0)) {
            s->dsp.emulated_edge_mc(s->edge_emu_buffer, ptr, s->uvlinesize,
                                    9, 9, src_x, src_y, h_edge_pos, v_edge_pos);
            ptr = s->edge_emu_buffer;
            emu = 1;
        }
    }
    sx = (sx << 2) >> lowres;
    sy = (sy << 2) >> lowres;
    pix_op[op_index](dest_cb, ptr, s->uvlinesize, block_s, sx, sy);

    ptr = ref_picture[2] + offset;
    if (emu) {
        s->dsp.emulated_edge_mc(s->edge_emu_buffer, ptr, s->uvlinesize, 9, 9,
                                src_x, src_y, h_edge_pos, v_edge_pos);
        ptr = s->edge_emu_buffer;
    }
    pix_op[op_index](dest_cr, ptr, s->uvlinesize, block_s, sx, sy);
}

/**
 * motion compensation of a single macroblock
 * @param s context
 * @param dest_y luma destination pointer
 * @param dest_cb chroma cb/u destination pointer
 * @param dest_cr chroma cr/v destination pointer
 * @param dir direction (0->forward, 1->backward)
 * @param ref_picture array[3] of pointers to the 3 planes of the reference picture
 * @param pix_op halfpel motion compensation function (average or put normally)
 * the motion vectors are taken from s->mv and the MV type from s->mv_type
 */
static inline void MPV_motion_lowres(MpegEncContext *s,
                                     uint8_t *dest_y, uint8_t *dest_cb,
                                     uint8_t *dest_cr,
                                     int dir, uint8_t **ref_picture,
                                     h264_chroma_mc_func *pix_op)
{
    int mx, my;
    int mb_x, mb_y, i;
    const int lowres  = s->avctx->lowres;
    const int block_s = 8 >>lowres;

    mb_x = s->mb_x;
    mb_y = s->mb_y;

    switch (s->mv_type) {
    case MV_TYPE_16X16:
        mpeg_motion_lowres(s, dest_y, dest_cb, dest_cr,
                           0, 0, 0,
                           ref_picture, pix_op,
                           s->mv[dir][0][0], s->mv[dir][0][1],
                           2 * block_s, mb_y);
        break;
    case MV_TYPE_8X8:
        mx = 0;
        my = 0;
        for (i = 0; i < 4; i++) {
            hpel_motion_lowres(s, dest_y + ((i & 1) + (i >> 1) *
                               s->linesize) * block_s,
                               ref_picture[0], 0, 0,
                               (2 * mb_x + (i & 1)) * block_s,
                               (2 * mb_y + (i >> 1)) * block_s,
                               s->width, s->height, s->linesize,
                               s->h_edge_pos >> lowres, s->v_edge_pos >> lowres,
                               block_s, block_s, pix_op,
                               s->mv[dir][i][0], s->mv[dir][i][1]);

            mx += s->mv[dir][i][0];
            my += s->mv[dir][i][1];
        }

        if (!CONFIG_GRAY || !(s->flags & CODEC_FLAG_GRAY))
            chroma_4mv_motion_lowres(s, dest_cb, dest_cr, ref_picture,
                                     pix_op, mx, my);
        break;
    case MV_TYPE_FIELD:
        if (s->picture_structure == PICT_FRAME) {
            /* top field */
            mpeg_motion_lowres(s, dest_y, dest_cb, dest_cr,
                               1, 0, s->field_select[dir][0],
                               ref_picture, pix_op,
                               s->mv[dir][0][0], s->mv[dir][0][1],
                               block_s, mb_y);
            /* bottom field */
            mpeg_motion_lowres(s, dest_y, dest_cb, dest_cr,
                               1, 1, s->field_select[dir][1],
                               ref_picture, pix_op,
                               s->mv[dir][1][0], s->mv[dir][1][1],
                               block_s, mb_y);
        } else {
            if (s->picture_structure != s->field_select[dir][0] + 1 &&
                s->pict_type != AV_PICTURE_TYPE_B && !s->first_field) {
                ref_picture = s->current_picture_ptr->f.data;

            }
            mpeg_motion_lowres(s, dest_y, dest_cb, dest_cr,
                               0, 0, s->field_select[dir][0],
                               ref_picture, pix_op,
                               s->mv[dir][0][0],
                               s->mv[dir][0][1], 2 * block_s, mb_y >> 1);
            }
        break;
    case MV_TYPE_16X8:
        for (i = 0; i < 2; i++) {
            uint8_t **ref2picture;

            if (s->picture_structure == s->field_select[dir][i] + 1 ||
                s->pict_type == AV_PICTURE_TYPE_B || s->first_field) {
                ref2picture = ref_picture;
            } else {
                ref2picture = s->current_picture_ptr->f.data;
            }

            mpeg_motion_lowres(s, dest_y, dest_cb, dest_cr,
                               0, 0, s->field_select[dir][i],
                               ref2picture, pix_op,
                               s->mv[dir][i][0], s->mv[dir][i][1] +
                               2 * block_s * i, block_s, mb_y >> 1);

            dest_y  +=  2 * block_s *  s->linesize;
            dest_cb += (2 * block_s >> s->chroma_y_shift) * s->uvlinesize;
            dest_cr += (2 * block_s >> s->chroma_y_shift) * s->uvlinesize;
        }
        break;
    case MV_TYPE_DMV:
        if (s->picture_structure == PICT_FRAME) {
            for (i = 0; i < 2; i++) {
                int j;
                for (j = 0; j < 2; j++) {
                    mpeg_motion_lowres(s, dest_y, dest_cb, dest_cr,
                                       1, j, j ^ i,
                                       ref_picture, pix_op,
                                       s->mv[dir][2 * i + j][0],
                                       s->mv[dir][2 * i + j][1],
                                       block_s, mb_y);
                }
                pix_op = s->dsp.avg_h264_chroma_pixels_tab;
            }
        } else {
            for (i = 0; i < 2; i++) {
                mpeg_motion_lowres(s, dest_y, dest_cb, dest_cr,
                                   0, 0, s->picture_structure != i + 1,
                                   ref_picture, pix_op,
                                   s->mv[dir][2 * i][0],s->mv[dir][2 * i][1],
                                   2 * block_s, mb_y >> 1);

                // after put we make avg of the same block
                pix_op = s->dsp.avg_h264_chroma_pixels_tab;

                // opposite parity is always in the same
                // frame if this is second field
                if (!s->first_field) {
                    ref_picture = s->current_picture_ptr->f.data;
                }
            }
        }
        break;
    default:
        av_assert2(0);
    }
}

/**
 * find the lowest MB row referenced in the MVs
 */
int ff_MPV_lowest_referenced_row(MpegEncContext *s, int dir)
{
    int my_max = INT_MIN, my_min = INT_MAX, qpel_shift = !s->quarter_sample;
    int my, off, i, mvs;

    if (s->picture_structure != PICT_FRAME || s->mcsel)
        goto unhandled;

    switch (s->mv_type) {
        case MV_TYPE_16X16:
            mvs = 1;
            break;
        case MV_TYPE_16X8:
            mvs = 2;
            break;
        case MV_TYPE_8X8:
            mvs = 4;
            break;
        default:
            goto unhandled;
    }

    for (i = 0; i < mvs; i++) {
        my = s->mv[dir][i][1]<<qpel_shift;
        my_max = FFMAX(my_max, my);
        my_min = FFMIN(my_min, my);
    }

    off = (FFMAX(-my_min, my_max) + 63) >> 6;

    return FFMIN(FFMAX(s->mb_y + off, 0), s->mb_height-1);
unhandled:
    return s->mb_height-1;
}

/* put block[] to dest[] */
static inline void put_dct(MpegEncContext *s,
                           DCTELEM *block, int i, uint8_t *dest, int line_size, int qscale)
{
    s->dct_unquantize_intra(s, block, i, qscale);
    s->dsp.idct_put (dest, line_size, block);
}

/* add block[] to dest[] */
static inline void add_dct(MpegEncContext *s,
                           DCTELEM *block, int i, uint8_t *dest, int line_size)
{
    if (s->block_last_index[i] >= 0) {
        s->dsp.idct_add (dest, line_size, block);
    }
}

static inline void add_dequant_dct(MpegEncContext *s,
                           DCTELEM *block, int i, uint8_t *dest, int line_size, int qscale)
{
    if (s->block_last_index[i] >= 0) {
        s->dct_unquantize_inter(s, block, i, qscale);

        s->dsp.idct_add (dest, line_size, block);
    }
}

/**
 * Clean dc, ac, coded_block for the current non-intra MB.
 */
void ff_clean_intra_table_entries(MpegEncContext *s)
{
    int wrap = s->b8_stride;
    int xy = s->block_index[0];

    s->dc_val[0][xy           ] =
    s->dc_val[0][xy + 1       ] =
    s->dc_val[0][xy     + wrap] =
    s->dc_val[0][xy + 1 + wrap] = 1024;
    /* ac pred */
    memset(s->ac_val[0][xy       ], 0, 32 * sizeof(int16_t));
    memset(s->ac_val[0][xy + wrap], 0, 32 * sizeof(int16_t));
    if (s->msmpeg4_version>=3) {
        s->coded_block[xy           ] =
        s->coded_block[xy + 1       ] =
        s->coded_block[xy     + wrap] =
        s->coded_block[xy + 1 + wrap] = 0;
    }
    /* chroma */
    wrap = s->mb_stride;
    xy = s->mb_x + s->mb_y * wrap;
    s->dc_val[1][xy] =
    s->dc_val[2][xy] = 1024;
    /* ac pred */
    memset(s->ac_val[1][xy], 0, 16 * sizeof(int16_t));
    memset(s->ac_val[2][xy], 0, 16 * sizeof(int16_t));

    s->mbintra_table[xy]= 0;
}

/* generic function called after a macroblock has been parsed by the
   decoder or after it has been encoded by the encoder.

   Important variables used:
   s->mb_intra : true if intra macroblock
   s->mv_dir   : motion vector direction
   s->mv_type  : motion vector type
   s->mv       : motion vector
   s->interlaced_dct : true if interlaced dct used (mpeg2)
 */
static av_always_inline
void MPV_decode_mb_internal(MpegEncContext *s, DCTELEM block[12][64],
                            int lowres_flag, int is_mpeg12)
{
    const int mb_xy = s->mb_y * s->mb_stride + s->mb_x;
    if(CONFIG_MPEG_XVMC_DECODER && s->avctx->xvmc_acceleration){
        ff_xvmc_decode_mb(s);//xvmc uses pblocks
        return;
    }

    if(s->avctx->debug&FF_DEBUG_DCT_COEFF) {
       /* save DCT coefficients */
       int i,j;
       DCTELEM *dct = &s->current_picture.f.dct_coeff[mb_xy * 64 * 6];
       av_log(s->avctx, AV_LOG_DEBUG, "DCT coeffs of MB at %dx%d:\n", s->mb_x, s->mb_y);
       for(i=0; i<6; i++){
           for(j=0; j<64; j++){
               *dct++ = block[i][s->dsp.idct_permutation[j]];
               av_log(s->avctx, AV_LOG_DEBUG, "%5d", dct[-1]);
           }
           av_log(s->avctx, AV_LOG_DEBUG, "\n");
       }
    }

    s->current_picture.f.qscale_table[mb_xy] = s->qscale;

    /* update DC predictors for P macroblocks */
    if (!s->mb_intra) {
        if (!is_mpeg12 && (s->h263_pred || s->h263_aic)) {
            if(s->mbintra_table[mb_xy])
                ff_clean_intra_table_entries(s);
        } else {
            s->last_dc[0] =
            s->last_dc[1] =
            s->last_dc[2] = 128 << s->intra_dc_precision;
        }
    }
    else if (!is_mpeg12 && (s->h263_pred || s->h263_aic))
        s->mbintra_table[mb_xy]=1;

    if ((s->flags&CODEC_FLAG_PSNR) || !(s->encoding && (s->intra_only || s->pict_type==AV_PICTURE_TYPE_B) && s->avctx->mb_decision != FF_MB_DECISION_RD)) { //FIXME precalc
        uint8_t *dest_y, *dest_cb, *dest_cr;
        int dct_linesize, dct_offset;
        op_pixels_func (*op_pix)[4];
        qpel_mc_func (*op_qpix)[16];
        const int linesize   = s->current_picture.f.linesize[0]; //not s->linesize as this would be wrong for field pics
        const int uvlinesize = s->current_picture.f.linesize[1];
        const int readable= s->pict_type != AV_PICTURE_TYPE_B || s->encoding || s->avctx->draw_horiz_band || lowres_flag;
        const int block_size= lowres_flag ? 8>>s->avctx->lowres : 8;

        /* avoid copy if macroblock skipped in last frame too */
        /* skip only during decoding as we might trash the buffers during encoding a bit */
        if(!s->encoding){
            uint8_t *mbskip_ptr = &s->mbskip_table[mb_xy];

            if (s->mb_skipped) {
                s->mb_skipped= 0;
                av_assert2(s->pict_type!=AV_PICTURE_TYPE_I);
                *mbskip_ptr = 1;
            } else if(!s->current_picture.f.reference) {
                *mbskip_ptr = 1;
            } else{
                *mbskip_ptr = 0; /* not skipped */
            }
        }

        dct_linesize = linesize << s->interlaced_dct;
        dct_offset   = s->interlaced_dct ? linesize : linesize * block_size;

        if(readable){
            dest_y=  s->dest[0];
            dest_cb= s->dest[1];
            dest_cr= s->dest[2];
        }else{
            dest_y = s->b_scratchpad;
            dest_cb= s->b_scratchpad+16*linesize;
            dest_cr= s->b_scratchpad+32*linesize;
        }

        if (!s->mb_intra) {
            /* motion handling */
            /* decoding or more than one mb_type (MC was already done otherwise) */
            if(!s->encoding){

                if(HAVE_THREADS && s->avctx->active_thread_type&FF_THREAD_FRAME) {
                    if (s->mv_dir & MV_DIR_FORWARD) {
                        ff_thread_await_progress(&s->last_picture_ptr->f,
                                                 ff_MPV_lowest_referenced_row(s, 0),
                                                 0);
                    }
                    if (s->mv_dir & MV_DIR_BACKWARD) {
                        ff_thread_await_progress(&s->next_picture_ptr->f,
                                                 ff_MPV_lowest_referenced_row(s, 1),
                                                 0);
                    }
                }

                if(lowres_flag){
                    h264_chroma_mc_func *op_pix = s->dsp.put_h264_chroma_pixels_tab;

                    if (s->mv_dir & MV_DIR_FORWARD) {
                        MPV_motion_lowres(s, dest_y, dest_cb, dest_cr, 0, s->last_picture.f.data, op_pix);
                        op_pix = s->dsp.avg_h264_chroma_pixels_tab;
                    }
                    if (s->mv_dir & MV_DIR_BACKWARD) {
                        MPV_motion_lowres(s, dest_y, dest_cb, dest_cr, 1, s->next_picture.f.data, op_pix);
                    }
                }else{
                    op_qpix= s->me.qpel_put;
                    if ((!s->no_rounding) || s->pict_type==AV_PICTURE_TYPE_B){
                        op_pix = s->dsp.put_pixels_tab;
                    }else{
                        op_pix = s->dsp.put_no_rnd_pixels_tab;
                    }
                    if (s->mv_dir & MV_DIR_FORWARD) {
                        ff_MPV_motion(s, dest_y, dest_cb, dest_cr, 0, s->last_picture.f.data, op_pix, op_qpix);
                        op_pix = s->dsp.avg_pixels_tab;
                        op_qpix= s->me.qpel_avg;
                    }
                    if (s->mv_dir & MV_DIR_BACKWARD) {
                        ff_MPV_motion(s, dest_y, dest_cb, dest_cr, 1, s->next_picture.f.data, op_pix, op_qpix);
                    }
                }
            }

            /* skip dequant / idct if we are really late ;) */
            if(s->avctx->skip_idct){
                if(  (s->avctx->skip_idct >= AVDISCARD_NONREF && s->pict_type == AV_PICTURE_TYPE_B)
                   ||(s->avctx->skip_idct >= AVDISCARD_NONKEY && s->pict_type != AV_PICTURE_TYPE_I)
                   || s->avctx->skip_idct >= AVDISCARD_ALL)
                    goto skip_idct;
            }

            /* add dct residue */
            if(s->encoding || !(   s->msmpeg4_version || s->codec_id==AV_CODEC_ID_MPEG1VIDEO || s->codec_id==AV_CODEC_ID_MPEG2VIDEO
                                || (s->codec_id==AV_CODEC_ID_MPEG4 && !s->mpeg_quant))){
                add_dequant_dct(s, block[0], 0, dest_y                          , dct_linesize, s->qscale);
                add_dequant_dct(s, block[1], 1, dest_y              + block_size, dct_linesize, s->qscale);
                add_dequant_dct(s, block[2], 2, dest_y + dct_offset             , dct_linesize, s->qscale);
                add_dequant_dct(s, block[3], 3, dest_y + dct_offset + block_size, dct_linesize, s->qscale);

                if(!CONFIG_GRAY || !(s->flags&CODEC_FLAG_GRAY)){
                    if (s->chroma_y_shift){
                        add_dequant_dct(s, block[4], 4, dest_cb, uvlinesize, s->chroma_qscale);
                        add_dequant_dct(s, block[5], 5, dest_cr, uvlinesize, s->chroma_qscale);
                    }else{
                        dct_linesize >>= 1;
                        dct_offset >>=1;
                        add_dequant_dct(s, block[4], 4, dest_cb,              dct_linesize, s->chroma_qscale);
                        add_dequant_dct(s, block[5], 5, dest_cr,              dct_linesize, s->chroma_qscale);
                        add_dequant_dct(s, block[6], 6, dest_cb + dct_offset, dct_linesize, s->chroma_qscale);
                        add_dequant_dct(s, block[7], 7, dest_cr + dct_offset, dct_linesize, s->chroma_qscale);
                    }
                }
            } else if(is_mpeg12 || (s->codec_id != AV_CODEC_ID_WMV2)){
                add_dct(s, block[0], 0, dest_y                          , dct_linesize);
                add_dct(s, block[1], 1, dest_y              + block_size, dct_linesize);
                add_dct(s, block[2], 2, dest_y + dct_offset             , dct_linesize);
                add_dct(s, block[3], 3, dest_y + dct_offset + block_size, dct_linesize);

                if(!CONFIG_GRAY || !(s->flags&CODEC_FLAG_GRAY)){
                    if(s->chroma_y_shift){//Chroma420
                        add_dct(s, block[4], 4, dest_cb, uvlinesize);
                        add_dct(s, block[5], 5, dest_cr, uvlinesize);
                    }else{
                        //chroma422
                        dct_linesize = uvlinesize << s->interlaced_dct;
                        dct_offset   = s->interlaced_dct ? uvlinesize : uvlinesize*block_size;

                        add_dct(s, block[4], 4, dest_cb, dct_linesize);
                        add_dct(s, block[5], 5, dest_cr, dct_linesize);
                        add_dct(s, block[6], 6, dest_cb+dct_offset, dct_linesize);
                        add_dct(s, block[7], 7, dest_cr+dct_offset, dct_linesize);
                        if(!s->chroma_x_shift){//Chroma444
                            add_dct(s, block[8], 8, dest_cb+block_size, dct_linesize);
                            add_dct(s, block[9], 9, dest_cr+block_size, dct_linesize);
                            add_dct(s, block[10], 10, dest_cb+block_size+dct_offset, dct_linesize);
                            add_dct(s, block[11], 11, dest_cr+block_size+dct_offset, dct_linesize);
                        }
                    }
                }//fi gray
            }
            else if (CONFIG_WMV2_DECODER || CONFIG_WMV2_ENCODER) {
                ff_wmv2_add_mb(s, block, dest_y, dest_cb, dest_cr);
            }
        } else {
            /* dct only in intra block */
            if(s->encoding || !(s->codec_id==AV_CODEC_ID_MPEG1VIDEO || s->codec_id==AV_CODEC_ID_MPEG2VIDEO)){
                put_dct(s, block[0], 0, dest_y                          , dct_linesize, s->qscale);
                put_dct(s, block[1], 1, dest_y              + block_size, dct_linesize, s->qscale);
                put_dct(s, block[2], 2, dest_y + dct_offset             , dct_linesize, s->qscale);
                put_dct(s, block[3], 3, dest_y + dct_offset + block_size, dct_linesize, s->qscale);

                if(!CONFIG_GRAY || !(s->flags&CODEC_FLAG_GRAY)){
                    if(s->chroma_y_shift){
                        put_dct(s, block[4], 4, dest_cb, uvlinesize, s->chroma_qscale);
                        put_dct(s, block[5], 5, dest_cr, uvlinesize, s->chroma_qscale);
                    }else{
                        dct_offset >>=1;
                        dct_linesize >>=1;
                        put_dct(s, block[4], 4, dest_cb,              dct_linesize, s->chroma_qscale);
                        put_dct(s, block[5], 5, dest_cr,              dct_linesize, s->chroma_qscale);
                        put_dct(s, block[6], 6, dest_cb + dct_offset, dct_linesize, s->chroma_qscale);
                        put_dct(s, block[7], 7, dest_cr + dct_offset, dct_linesize, s->chroma_qscale);
                    }
                }
            }else{
                s->dsp.idct_put(dest_y                          , dct_linesize, block[0]);
                s->dsp.idct_put(dest_y              + block_size, dct_linesize, block[1]);
                s->dsp.idct_put(dest_y + dct_offset             , dct_linesize, block[2]);
                s->dsp.idct_put(dest_y + dct_offset + block_size, dct_linesize, block[3]);

                if(!CONFIG_GRAY || !(s->flags&CODEC_FLAG_GRAY)){
                    if(s->chroma_y_shift){
                        s->dsp.idct_put(dest_cb, uvlinesize, block[4]);
                        s->dsp.idct_put(dest_cr, uvlinesize, block[5]);
                    }else{

                        dct_linesize = uvlinesize << s->interlaced_dct;
                        dct_offset   = s->interlaced_dct? uvlinesize : uvlinesize*block_size;

                        s->dsp.idct_put(dest_cb,              dct_linesize, block[4]);
                        s->dsp.idct_put(dest_cr,              dct_linesize, block[5]);
                        s->dsp.idct_put(dest_cb + dct_offset, dct_linesize, block[6]);
                        s->dsp.idct_put(dest_cr + dct_offset, dct_linesize, block[7]);
                        if(!s->chroma_x_shift){//Chroma444
                            s->dsp.idct_put(dest_cb + block_size,              dct_linesize, block[8]);
                            s->dsp.idct_put(dest_cr + block_size,              dct_linesize, block[9]);
                            s->dsp.idct_put(dest_cb + block_size + dct_offset, dct_linesize, block[10]);
                            s->dsp.idct_put(dest_cr + block_size + dct_offset, dct_linesize, block[11]);
                        }
                    }
                }//gray
            }
        }
skip_idct:
        if(!readable){
            s->dsp.put_pixels_tab[0][0](s->dest[0], dest_y ,   linesize,16);
            s->dsp.put_pixels_tab[s->chroma_x_shift][0](s->dest[1], dest_cb, uvlinesize,16 >> s->chroma_y_shift);
            s->dsp.put_pixels_tab[s->chroma_x_shift][0](s->dest[2], dest_cr, uvlinesize,16 >> s->chroma_y_shift);
        }
    }
}

void ff_MPV_decode_mb(MpegEncContext *s, DCTELEM block[12][64]){
#if !CONFIG_SMALL
    if(s->out_format == FMT_MPEG1) {
        if(s->avctx->lowres) MPV_decode_mb_internal(s, block, 1, 1);
        else                 MPV_decode_mb_internal(s, block, 0, 1);
    } else
#endif
    if(s->avctx->lowres) MPV_decode_mb_internal(s, block, 1, 0);
    else                  MPV_decode_mb_internal(s, block, 0, 0);
}

/**
 * @param h is the normal height, this will be reduced automatically if needed for the last row
 */
void ff_draw_horiz_band(MpegEncContext *s, int y, int h){
    const int field_pic= s->picture_structure != PICT_FRAME;
    if(field_pic){
        h <<= 1;
        y <<= 1;
    }

    if (!s->avctx->hwaccel
       && !(s->avctx->codec->capabilities&CODEC_CAP_HWACCEL_VDPAU)
       && s->unrestricted_mv
       && s->current_picture.f.reference
       && !s->intra_only
       && !(s->flags&CODEC_FLAG_EMU_EDGE)) {
        const AVPixFmtDescriptor *desc = av_pix_fmt_desc_get(s->avctx->pix_fmt);
        int sides = 0, edge_h;
        int hshift = desc->log2_chroma_w;
        int vshift = desc->log2_chroma_h;
        if (y==0) sides |= EDGE_TOP;
        if (y + h >= s->v_edge_pos) sides |= EDGE_BOTTOM;

        edge_h= FFMIN(h, s->v_edge_pos - y);

        s->dsp.draw_edges(s->current_picture_ptr->f.data[0] +  y         *s->linesize,
                          s->linesize,           s->h_edge_pos,         edge_h,
                          EDGE_WIDTH,            EDGE_WIDTH,            sides);
        s->dsp.draw_edges(s->current_picture_ptr->f.data[1] + (y>>vshift)*s->uvlinesize,
                          s->uvlinesize,         s->h_edge_pos>>hshift, edge_h>>vshift,
                          EDGE_WIDTH>>hshift,    EDGE_WIDTH>>vshift,    sides);
        s->dsp.draw_edges(s->current_picture_ptr->f.data[2] + (y>>vshift)*s->uvlinesize,
                          s->uvlinesize,         s->h_edge_pos>>hshift, edge_h>>vshift,
                          EDGE_WIDTH>>hshift,    EDGE_WIDTH>>vshift,    sides);
    }

    h= FFMIN(h, s->avctx->height - y);

    if(field_pic && s->first_field && !(s->avctx->slice_flags&SLICE_FLAG_ALLOW_FIELD)) return;

    if (s->avctx->draw_horiz_band) {
        AVFrame *src;
        int offset[AV_NUM_DATA_POINTERS];
        int i;

        if(s->pict_type==AV_PICTURE_TYPE_B || s->low_delay || (s->avctx->slice_flags&SLICE_FLAG_CODED_ORDER))
            src = &s->current_picture_ptr->f;
        else if(s->last_picture_ptr)
            src = &s->last_picture_ptr->f;
        else
            return;

        if(s->pict_type==AV_PICTURE_TYPE_B && s->picture_structure == PICT_FRAME && s->out_format != FMT_H264){
            for (i = 0; i < AV_NUM_DATA_POINTERS; i++)
                offset[i] = 0;
        }else{
            offset[0]= y * s->linesize;
            offset[1]=
            offset[2]= (y >> s->chroma_y_shift) * s->uvlinesize;
            for (i = 3; i < AV_NUM_DATA_POINTERS; i++)
                offset[i] = 0;
        }

        emms_c();

        s->avctx->draw_horiz_band(s->avctx, src, offset,
                                  y, s->picture_structure, h);
    }
}

void ff_init_block_index(MpegEncContext *s){ //FIXME maybe rename
    const int linesize   = s->current_picture.f.linesize[0]; //not s->linesize as this would be wrong for field pics
    const int uvlinesize = s->current_picture.f.linesize[1];
    const int mb_size= 4 - s->avctx->lowres;

    s->block_index[0]= s->b8_stride*(s->mb_y*2    ) - 2 + s->mb_x*2;
    s->block_index[1]= s->b8_stride*(s->mb_y*2    ) - 1 + s->mb_x*2;
    s->block_index[2]= s->b8_stride*(s->mb_y*2 + 1) - 2 + s->mb_x*2;
    s->block_index[3]= s->b8_stride*(s->mb_y*2 + 1) - 1 + s->mb_x*2;
    s->block_index[4]= s->mb_stride*(s->mb_y + 1)                + s->b8_stride*s->mb_height*2 + s->mb_x - 1;
    s->block_index[5]= s->mb_stride*(s->mb_y + s->mb_height + 2) + s->b8_stride*s->mb_height*2 + s->mb_x - 1;
    //block_index is not used by mpeg2, so it is not affected by chroma_format

    s->dest[0] = s->current_picture.f.data[0] + ((s->mb_x - 1) <<  mb_size);
    s->dest[1] = s->current_picture.f.data[1] + ((s->mb_x - 1) << (mb_size - s->chroma_x_shift));
    s->dest[2] = s->current_picture.f.data[2] + ((s->mb_x - 1) << (mb_size - s->chroma_x_shift));

    if(!(s->pict_type==AV_PICTURE_TYPE_B && s->avctx->draw_horiz_band && s->picture_structure==PICT_FRAME))
    {
        if(s->picture_structure==PICT_FRAME){
        s->dest[0] += s->mb_y *   linesize << mb_size;
        s->dest[1] += s->mb_y * uvlinesize << (mb_size - s->chroma_y_shift);
        s->dest[2] += s->mb_y * uvlinesize << (mb_size - s->chroma_y_shift);
        }else{
            s->dest[0] += (s->mb_y>>1) *   linesize << mb_size;
            s->dest[1] += (s->mb_y>>1) * uvlinesize << (mb_size - s->chroma_y_shift);
            s->dest[2] += (s->mb_y>>1) * uvlinesize << (mb_size - s->chroma_y_shift);
            av_assert1((s->mb_y&1) == (s->picture_structure == PICT_BOTTOM_FIELD));
        }
    }
}

void ff_mpeg_flush(AVCodecContext *avctx){
    int i;
    MpegEncContext *s = avctx->priv_data;

    if(s==NULL || s->picture==NULL)
        return;

    for(i=0; i<s->picture_count; i++){
       if (s->picture[i].f.data[0] &&
           (s->picture[i].f.type == FF_BUFFER_TYPE_INTERNAL ||
            s->picture[i].f.type == FF_BUFFER_TYPE_USER))
        free_frame_buffer(s, &s->picture[i]);
    }
    s->current_picture_ptr = s->last_picture_ptr = s->next_picture_ptr = NULL;

    s->mb_x= s->mb_y= 0;
    s->closed_gop= 0;

    s->parse_context.state= -1;
    s->parse_context.frame_start_found= 0;
    s->parse_context.overread= 0;
    s->parse_context.overread_index= 0;
    s->parse_context.index= 0;
    s->parse_context.last_index= 0;
    s->bitstream_buffer_size=0;
    s->pp_time=0;
}

static void dct_unquantize_mpeg1_intra_c(MpegEncContext *s,
                                   DCTELEM *block, int n, int qscale)
{
    int i, level, nCoeffs;
    const uint16_t *quant_matrix;

    nCoeffs= s->block_last_index[n];

    block[0] *= n < 4 ? s->y_dc_scale : s->c_dc_scale;
    /* XXX: only mpeg1 */
    quant_matrix = s->intra_matrix;
    for(i=1;i<=nCoeffs;i++) {
        int j= s->intra_scantable.permutated[i];
        level = block[j];
        if (level) {
            if (level < 0) {
                level = -level;
                level = (int)(level * qscale * quant_matrix[j]) >> 3;
                level = (level - 1) | 1;
                level = -level;
            } else {
                level = (int)(level * qscale * quant_matrix[j]) >> 3;
                level = (level - 1) | 1;
            }
            block[j] = level;
        }
    }
}

static void dct_unquantize_mpeg1_inter_c(MpegEncContext *s,
                                   DCTELEM *block, int n, int qscale)
{
    int i, level, nCoeffs;
    const uint16_t *quant_matrix;

    nCoeffs= s->block_last_index[n];

    quant_matrix = s->inter_matrix;
    for(i=0; i<=nCoeffs; i++) {
        int j= s->intra_scantable.permutated[i];
        level = block[j];
        if (level) {
            if (level < 0) {
                level = -level;
                level = (((level << 1) + 1) * qscale *
                         ((int) (quant_matrix[j]))) >> 4;
                level = (level - 1) | 1;
                level = -level;
            } else {
                level = (((level << 1) + 1) * qscale *
                         ((int) (quant_matrix[j]))) >> 4;
                level = (level - 1) | 1;
            }
            block[j] = level;
        }
    }
}

static void dct_unquantize_mpeg2_intra_c(MpegEncContext *s,
                                   DCTELEM *block, int n, int qscale)
{
    int i, level, nCoeffs;
    const uint16_t *quant_matrix;

    if(s->alternate_scan) nCoeffs= 63;
    else nCoeffs= s->block_last_index[n];

    block[0] *= n < 4 ? s->y_dc_scale : s->c_dc_scale;
    quant_matrix = s->intra_matrix;
    for(i=1;i<=nCoeffs;i++) {
        int j= s->intra_scantable.permutated[i];
        level = block[j];
        if (level) {
            if (level < 0) {
                level = -level;
                level = (int)(level * qscale * quant_matrix[j]) >> 3;
                level = -level;
            } else {
                level = (int)(level * qscale * quant_matrix[j]) >> 3;
            }
            block[j] = level;
        }
    }
}

static void dct_unquantize_mpeg2_intra_bitexact(MpegEncContext *s,
                                   DCTELEM *block, int n, int qscale)
{
    int i, level, nCoeffs;
    const uint16_t *quant_matrix;
    int sum=-1;

    if(s->alternate_scan) nCoeffs= 63;
    else nCoeffs= s->block_last_index[n];

    block[0] *= n < 4 ? s->y_dc_scale : s->c_dc_scale;
    sum += block[0];
    quant_matrix = s->intra_matrix;
    for(i=1;i<=nCoeffs;i++) {
        int j= s->intra_scantable.permutated[i];
        level = block[j];
        if (level) {
            if (level < 0) {
                level = -level;
                level = (int)(level * qscale * quant_matrix[j]) >> 3;
                level = -level;
            } else {
                level = (int)(level * qscale * quant_matrix[j]) >> 3;
            }
            block[j] = level;
            sum+=level;
        }
    }
    block[63]^=sum&1;
}

static void dct_unquantize_mpeg2_inter_c(MpegEncContext *s,
                                   DCTELEM *block, int n, int qscale)
{
    int i, level, nCoeffs;
    const uint16_t *quant_matrix;
    int sum=-1;

    if(s->alternate_scan) nCoeffs= 63;
    else nCoeffs= s->block_last_index[n];

    quant_matrix = s->inter_matrix;
    for(i=0; i<=nCoeffs; i++) {
        int j= s->intra_scantable.permutated[i];
        level = block[j];
        if (level) {
            if (level < 0) {
                level = -level;
                level = (((level << 1) + 1) * qscale *
                         ((int) (quant_matrix[j]))) >> 4;
                level = -level;
            } else {
                level = (((level << 1) + 1) * qscale *
                         ((int) (quant_matrix[j]))) >> 4;
            }
            block[j] = level;
            sum+=level;
        }
    }
    block[63]^=sum&1;
}

static void dct_unquantize_h263_intra_c(MpegEncContext *s,
                                  DCTELEM *block, int n, int qscale)
{
    int i, level, qmul, qadd;
    int nCoeffs;

    assert(s->block_last_index[n]>=0);

    qmul = qscale << 1;

    if (!s->h263_aic) {
        block[0] *= n < 4 ? s->y_dc_scale : s->c_dc_scale;
        qadd = (qscale - 1) | 1;
    }else{
        qadd = 0;
    }
    if(s->ac_pred)
        nCoeffs=63;
    else
        nCoeffs= s->inter_scantable.raster_end[ s->block_last_index[n] ];

    for(i=1; i<=nCoeffs; i++) {
        level = block[i];
        if (level) {
            if (level < 0) {
                level = level * qmul - qadd;
            } else {
                level = level * qmul + qadd;
            }
            block[i] = level;
        }
    }
}

static void dct_unquantize_h263_inter_c(MpegEncContext *s,
                                  DCTELEM *block, int n, int qscale)
{
    int i, level, qmul, qadd;
    int nCoeffs;

    assert(s->block_last_index[n]>=0);

    qadd = (qscale - 1) | 1;
    qmul = qscale << 1;

    nCoeffs= s->inter_scantable.raster_end[ s->block_last_index[n] ];

    for(i=0; i<=nCoeffs; i++) {
        level = block[i];
        if (level) {
            if (level < 0) {
                level = level * qmul - qadd;
            } else {
                level = level * qmul + qadd;
            }
            block[i] = level;
        }
    }
}

/**
 * set qscale and update qscale dependent variables.
 */
void ff_set_qscale(MpegEncContext * s, int qscale)
{
    if (qscale < 1)
        qscale = 1;
    else if (qscale > 31)
        qscale = 31;

    s->qscale = qscale;
    s->chroma_qscale= s->chroma_qscale_table[qscale];

    s->y_dc_scale= s->y_dc_scale_table[ qscale ];
    s->c_dc_scale= s->c_dc_scale_table[ s->chroma_qscale ];
}

void ff_MPV_report_decode_progress(MpegEncContext *s)
{
    if (s->pict_type != AV_PICTURE_TYPE_B && !s->partitioned_frame && !s->error_occurred)
        ff_thread_report_progress(&s->current_picture_ptr->f, s->mb_y, 0);
}<|MERGE_RESOLUTION|>--- conflicted
+++ resolved
@@ -234,12 +234,12 @@
 
 int ff_mpv_frame_size_alloc(MpegEncContext *s, int linesize)
 {
-    int alloc_size = FFALIGN(FFABS(linesize) + 32, 32);
+    int alloc_size = FFALIGN(FFABS(linesize) + 64, 32);
 
     // edge emu needs blocksize + filter length - 1
     // (= 17x17 for  halfpel / 21x21 for  h264)
     // linesize * interlaced * MBsize
-    FF_ALLOCZ_OR_GOTO(s->avctx, s->edge_emu_buffer, alloc_size * 2 * 21,
+    FF_ALLOCZ_OR_GOTO(s->avctx, s->edge_emu_buffer, alloc_size * 4 * 21,
                       fail);
 
     FF_ALLOCZ_OR_GOTO(s->avctx, s->me.scratchpad, alloc_size * 2 * 16 * 2,
@@ -447,21 +447,6 @@
     int yc_size = y_size + 2 * c_size;
     int i;
 
-<<<<<<< HEAD
-    // edge emu needs blocksize + filter length - 1
-    // (= 17x17 for  halfpel / 21x21 for  h264)
-    FF_ALLOCZ_OR_GOTO(s->avctx, s->edge_emu_buffer,
-                      (s->width + 95) * 2 * 21 * 4, fail);    // (width + edge + align)*interlaced*MBsize*tolerance
-
-    // FIXME should be linesize instead of s->width * 2
-    // but that is not known before get_buffer()
-    FF_ALLOCZ_OR_GOTO(s->avctx, s->me.scratchpad,
-                      (s->width + 95) * 4 * 16 * 2 * sizeof(uint8_t), fail)
-    s->me.temp         = s->me.scratchpad;
-    s->rd_scratchpad   = s->me.scratchpad;
-    s->b_scratchpad    = s->me.scratchpad;
-    s->obmc_scratchpad = s->me.scratchpad + 16;
-=======
     s->edge_emu_buffer =
     s->me.scratchpad   =
     s->me.temp         =
@@ -469,7 +454,6 @@
     s->b_scratchpad    =
     s->obmc_scratchpad = NULL;
 
->>>>>>> f1d8763a
     if (s->encoding) {
         FF_ALLOCZ_OR_GOTO(s->avctx, s->me.map,
                           ME_MAP_SIZE * sizeof(uint32_t), fail)
@@ -671,7 +655,6 @@
         } else {
             av_log(s->avctx, AV_LOG_ERROR, "Context scratch buffers could not "
                    "be allocated due to unknown size.\n");
-            return AVERROR_BUG;
         }
 
     // MPEG2/interlacing info
