/*
 * MPEG-1/2 decoder
 * Copyright (c) 2000, 2001 Fabrice Bellard
 * Copyright (c) 2002-2004 Michael Niedermayer <michaelni@gmx.at>
 *
 * This file is part of FFmpeg.
 *
 * FFmpeg is free software; you can redistribute it and/or
 * modify it under the terms of the GNU Lesser General Public
 * License as published by the Free Software Foundation; either
 * version 2.1 of the License, or (at your option) any later version.
 *
 * FFmpeg is distributed in the hope that it will be useful,
 * but WITHOUT ANY WARRANTY; without even the implied warranty of
 * MERCHANTABILITY or FITNESS FOR A PARTICULAR PURPOSE.  See the GNU
 * Lesser General Public License for more details.
 *
 * You should have received a copy of the GNU Lesser General Public
 * License along with FFmpeg; if not, write to the Free Software
 * Foundation, Inc., 51 Franklin Street, Fifth Floor, Boston, MA 02110-1301 USA
 */

/**
 * @file
 * MPEG-1/2 decoder
 */

#define UNCHECKED_BITSTREAM_READER 1

//#define DEBUG
#include "libavutil/avassert.h"
#include "libavutil/timecode.h"

#include "internal.h"
#include "avcodec.h"
#include "dsputil.h"
#include "mpegvideo.h"
#include "error_resilience.h"
#include "mpeg12.h"
#include "mpeg12data.h"
#include "mpeg12decdata.h"
#include "bytestream.h"
#include "vdpau_internal.h"
#include "xvmc_internal.h"
#include "thread.h"

<<<<<<< HEAD

#define MV_VLC_BITS 9
#define MBINCR_VLC_BITS 9
#define MB_PAT_VLC_BITS 9
#define MB_PTYPE_VLC_BITS 6
#define MB_BTYPE_VLC_BITS 6

static VLC mv_vlc;

/* as H.263, but only 17 codes */
static int mpeg_decode_motion(MpegEncContext *s, int fcode, int pred)
{
    int code, sign, val, shift;

    code = get_vlc2(&s->gb, mv_vlc.table, MV_VLC_BITS, 2);
    if (code == 0) {
        return pred;
    }
    if (code < 0) {
        return 0xffff;
    }

    sign  = get_bits1(&s->gb);
    shift = fcode - 1;
    val   = code;
    if (shift) {
        val  = (val - 1) << shift;
        val |= get_bits(&s->gb, shift);
        val++;
    }
    if (sign)
        val = -val;
    val += pred;

    /* modulo decoding */
    return sign_extend(val, 5 + shift);
}

static inline int mpeg1_decode_block_intra(MpegEncContext *s, int16_t *block, int n)
{
    int level, dc, diff, i, j, run;
    int component;
    RLTable *rl = &ff_rl_mpeg1;
    uint8_t * const scantable    = s->intra_scantable.permutated;
    const uint16_t *quant_matrix = s->intra_matrix;
    const int qscale             = s->qscale;

    /* DC coefficient */
    component = (n <= 3 ? 0 : n - 4 + 1);
    diff = decode_dc(&s->gb, component);
    if (diff >= 0xffff)
        return -1;
    dc  = s->last_dc[component];
    dc += diff;
    s->last_dc[component] = dc;
    block[0] = dc * quant_matrix[0];
    av_dlog(s->avctx, "dc=%d diff=%d\n", dc, diff);
    i = 0;
    {
        OPEN_READER(re, &s->gb);
        /* now quantify & encode AC coefficients */
        for (;;) {
            UPDATE_CACHE(re, &s->gb);
            GET_RL_VLC(level, run, re, &s->gb, rl->rl_vlc[0], TEX_VLC_BITS, 2, 0);

            if (level == 127) {
                break;
            } else if (level != 0) {
                i += run;
                j = scantable[i];
                level = (level * qscale * quant_matrix[j]) >> 4;
                level = (level - 1) | 1;
                level = (level ^ SHOW_SBITS(re, &s->gb, 1)) - SHOW_SBITS(re, &s->gb, 1);
                LAST_SKIP_BITS(re, &s->gb, 1);
            } else {
                /* escape */
                run = SHOW_UBITS(re, &s->gb, 6) + 1; LAST_SKIP_BITS(re, &s->gb, 6);
                UPDATE_CACHE(re, &s->gb);
                level = SHOW_SBITS(re, &s->gb, 8); SKIP_BITS(re, &s->gb, 8);
                if (level == -128) {
                    level = SHOW_UBITS(re, &s->gb, 8) - 256; LAST_SKIP_BITS(re, &s->gb, 8);
                } else if (level == 0) {
                    level = SHOW_UBITS(re, &s->gb, 8)      ; LAST_SKIP_BITS(re, &s->gb, 8);
                }
                i += run;
                j = scantable[i];
                if (level < 0) {
                    level = -level;
                    level = (level * qscale * quant_matrix[j]) >> 4;
                    level = (level - 1) | 1;
                    level = -level;
                } else {
                    level = (level * qscale * quant_matrix[j]) >> 4;
                    level = (level - 1) | 1;
                }
            }
            if (i > 63) {
                av_log(s->avctx, AV_LOG_ERROR, "ac-tex damaged at %d %d\n", s->mb_x, s->mb_y);
                return -1;
            }

            block[j] = level;
        }
        CLOSE_READER(re, &s->gb);
    }
    s->block_last_index[n] = i;
   return 0;
}

int ff_mpeg1_decode_block_intra(MpegEncContext *s, int16_t *block, int n)
{
    return mpeg1_decode_block_intra(s, block, n);
}

static inline int mpeg1_decode_block_inter(MpegEncContext *s, int16_t *block, int n)
{
    int level, i, j, run;
    RLTable *rl = &ff_rl_mpeg1;
    uint8_t * const scantable    = s->intra_scantable.permutated;
    const uint16_t *quant_matrix = s->inter_matrix;
    const int qscale             = s->qscale;

    {
        OPEN_READER(re, &s->gb);
        i = -1;
        // special case for first coefficient, no need to add second VLC table
        UPDATE_CACHE(re, &s->gb);
        if (((int32_t)GET_CACHE(re, &s->gb)) < 0) {
            level = (3 * qscale * quant_matrix[0]) >> 5;
            level = (level - 1) | 1;
            if (GET_CACHE(re, &s->gb) & 0x40000000)
                level = -level;
            block[0] = level;
            i++;
            SKIP_BITS(re, &s->gb, 2);
            if (((int32_t)GET_CACHE(re, &s->gb)) <= (int32_t)0xBFFFFFFF)
                goto end;
        }
        /* now quantify & encode AC coefficients */
        for (;;) {
            GET_RL_VLC(level, run, re, &s->gb, rl->rl_vlc[0], TEX_VLC_BITS, 2, 0);

            if (level != 0) {
                i += run;
                j = scantable[i];
                level = ((level * 2 + 1) * qscale * quant_matrix[j]) >> 5;
                level = (level - 1) | 1;
                level = (level ^ SHOW_SBITS(re, &s->gb, 1)) - SHOW_SBITS(re, &s->gb, 1);
                SKIP_BITS(re, &s->gb, 1);
            } else {
                /* escape */
                run = SHOW_UBITS(re, &s->gb, 6) + 1; LAST_SKIP_BITS(re, &s->gb, 6);
                UPDATE_CACHE(re, &s->gb);
                level = SHOW_SBITS(re, &s->gb, 8); SKIP_BITS(re, &s->gb, 8);
                if (level == -128) {
                    level = SHOW_UBITS(re, &s->gb, 8) - 256; SKIP_BITS(re, &s->gb, 8);
                } else if (level == 0) {
                    level = SHOW_UBITS(re, &s->gb, 8)      ; SKIP_BITS(re, &s->gb, 8);
                }
                i += run;
                j = scantable[i];
                if (level < 0) {
                    level = -level;
                    level = ((level * 2 + 1) * qscale * quant_matrix[j]) >> 5;
                    level = (level - 1) | 1;
                    level = -level;
                } else {
                    level = ((level * 2 + 1) * qscale * quant_matrix[j]) >> 5;
                    level = (level - 1) | 1;
                }
            }
            if (i > 63) {
                av_log(s->avctx, AV_LOG_ERROR, "ac-tex damaged at %d %d\n", s->mb_x, s->mb_y);
                return -1;
            }

            block[j] = level;
            if (((int32_t)GET_CACHE(re, &s->gb)) <= (int32_t)0xBFFFFFFF)
                break;
            UPDATE_CACHE(re, &s->gb);
        }
end:
        LAST_SKIP_BITS(re, &s->gb, 2);
        CLOSE_READER(re, &s->gb);
    }
    s->block_last_index[n] = i;
    return 0;
}

/**
 * Note: this function can read out of range and crash for corrupt streams.
 * Changing this would eat up any speed benefits it has.
 * Do not use "fast" flag if you need the code to be robust.
 */
static inline int mpeg1_fast_decode_block_inter(MpegEncContext *s, int16_t *block, int n)
{
    int level, i, j, run;
    RLTable *rl = &ff_rl_mpeg1;
    uint8_t * const scantable = s->intra_scantable.permutated;
    const int qscale          = s->qscale;

    {
        OPEN_READER(re, &s->gb);
        i = -1;
        // special case for first coefficient, no need to add second VLC table
        UPDATE_CACHE(re, &s->gb);
        if (((int32_t)GET_CACHE(re, &s->gb)) < 0) {
            level = (3 * qscale) >> 1;
            level = (level - 1) | 1;
            if (GET_CACHE(re, &s->gb) & 0x40000000)
                level = -level;
            block[0] = level;
            i++;
            SKIP_BITS(re, &s->gb, 2);
            if (((int32_t)GET_CACHE(re, &s->gb)) <= (int32_t)0xBFFFFFFF)
                goto end;
        }

        /* now quantify & encode AC coefficients */
        for (;;) {
            GET_RL_VLC(level, run, re, &s->gb, rl->rl_vlc[0], TEX_VLC_BITS, 2, 0);

            if (level != 0) {
                i += run;
                j = scantable[i];
                level = ((level * 2 + 1) * qscale) >> 1;
                level = (level - 1) | 1;
                level = (level ^ SHOW_SBITS(re, &s->gb, 1)) - SHOW_SBITS(re, &s->gb, 1);
                SKIP_BITS(re, &s->gb, 1);
            } else {
                /* escape */
                run = SHOW_UBITS(re, &s->gb, 6)+1; LAST_SKIP_BITS(re, &s->gb, 6);
                UPDATE_CACHE(re, &s->gb);
                level = SHOW_SBITS(re, &s->gb, 8); SKIP_BITS(re, &s->gb, 8);
                if (level == -128) {
                    level = SHOW_UBITS(re, &s->gb, 8) - 256; SKIP_BITS(re, &s->gb, 8);
                } else if (level == 0) {
                    level = SHOW_UBITS(re, &s->gb, 8)      ; SKIP_BITS(re, &s->gb, 8);
                }
                i += run;
                j = scantable[i];
                if (level < 0) {
                    level = -level;
                    level = ((level * 2 + 1) * qscale) >> 1;
                    level = (level - 1) | 1;
                    level = -level;
                } else {
                    level = ((level * 2 + 1) * qscale) >> 1;
                    level = (level - 1) | 1;
                }
            }

            block[j] = level;
            if (((int32_t)GET_CACHE(re, &s->gb)) <= (int32_t)0xBFFFFFFF)
                break;
            UPDATE_CACHE(re, &s->gb);
        }
end:
        LAST_SKIP_BITS(re, &s->gb, 2);
        CLOSE_READER(re, &s->gb);
    }
    s->block_last_index[n] = i;
    return 0;
}


static inline int mpeg2_decode_block_non_intra(MpegEncContext *s, int16_t *block, int n)
{
    int level, i, j, run;
    RLTable *rl = &ff_rl_mpeg1;
    uint8_t * const scantable = s->intra_scantable.permutated;
    const uint16_t *quant_matrix;
    const int qscale = s->qscale;
    int mismatch;

    mismatch = 1;

    {
        OPEN_READER(re, &s->gb);
        i = -1;
        if (n < 4)
            quant_matrix = s->inter_matrix;
        else
            quant_matrix = s->chroma_inter_matrix;

        // special case for first coefficient, no need to add second VLC table
        UPDATE_CACHE(re, &s->gb);
        if (((int32_t)GET_CACHE(re, &s->gb)) < 0) {
            level= (3 * qscale * quant_matrix[0]) >> 5;
            if (GET_CACHE(re, &s->gb) & 0x40000000)
                level = -level;
            block[0]  = level;
            mismatch ^= level;
            i++;
            SKIP_BITS(re, &s->gb, 2);
            if (((int32_t)GET_CACHE(re, &s->gb)) <= (int32_t)0xBFFFFFFF)
                goto end;
        }

        /* now quantify & encode AC coefficients */
        for (;;) {
            GET_RL_VLC(level, run, re, &s->gb, rl->rl_vlc[0], TEX_VLC_BITS, 2, 0);

            if (level != 0) {
                i += run;
                j = scantable[i];
                level = ((level * 2 + 1) * qscale * quant_matrix[j]) >> 5;
                level = (level ^ SHOW_SBITS(re, &s->gb, 1)) - SHOW_SBITS(re, &s->gb, 1);
                SKIP_BITS(re, &s->gb, 1);
            } else {
                /* escape */
                run = SHOW_UBITS(re, &s->gb, 6) + 1; LAST_SKIP_BITS(re, &s->gb, 6);
                UPDATE_CACHE(re, &s->gb);
                level = SHOW_SBITS(re, &s->gb, 12); SKIP_BITS(re, &s->gb, 12);

                i += run;
                j = scantable[i];
                if (level < 0) {
                    level = ((-level * 2 + 1) * qscale * quant_matrix[j]) >> 5;
                    level = -level;
                } else {
                    level = ((level * 2 + 1) * qscale * quant_matrix[j]) >> 5;
                }
            }
            if (i > 63) {
                av_log(s->avctx, AV_LOG_ERROR, "ac-tex damaged at %d %d\n", s->mb_x, s->mb_y);
                return -1;
            }

            mismatch ^= level;
            block[j]  = level;
            if (((int32_t)GET_CACHE(re, &s->gb)) <= (int32_t)0xBFFFFFFF)
                break;
            UPDATE_CACHE(re, &s->gb);
        }
end:
        LAST_SKIP_BITS(re, &s->gb, 2);
        CLOSE_READER(re, &s->gb);
    }
    block[63] ^= (mismatch & 1);

    s->block_last_index[n] = i;
    return 0;
}

/**
 * Note: this function can read out of range and crash for corrupt streams.
 * Changing this would eat up any speed benefits it has.
 * Do not use "fast" flag if you need the code to be robust.
 */
static inline int mpeg2_fast_decode_block_non_intra(MpegEncContext *s,
                                                    int16_t *block, int n)
{
    int level, i, j, run;
    RLTable *rl = &ff_rl_mpeg1;
    uint8_t * const scantable = s->intra_scantable.permutated;
    const int qscale          = s->qscale;
    OPEN_READER(re, &s->gb);
    i = -1;

    // special case for first coefficient, no need to add second VLC table
    UPDATE_CACHE(re, &s->gb);
    if (((int32_t)GET_CACHE(re, &s->gb)) < 0) {
        level = (3 * qscale) >> 1;
        if (GET_CACHE(re, &s->gb) & 0x40000000)
            level = -level;
        block[0] = level;
        i++;
        SKIP_BITS(re, &s->gb, 2);
        if (((int32_t)GET_CACHE(re, &s->gb)) <= (int32_t)0xBFFFFFFF)
            goto end;
    }

    /* now quantify & encode AC coefficients */
    for (;;) {
        GET_RL_VLC(level, run, re, &s->gb, rl->rl_vlc[0], TEX_VLC_BITS, 2, 0);

        if (level != 0) {
            i += run;
            j  = scantable[i];
            level = ((level * 2 + 1) * qscale) >> 1;
            level = (level ^ SHOW_SBITS(re, &s->gb, 1)) - SHOW_SBITS(re, &s->gb, 1);
            SKIP_BITS(re, &s->gb, 1);
        } else {
            /* escape */
            run = SHOW_UBITS(re, &s->gb, 6) + 1; LAST_SKIP_BITS(re, &s->gb, 6);
            UPDATE_CACHE(re, &s->gb);
            level = SHOW_SBITS(re, &s->gb, 12); SKIP_BITS(re, &s->gb, 12);

            i += run;
            j  = scantable[i];
            if (level < 0) {
                level = ((-level * 2 + 1) * qscale) >> 1;
                level = -level;
            } else {
                level = ((level * 2 + 1) * qscale) >> 1;
            }
        }

        block[j] = level;
        if (((int32_t)GET_CACHE(re, &s->gb)) <= (int32_t)0xBFFFFFFF)
            break;
        UPDATE_CACHE(re, &s->gb);
    }
end:
    LAST_SKIP_BITS(re, &s->gb, 2);
    CLOSE_READER(re, &s->gb);
    s->block_last_index[n] = i;
    return 0;
}


static inline int mpeg2_decode_block_intra(MpegEncContext *s, int16_t *block, int n)
{
    int level, dc, diff, i, j, run;
    int component;
    RLTable *rl;
    uint8_t * const scantable = s->intra_scantable.permutated;
    const uint16_t *quant_matrix;
    const int qscale = s->qscale;
    int mismatch;

    /* DC coefficient */
    if (n < 4) {
        quant_matrix = s->intra_matrix;
        component = 0;
    } else {
        quant_matrix = s->chroma_intra_matrix;
        component = (n & 1) + 1;
    }
    diff = decode_dc(&s->gb, component);
    if (diff >= 0xffff)
        return -1;
    dc  = s->last_dc[component];
    dc += diff;
    s->last_dc[component] = dc;
    block[0] = dc << (3 - s->intra_dc_precision);
    av_dlog(s->avctx, "dc=%d\n", block[0]);
    mismatch = block[0] ^ 1;
    i = 0;
    if (s->intra_vlc_format)
        rl = &ff_rl_mpeg2;
    else
        rl = &ff_rl_mpeg1;

    {
        OPEN_READER(re, &s->gb);
        /* now quantify & encode AC coefficients */
        for (;;) {
            UPDATE_CACHE(re, &s->gb);
            GET_RL_VLC(level, run, re, &s->gb, rl->rl_vlc[0], TEX_VLC_BITS, 2, 0);

            if (level == 127) {
                break;
            } else if (level != 0) {
                i += run;
                j  = scantable[i];
                level = (level * qscale * quant_matrix[j]) >> 4;
                level = (level ^ SHOW_SBITS(re, &s->gb, 1)) - SHOW_SBITS(re, &s->gb, 1);
                LAST_SKIP_BITS(re, &s->gb, 1);
            } else {
                /* escape */
                run = SHOW_UBITS(re, &s->gb, 6) + 1; LAST_SKIP_BITS(re, &s->gb, 6);
                UPDATE_CACHE(re, &s->gb);
                level = SHOW_SBITS(re, &s->gb, 12); SKIP_BITS(re, &s->gb, 12);
                i += run;
                j  = scantable[i];
                if (level < 0) {
                    level = (-level * qscale * quant_matrix[j]) >> 4;
                    level = -level;
                } else {
                    level = (level * qscale * quant_matrix[j]) >> 4;
                }
            }
            if (i > 63) {
                av_log(s->avctx, AV_LOG_ERROR, "ac-tex damaged at %d %d\n", s->mb_x, s->mb_y);
                return -1;
            }

            mismatch ^= level;
            block[j]  = level;
        }
        CLOSE_READER(re, &s->gb);
    }
    block[63] ^= mismatch & 1;

    s->block_last_index[n] = i;
    return 0;
}

/**
 * Note: this function can read out of range and crash for corrupt streams.
 * Changing this would eat up any speed benefits it has.
 * Do not use "fast" flag if you need the code to be robust.
 */
static inline int mpeg2_fast_decode_block_intra(MpegEncContext *s, int16_t *block, int n)
{
    int level, dc, diff, j, run;
    int component;
    RLTable *rl;
    uint8_t * scantable = s->intra_scantable.permutated;
    const uint16_t *quant_matrix;
    const int qscale = s->qscale;

    /* DC coefficient */
    if (n < 4) {
        quant_matrix = s->intra_matrix;
        component = 0;
    } else {
        quant_matrix = s->chroma_intra_matrix;
        component = (n & 1) + 1;
    }
    diff = decode_dc(&s->gb, component);
    if (diff >= 0xffff)
        return -1;
    dc = s->last_dc[component];
    dc += diff;
    s->last_dc[component] = dc;
    block[0] = dc << (3 - s->intra_dc_precision);
    if (s->intra_vlc_format)
        rl = &ff_rl_mpeg2;
    else
        rl = &ff_rl_mpeg1;

    {
        OPEN_READER(re, &s->gb);
        /* now quantify & encode AC coefficients */
        for (;;) {
            UPDATE_CACHE(re, &s->gb);
            GET_RL_VLC(level, run, re, &s->gb, rl->rl_vlc[0], TEX_VLC_BITS, 2, 0);

            if (level == 127) {
                break;
            } else if (level != 0) {
                scantable += run;
                j = *scantable;
                level = (level * qscale * quant_matrix[j]) >> 4;
                level = (level ^ SHOW_SBITS(re, &s->gb, 1)) - SHOW_SBITS(re, &s->gb, 1);
                LAST_SKIP_BITS(re, &s->gb, 1);
            } else {
                /* escape */
                run = SHOW_UBITS(re, &s->gb, 6) + 1; LAST_SKIP_BITS(re, &s->gb, 6);
                UPDATE_CACHE(re, &s->gb);
                level = SHOW_SBITS(re, &s->gb, 12); SKIP_BITS(re, &s->gb, 12);
                scantable += run;
                j = *scantable;
                if (level < 0) {
                    level = (-level * qscale * quant_matrix[j]) >> 4;
                    level = -level;
                } else {
                    level = (level * qscale * quant_matrix[j]) >> 4;
                }
            }

            block[j] = level;
        }
        CLOSE_READER(re, &s->gb);
    }

    s->block_last_index[n] = scantable - s->intra_scantable.permutated;
    return 0;
}
=======
//#undef NDEBUG
//#include <assert.h>
>>>>>>> 1b6d6674

uint8_t ff_mpeg12_static_rl_table_store[2][2][2*MAX_RUN + MAX_LEVEL + 3];

#define INIT_2D_VLC_RL(rl, static_size)\
{\
    static RL_VLC_ELEM rl_vlc_table[static_size];\
    INIT_VLC_STATIC(&rl.vlc, TEX_VLC_BITS, rl.n + 2,\
                    &rl.table_vlc[0][1], 4, 2,\
                    &rl.table_vlc[0][0], 4, 2, static_size);\
\
    rl.rl_vlc[0] = rl_vlc_table;\
    init_2d_vlc_rl(&rl);\
}

static void init_2d_vlc_rl(RLTable *rl)
{
    int i;

    for (i = 0; i < rl->vlc.table_size; i++) {
        int code = rl->vlc.table[i][0];
        int len  = rl->vlc.table[i][1];
        int level, run;

        if (len == 0) { // illegal code
            run   = 65;
            level = MAX_LEVEL;
        } else if (len<0) { //more bits needed
            run   = 0;
            level = code;
        } else {
            if (code == rl->n) { //esc
                run   = 65;
                level = 0;
            } else if (code == rl->n+1) { //eob
                run   = 0;
                level = 127;
            } else {
                run   = rl->table_run  [code] + 1;
                level = rl->table_level[code];
            }
        }
        rl->rl_vlc[0][i].len   = len;
        rl->rl_vlc[0][i].level = level;
        rl->rl_vlc[0][i].run   = run;
    }
}

void ff_mpeg12_common_init(MpegEncContext *s)
{

    s->y_dc_scale_table =
    s->c_dc_scale_table = ff_mpeg2_dc_scale_table[s->intra_dc_precision];

}

void ff_mpeg1_clean_buffers(MpegEncContext *s)
{
    s->last_dc[0] = 1 << (7 + s->intra_dc_precision);
    s->last_dc[1] = s->last_dc[0];
    s->last_dc[2] = s->last_dc[0];
    memset(s->last_mv, 0, sizeof(s->last_mv));
}


/******************************************/
/* decoding */

VLC ff_mv_vlc;

VLC ff_dc_lum_vlc;
VLC ff_dc_chroma_vlc;

VLC ff_mbincr_vlc;
VLC ff_mb_ptype_vlc;
VLC ff_mb_btype_vlc;
VLC ff_mb_pat_vlc;

av_cold void ff_mpeg12_init_vlcs(void)
{
    static int done = 0;

    if (!done) {
        done = 1;

        INIT_VLC_STATIC(&ff_dc_lum_vlc, DC_VLC_BITS, 12,
                        ff_mpeg12_vlc_dc_lum_bits, 1, 1,
                        ff_mpeg12_vlc_dc_lum_code, 2, 2, 512);
        INIT_VLC_STATIC(&ff_dc_chroma_vlc,  DC_VLC_BITS, 12,
                        ff_mpeg12_vlc_dc_chroma_bits, 1, 1,
                        ff_mpeg12_vlc_dc_chroma_code, 2, 2, 514);
        INIT_VLC_STATIC(&ff_mv_vlc, MV_VLC_BITS, 17,
                        &ff_mpeg12_mbMotionVectorTable[0][1], 2, 1,
                        &ff_mpeg12_mbMotionVectorTable[0][0], 2, 1, 518);
        INIT_VLC_STATIC(&ff_mbincr_vlc, MBINCR_VLC_BITS, 36,
                        &ff_mpeg12_mbAddrIncrTable[0][1], 2, 1,
                        &ff_mpeg12_mbAddrIncrTable[0][0], 2, 1, 538);
        INIT_VLC_STATIC(&ff_mb_pat_vlc, MB_PAT_VLC_BITS, 64,
                        &ff_mpeg12_mbPatTable[0][1], 2, 1,
                        &ff_mpeg12_mbPatTable[0][0], 2, 1, 512);

        INIT_VLC_STATIC(&ff_mb_ptype_vlc, MB_PTYPE_VLC_BITS, 7,
                        &table_mb_ptype[0][1], 2, 1,
                        &table_mb_ptype[0][0], 2, 1, 64);
        INIT_VLC_STATIC(&ff_mb_btype_vlc, MB_BTYPE_VLC_BITS, 11,
                        &table_mb_btype[0][1], 2, 1,
                        &table_mb_btype[0][0], 2, 1, 64);
        ff_init_rl(&ff_rl_mpeg1, ff_mpeg12_static_rl_table_store[0]);
        ff_init_rl(&ff_rl_mpeg2, ff_mpeg12_static_rl_table_store[1]);

        INIT_2D_VLC_RL(ff_rl_mpeg1, 680);
        INIT_2D_VLC_RL(ff_rl_mpeg2, 674);
    }
}

/**
 * Find the end of the current frame in the bitstream.
 * @return the position of the first byte of the next frame, or -1
 */
int ff_mpeg1_find_frame_end(ParseContext *pc, const uint8_t *buf, int buf_size, AVCodecParserContext *s)
{
<<<<<<< HEAD
    int i, j, k, cbp, val, mb_type, motion_type;
    const int mb_block_count = 4 + (1 << s->chroma_format);

    av_dlog(s->avctx, "decode_mb: x=%d y=%d\n", s->mb_x, s->mb_y);

    av_assert2(s->mb_skipped == 0);

    if (s->mb_skip_run-- != 0) {
        if (s->pict_type == AV_PICTURE_TYPE_P) {
            s->mb_skipped = 1;
            s->current_picture.mb_type[s->mb_x + s->mb_y * s->mb_stride] = MB_TYPE_SKIP | MB_TYPE_L0 | MB_TYPE_16x16;
        } else {
            int mb_type;

            if (s->mb_x)
                mb_type = s->current_picture.mb_type[s->mb_x + s->mb_y * s->mb_stride - 1];
            else
                mb_type = s->current_picture.mb_type[s->mb_width + (s->mb_y - 1) * s->mb_stride - 1]; // FIXME not sure if this is allowed in MPEG at all
            if (IS_INTRA(mb_type)) {
                av_log(s->avctx, AV_LOG_ERROR, "skip with previntra\n");
                return -1;
            }
            s->current_picture.mb_type[s->mb_x + s->mb_y*s->mb_stride] =
                mb_type | MB_TYPE_SKIP;

//            assert(s->current_picture.mb_type[s->mb_x + s->mb_y * s->mb_stride - 1] & (MB_TYPE_16x16 | MB_TYPE_16x8));

            if ((s->mv[0][0][0] | s->mv[0][0][1] | s->mv[1][0][0] | s->mv[1][0][1]) == 0)
                s->mb_skipped = 1;
        }
=======
    int i;
    uint32_t state = pc->state;
>>>>>>> 1b6d6674

    /* EOF considered as end of frame */
    if (buf_size == 0)
        return 0;

<<<<<<< HEAD
            skip_bits1(&s->gb); /* marker */
        } else
            memset(s->last_mv, 0, sizeof(s->last_mv)); /* reset mv prediction */
        s->mb_intra = 1;
        // if 1, we memcpy blocks in xvmcvideo
        if (CONFIG_MPEG_XVMC_DECODER && s->avctx->xvmc_acceleration > 1) {
            ff_xvmc_pack_pblocks(s, -1); // inter are always full blocks
            if (s->swap_uv) {
                exchange_uv(s);
            }
        }

        if (s->codec_id == AV_CODEC_ID_MPEG2VIDEO) {
            if (s->flags2 & CODEC_FLAG2_FAST) {
                for (i = 0; i < 6; i++) {
                    mpeg2_fast_decode_block_intra(s, *s->pblocks[i], i);
                }
            } else {
                for (i = 0; i < mb_block_count; i++) {
                    if (mpeg2_decode_block_intra(s, *s->pblocks[i], i) < 0)
                        return -1;
                }
            }
        } else {
            for (i = 0; i < 6; i++) {
                if (mpeg1_decode_block_intra(s, *s->pblocks[i], i) < 0)
                    return -1;
            }
        }
    } else {
        if (mb_type & MB_TYPE_ZERO_MV) {
            av_assert2(mb_type & MB_TYPE_CBP);

            s->mv_dir = MV_DIR_FORWARD;
            if (s->picture_structure == PICT_FRAME) {
                if (s->picture_structure == PICT_FRAME
                    && !s->frame_pred_frame_dct)
                    s->interlaced_dct = get_bits1(&s->gb);
                s->mv_type = MV_TYPE_16X16;
            } else {
                s->mv_type = MV_TYPE_FIELD;
                mb_type |= MB_TYPE_INTERLACED;
                s->field_select[0][0] = s->picture_structure - 1;
=======
/*
 0  frame start         -> 1/4
 1  first_SEQEXT        -> 0/2
 2  first field start   -> 3/0
 3  second_SEQEXT       -> 2/0
 4  searching end
*/

    for (i = 0; i < buf_size; i++) {
        assert(pc->frame_start_found >= 0 && pc->frame_start_found <= 4);
        if (pc->frame_start_found & 1) {
            if (state == EXT_START_CODE && (buf[i] & 0xF0) != 0x80)
                pc->frame_start_found--;
            else if (state == EXT_START_CODE + 2) {
                if ((buf[i] & 3) == 3)
                    pc->frame_start_found = 0;
                else
                    pc->frame_start_found = (pc->frame_start_found + 1) & 3;
>>>>>>> 1b6d6674
            }
            state++;
        } else {
<<<<<<< HEAD
            av_assert2(mb_type & MB_TYPE_L0L1);
            // FIXME decide if MBs in field pictures are MB_TYPE_INTERLACED
            /* get additional motion vector type */
            if (s->picture_structure == PICT_FRAME && s->frame_pred_frame_dct)
                motion_type = MT_FRAME;
            else {
                motion_type = get_bits(&s->gb, 2);
                if (s->picture_structure == PICT_FRAME && HAS_CBP(mb_type))
                    s->interlaced_dct = get_bits1(&s->gb);
            }

            if (IS_QUANT(mb_type))
                s->qscale = get_qscale(s);

            /* motion vectors */
            s->mv_dir = (mb_type >> 13) & 3;
            av_dlog(s->avctx, "motion_type=%d\n", motion_type);
            switch (motion_type) {
            case MT_FRAME: /* or MT_16X8 */
                if (s->picture_structure == PICT_FRAME) {
                    mb_type |= MB_TYPE_16x16;
                    s->mv_type = MV_TYPE_16X16;
                    for (i = 0; i < 2; i++) {
                        if (USES_LIST(mb_type, i)) {
                            /* MT_FRAME */
                            s->mv[i][0][0]= s->last_mv[i][0][0]= s->last_mv[i][1][0] =
                                mpeg_decode_motion(s, s->mpeg_f_code[i][0], s->last_mv[i][0][0]);
                            s->mv[i][0][1]= s->last_mv[i][0][1]= s->last_mv[i][1][1] =
                                mpeg_decode_motion(s, s->mpeg_f_code[i][1], s->last_mv[i][0][1]);
                            /* full_pel: only for MPEG-1 */
                            if (s->full_pel[i]) {
                                s->mv[i][0][0] <<= 1;
                                s->mv[i][0][1] <<= 1;
                            }
                        }
                    }
                } else {
                    mb_type |= MB_TYPE_16x8 | MB_TYPE_INTERLACED;
                    s->mv_type = MV_TYPE_16X8;
                    for (i = 0; i < 2; i++) {
                        if (USES_LIST(mb_type, i)) {
                            /* MT_16X8 */
                            for (j = 0; j < 2; j++) {
                                s->field_select[i][j] = get_bits1(&s->gb);
                                for (k = 0; k < 2; k++) {
                                    val = mpeg_decode_motion(s, s->mpeg_f_code[i][k],
                                                             s->last_mv[i][j][k]);
                                    s->last_mv[i][j][k] = val;
                                    s->mv[i][j][k]      = val;
                                }
                            }
                        }
                    }
                }
                break;
            case MT_FIELD:
                s->mv_type = MV_TYPE_FIELD;
                if (s->picture_structure == PICT_FRAME) {
                    mb_type |= MB_TYPE_16x8 | MB_TYPE_INTERLACED;
                    for (i = 0; i < 2; i++) {
                        if (USES_LIST(mb_type, i)) {
                            for (j = 0; j < 2; j++) {
                                s->field_select[i][j] = get_bits1(&s->gb);
                                val = mpeg_decode_motion(s, s->mpeg_f_code[i][0],
                                                         s->last_mv[i][j][0]);
                                s->last_mv[i][j][0] = val;
                                s->mv[i][j][0]      = val;
                                av_dlog(s->avctx, "fmx=%d\n", val);
                                val = mpeg_decode_motion(s, s->mpeg_f_code[i][1],
                                                         s->last_mv[i][j][1] >> 1);
                                s->last_mv[i][j][1] = val << 1;
                                s->mv[i][j][1]      = val;
                                av_dlog(s->avctx, "fmy=%d\n", val);
                            }
                        }
                    }
                } else {
                    av_assert0(!s->progressive_sequence);
                    mb_type |= MB_TYPE_16x16 | MB_TYPE_INTERLACED;
                    for (i = 0; i < 2; i++) {
                        if (USES_LIST(mb_type, i)) {
                            s->field_select[i][0] = get_bits1(&s->gb);
                            for (k = 0; k < 2; k++) {
                                val = mpeg_decode_motion(s, s->mpeg_f_code[i][k],
                                                         s->last_mv[i][0][k]);
                                s->last_mv[i][0][k] = val;
                                s->last_mv[i][1][k] = val;
                                s->mv[i][0][k]      = val;
                            }
                        }
                    }
                }
                break;
            case MT_DMV:
                if(s->progressive_sequence){
                    av_log(s->avctx, AV_LOG_ERROR, "MT_DMV in progressive_sequence\n");
                    return -1;
                }
                s->mv_type = MV_TYPE_DMV;
                for (i = 0; i < 2; i++) {
                    if (USES_LIST(mb_type, i)) {
                        int dmx, dmy, mx, my, m;
                        const int my_shift = s->picture_structure == PICT_FRAME;

                        mx = mpeg_decode_motion(s, s->mpeg_f_code[i][0],
                                                s->last_mv[i][0][0]);
                        s->last_mv[i][0][0] = mx;
                        s->last_mv[i][1][0] = mx;
                        dmx = get_dmv(s);
                        my  = mpeg_decode_motion(s, s->mpeg_f_code[i][1],
                                                 s->last_mv[i][0][1] >> my_shift);
                        dmy = get_dmv(s);


                        s->last_mv[i][0][1] = my << my_shift;
                        s->last_mv[i][1][1] = my << my_shift;

                        s->mv[i][0][0] = mx;
                        s->mv[i][0][1] = my;
                        s->mv[i][1][0] = mx; // not used
                        s->mv[i][1][1] = my; // not used

                        if (s->picture_structure == PICT_FRAME) {
                            mb_type |= MB_TYPE_16x16 | MB_TYPE_INTERLACED;

                            // m = 1 + 2 * s->top_field_first;
                            m = s->top_field_first ? 1 : 3;

                            /* top -> top pred */
                            s->mv[i][2][0] = ((mx * m + (mx > 0)) >> 1) + dmx;
                            s->mv[i][2][1] = ((my * m + (my > 0)) >> 1) + dmy - 1;
                            m = 4 - m;
                            s->mv[i][3][0] = ((mx * m + (mx > 0)) >> 1) + dmx;
                            s->mv[i][3][1] = ((my * m + (my > 0)) >> 1) + dmy + 1;
                        } else {
                            mb_type |= MB_TYPE_16x16;

                            s->mv[i][2][0] = ((mx + (mx > 0)) >> 1) + dmx;
                            s->mv[i][2][1] = ((my + (my > 0)) >> 1) + dmy;
                            if (s->picture_structure == PICT_TOP_FIELD)
                                s->mv[i][2][1]--;
                            else
                                s->mv[i][2][1]++;
                        }
                    }
                }
                break;
            default:
                av_log(s->avctx, AV_LOG_ERROR, "00 motion_type at %d %d\n", s->mb_x, s->mb_y);
                return -1;
            }
        }

        s->mb_intra = 0;
        if (HAS_CBP(mb_type)) {
            s->dsp.clear_blocks(s->block[0]);

            cbp = get_vlc2(&s->gb, mb_pat_vlc.table, MB_PAT_VLC_BITS, 1);
            if (mb_block_count > 6) {
                 cbp <<= mb_block_count - 6;
                 cbp  |= get_bits(&s->gb, mb_block_count - 6);
                 s->dsp.clear_blocks(s->block[6]);
            }
            if (cbp <= 0) {
                av_log(s->avctx, AV_LOG_ERROR, "invalid cbp %d at %d %d\n", cbp, s->mb_x, s->mb_y);
                return -1;
=======
            i = avpriv_find_start_code(buf + i, buf + buf_size, &state) - buf - 1;
            if (pc->frame_start_found == 0 && state >= SLICE_MIN_START_CODE && state <= SLICE_MAX_START_CODE) {
                i++;
                pc->frame_start_found = 4;
            }
            if (state == SEQ_END_CODE) {
                pc->frame_start_found = 0;
                pc->state=-1;
                return i+1;
>>>>>>> 1b6d6674
            }
            if (pc->frame_start_found == 2 && state == SEQ_START_CODE)
                pc->frame_start_found = 0;
            if (pc->frame_start_found  < 4 && state == EXT_START_CODE)
                pc->frame_start_found++;
            if (pc->frame_start_found == 4 && (state & 0xFFFFFF00) == 0x100) {
                if (state < SLICE_MIN_START_CODE || state > SLICE_MAX_START_CODE) {
                    pc->frame_start_found = 0;
                    pc->state             = -1;
                    return i - 3;
                }
            }
<<<<<<< HEAD

            if (s->codec_id == AV_CODEC_ID_MPEG2VIDEO) {
                if (s->flags2 & CODEC_FLAG2_FAST) {
                    for (i = 0; i < 6; i++) {
                        if (cbp & 32) {
                            mpeg2_fast_decode_block_non_intra(s, *s->pblocks[i], i);
                        } else {
                            s->block_last_index[i] = -1;
                        }
                        cbp += cbp;
                    }
                } else {
                    cbp <<= 12-mb_block_count;

                    for (i = 0; i < mb_block_count; i++) {
                        if (cbp & (1 << 11)) {
                            if (mpeg2_decode_block_non_intra(s, *s->pblocks[i], i) < 0)
                                return -1;
                        } else {
                            s->block_last_index[i] = -1;
                        }
                        cbp += cbp;
                    }
                }
            } else {
                if (s->flags2 & CODEC_FLAG2_FAST) {
                    for (i = 0; i < 6; i++) {
                        if (cbp & 32) {
                            mpeg1_fast_decode_block_inter(s, *s->pblocks[i], i);
                        } else {
                            s->block_last_index[i] = -1;
                        }
                        cbp += cbp;
                    }
                } else {
                    for (i = 0; i < 6; i++) {
                        if (cbp & 32) {
                            if (mpeg1_decode_block_inter(s, *s->pblocks[i], i) < 0)
                                return -1;
                        } else {
                            s->block_last_index[i] = -1;
                        }
                        cbp += cbp;
                    }
                }
            }
        } else {
            for (i = 0; i < 12; i++)
                s->block_last_index[i] = -1;
        }
    }

    s->current_picture.mb_type[s->mb_x + s->mb_y * s->mb_stride] = mb_type;

    return 0;
}

static av_cold int mpeg_decode_init(AVCodecContext *avctx)
{
    Mpeg1Context *s = avctx->priv_data;
    MpegEncContext *s2 = &s->mpeg_enc_ctx;
    int i;

    /* we need some permutation to store matrices,
     * until MPV_common_init() sets the real permutation. */
    for (i = 0; i < 64; i++)
       s2->dsp.idct_permutation[i]=i;

    ff_MPV_decode_defaults(s2);

    s->mpeg_enc_ctx.avctx  = avctx;
    s->mpeg_enc_ctx.flags  = avctx->flags;
    s->mpeg_enc_ctx.flags2 = avctx->flags2;
    ff_mpeg12_common_init(&s->mpeg_enc_ctx);
    ff_mpeg12_init_vlcs();

    s->mpeg_enc_ctx_allocated      = 0;
    s->mpeg_enc_ctx.picture_number = 0;
    s->repeat_field                = 0;
    s->mpeg_enc_ctx.codec_id       = avctx->codec->id;
    avctx->color_range = AVCOL_RANGE_MPEG;
    if (avctx->codec->id == AV_CODEC_ID_MPEG1VIDEO)
        avctx->chroma_sample_location = AVCHROMA_LOC_CENTER;
    else
        avctx->chroma_sample_location = AVCHROMA_LOC_LEFT;
    return 0;
}

static int mpeg_decode_update_thread_context(AVCodecContext *avctx, const AVCodecContext *avctx_from)
{
    Mpeg1Context *ctx = avctx->priv_data, *ctx_from = avctx_from->priv_data;
    MpegEncContext *s = &ctx->mpeg_enc_ctx, *s1 = &ctx_from->mpeg_enc_ctx;
    int err;

    if (avctx == avctx_from || !ctx_from->mpeg_enc_ctx_allocated || !s1->context_initialized)
        return 0;

    err = ff_mpeg_update_thread_context(avctx, avctx_from);
    if (err) return err;

    if (!ctx->mpeg_enc_ctx_allocated)
        memcpy(s + 1, s1 + 1, sizeof(Mpeg1Context) - sizeof(MpegEncContext));

    if (!(s->pict_type == AV_PICTURE_TYPE_B || s->low_delay))
        s->picture_number++;

    return 0;
}

static void quant_matrix_rebuild(uint16_t *matrix, const uint8_t *old_perm,
                                 const uint8_t *new_perm)
{
    uint16_t temp_matrix[64];
    int i;

    memcpy(temp_matrix, matrix, 64 * sizeof(uint16_t));

    for (i = 0; i < 64; i++) {
        matrix[new_perm[i]] = temp_matrix[old_perm[i]];
    }
}

static const enum AVPixelFormat mpeg1_hwaccel_pixfmt_list_420[] = {
#if CONFIG_MPEG_XVMC_DECODER
    AV_PIX_FMT_XVMC_MPEG2_IDCT,
    AV_PIX_FMT_XVMC_MPEG2_MC,
#endif
#if CONFIG_MPEG1_VDPAU_HWACCEL
    AV_PIX_FMT_VDPAU_MPEG1,
#endif
    AV_PIX_FMT_YUV420P,
    AV_PIX_FMT_NONE
};

static const enum AVPixelFormat mpeg2_hwaccel_pixfmt_list_420[] = {
#if CONFIG_MPEG_XVMC_DECODER
    AV_PIX_FMT_XVMC_MPEG2_IDCT,
    AV_PIX_FMT_XVMC_MPEG2_MC,
#endif
#if CONFIG_MPEG2_VDPAU_HWACCEL
    AV_PIX_FMT_VDPAU_MPEG2,
#endif
#if CONFIG_MPEG2_DXVA2_HWACCEL
    AV_PIX_FMT_DXVA2_VLD,
#endif
#if CONFIG_MPEG2_VAAPI_HWACCEL
    AV_PIX_FMT_VAAPI_VLD,
#endif
    AV_PIX_FMT_YUV420P,
    AV_PIX_FMT_NONE
};

static inline int uses_vdpau(AVCodecContext *avctx) {
    return avctx->pix_fmt == AV_PIX_FMT_VDPAU_MPEG1 || avctx->pix_fmt == AV_PIX_FMT_VDPAU_MPEG2;
}

static enum AVPixelFormat mpeg_get_pixelformat(AVCodecContext *avctx)
{
    Mpeg1Context *s1 = avctx->priv_data;
    MpegEncContext *s = &s1->mpeg_enc_ctx;

    if(s->chroma_format < 2) {
        return avctx->get_format(avctx,
                                avctx->codec_id == AV_CODEC_ID_MPEG1VIDEO ?
                                mpeg1_hwaccel_pixfmt_list_420 :
                                mpeg2_hwaccel_pixfmt_list_420);
    } else if(s->chroma_format == 2)
        return AV_PIX_FMT_YUV422P;
    else
        return AV_PIX_FMT_YUV444P;
}

static void setup_hwaccel_for_pixfmt(AVCodecContext *avctx)
{
    if (avctx->pix_fmt != AV_PIX_FMT_XVMC_MPEG2_IDCT && avctx->pix_fmt != AV_PIX_FMT_XVMC_MPEG2_MC) {
        avctx->xvmc_acceleration = 0;
    } else if (!avctx->xvmc_acceleration) {
        avctx->xvmc_acceleration = 2;
    }
    avctx->hwaccel = ff_find_hwaccel(avctx->codec->id, avctx->pix_fmt);
    // until then pix_fmt may be changed right after codec init
    if (avctx->pix_fmt == AV_PIX_FMT_XVMC_MPEG2_IDCT ||
        avctx->hwaccel || uses_vdpau(avctx))
        if (avctx->idct_algo == FF_IDCT_AUTO)
            avctx->idct_algo = FF_IDCT_SIMPLE;
}

/* Call this function when we know all parameters.
 * It may be called in different places for MPEG-1 and MPEG-2. */
static int mpeg_decode_postinit(AVCodecContext *avctx)
{
    Mpeg1Context *s1 = avctx->priv_data;
    MpegEncContext *s = &s1->mpeg_enc_ctx;
    uint8_t old_permutation[64];

    if ((s1->mpeg_enc_ctx_allocated == 0) ||
        avctx->coded_width  != s->width   ||
        avctx->coded_height != s->height  ||
        s1->save_width           != s->width                ||
        s1->save_height          != s->height               ||
        s1->save_aspect_info     != s->aspect_ratio_info    ||
        s1->save_progressive_seq != s->progressive_sequence ||
        0)
    {

        if (s1->mpeg_enc_ctx_allocated) {
            ParseContext pc = s->parse_context;
            s->parse_context.buffer = 0;
            ff_MPV_common_end(s);
            s->parse_context = pc;
        }

        if ((s->width == 0) || (s->height == 0))
            return -2;

        avcodec_set_dimensions(avctx, s->width, s->height);
        if (avctx->codec_id == AV_CODEC_ID_MPEG2VIDEO && s->bit_rate) {
            avctx->rc_max_rate = s->bit_rate;
        } else if (avctx->codec_id == AV_CODEC_ID_MPEG1VIDEO && s->bit_rate &&
                   (s->bit_rate != 0x3FFFF*400 || s->vbv_delay != 0xFFFF)) {
            avctx->bit_rate = s->bit_rate;
        }
        s1->save_aspect_info     = s->aspect_ratio_info;
        s1->save_width           = s->width;
        s1->save_height          = s->height;
        s1->save_progressive_seq = s->progressive_sequence;

        /* low_delay may be forced, in this case we will have B-frames
         * that behave like P-frames. */
        avctx->has_b_frames = !s->low_delay;

        if (avctx->codec_id == AV_CODEC_ID_MPEG1VIDEO) {
            //MPEG-1 fps
            avctx->time_base.den = ff_mpeg12_frame_rate_tab[s->frame_rate_index].num;
            avctx->time_base.num = ff_mpeg12_frame_rate_tab[s->frame_rate_index].den;
            //MPEG-1 aspect
            avctx->sample_aspect_ratio = av_d2q(1.0/ff_mpeg1_aspect[s->aspect_ratio_info], 255);
            avctx->ticks_per_frame=1;
        } else {//MPEG-2
        //MPEG-2 fps
            av_reduce(&s->avctx->time_base.den,
                      &s->avctx->time_base.num,
                      ff_mpeg12_frame_rate_tab[s->frame_rate_index].num * s1->frame_rate_ext.num*2,
                      ff_mpeg12_frame_rate_tab[s->frame_rate_index].den * s1->frame_rate_ext.den,
                      1 << 30);
            avctx->ticks_per_frame = 2;
            //MPEG-2 aspect
            if (s->aspect_ratio_info > 1) {
                AVRational dar =
                    av_mul_q(av_div_q(ff_mpeg2_aspect[s->aspect_ratio_info],
                                      (AVRational) {s1->pan_scan.width, s1->pan_scan.height}),
                             (AVRational) {s->width, s->height});

                // we ignore the spec here and guess a bit as reality does not match the spec, see for example
                // res_change_ffmpeg_aspect.ts and sequence-display-aspect.mpg
                // issue1613, 621, 562
                if ((s1->pan_scan.width == 0) || (s1->pan_scan.height == 0) ||
                   (av_cmp_q(dar, (AVRational) {4, 3}) && av_cmp_q(dar, (AVRational) {16, 9}))) {
                    s->avctx->sample_aspect_ratio =
                        av_div_q(ff_mpeg2_aspect[s->aspect_ratio_info],
                                 (AVRational) {s->width, s->height});
                } else {
                    s->avctx->sample_aspect_ratio =
                        av_div_q(ff_mpeg2_aspect[s->aspect_ratio_info],
                                 (AVRational) {s1->pan_scan.width, s1->pan_scan.height});
//issue1613 4/3 16/9 -> 16/9
//res_change_ffmpeg_aspect.ts 4/3 225/44 ->4/3
//widescreen-issue562.mpg 4/3 16/9 -> 16/9
//                    s->avctx->sample_aspect_ratio = av_mul_q(s->avctx->sample_aspect_ratio, (AVRational) {s->width, s->height});
                    av_dlog(avctx, "A %d/%d\n",
                            ff_mpeg2_aspect[s->aspect_ratio_info].num, ff_mpeg2_aspect[s->aspect_ratio_info].den);
                    av_dlog(avctx, "B %d/%d\n", s->avctx->sample_aspect_ratio.num,
                            s->avctx->sample_aspect_ratio.den);
                }
            } else {
                s->avctx->sample_aspect_ratio =
                    ff_mpeg2_aspect[s->aspect_ratio_info];
            }
        } // MPEG-2

        avctx->pix_fmt = mpeg_get_pixelformat(avctx);
        setup_hwaccel_for_pixfmt(avctx);

        /* Quantization matrices may need reordering
         * if DCT permutation is changed. */
        memcpy(old_permutation, s->dsp.idct_permutation, 64 * sizeof(uint8_t));

        if (ff_MPV_common_init(s) < 0)
            return -2;

        quant_matrix_rebuild(s->intra_matrix,        old_permutation, s->dsp.idct_permutation);
        quant_matrix_rebuild(s->inter_matrix,        old_permutation, s->dsp.idct_permutation);
        quant_matrix_rebuild(s->chroma_intra_matrix, old_permutation, s->dsp.idct_permutation);
        quant_matrix_rebuild(s->chroma_inter_matrix, old_permutation, s->dsp.idct_permutation);

        s1->mpeg_enc_ctx_allocated = 1;
    }
    return 0;
}

static int mpeg1_decode_picture(AVCodecContext *avctx,
                                const uint8_t *buf, int buf_size)
{
    Mpeg1Context *s1 = avctx->priv_data;
    MpegEncContext *s = &s1->mpeg_enc_ctx;
    int ref, f_code, vbv_delay;

    init_get_bits(&s->gb, buf, buf_size*8);

    ref = get_bits(&s->gb, 10); /* temporal ref */
    s->pict_type = get_bits(&s->gb, 3);
    if (s->pict_type == 0 || s->pict_type > 3)
        return -1;

    vbv_delay = get_bits(&s->gb, 16);
    s->vbv_delay = vbv_delay;
    if (s->pict_type == AV_PICTURE_TYPE_P || s->pict_type == AV_PICTURE_TYPE_B) {
        s->full_pel[0] = get_bits1(&s->gb);
        f_code = get_bits(&s->gb, 3);
        if (f_code == 0 && (avctx->err_recognition & (AV_EF_BITSTREAM|AV_EF_COMPLIANT)))
            return -1;
        f_code += !f_code;
        s->mpeg_f_code[0][0] = f_code;
        s->mpeg_f_code[0][1] = f_code;
    }
    if (s->pict_type == AV_PICTURE_TYPE_B) {
        s->full_pel[1] = get_bits1(&s->gb);
        f_code = get_bits(&s->gb, 3);
        if (f_code == 0 && (avctx->err_recognition & (AV_EF_BITSTREAM|AV_EF_COMPLIANT)))
            return -1;
        f_code += !f_code;
        s->mpeg_f_code[1][0] = f_code;
        s->mpeg_f_code[1][1] = f_code;
    }
    s->current_picture.f.pict_type = s->pict_type;
    s->current_picture.f.key_frame = s->pict_type == AV_PICTURE_TYPE_I;

    if (avctx->debug & FF_DEBUG_PICT_INFO)
        av_log(avctx, AV_LOG_DEBUG, "vbv_delay %d, ref %d type:%d\n", vbv_delay, ref, s->pict_type);

    s->y_dc_scale = 8;
    s->c_dc_scale = 8;
    return 0;
}

static void mpeg_decode_sequence_extension(Mpeg1Context *s1)
{
    MpegEncContext *s= &s1->mpeg_enc_ctx;
    int horiz_size_ext, vert_size_ext;
    int bit_rate_ext;

    skip_bits(&s->gb, 1); /* profile and level esc*/
    s->avctx->profile       = get_bits(&s->gb, 3);
    s->avctx->level         = get_bits(&s->gb, 4);
    s->progressive_sequence = get_bits1(&s->gb); /* progressive_sequence */
    s->chroma_format        = get_bits(&s->gb, 2); /* chroma_format 1=420, 2=422, 3=444 */
    horiz_size_ext          = get_bits(&s->gb, 2);
    vert_size_ext           = get_bits(&s->gb, 2);
    s->width  |= (horiz_size_ext << 12);
    s->height |= (vert_size_ext  << 12);
    bit_rate_ext = get_bits(&s->gb, 12);  /* XXX: handle it */
    s->bit_rate += (bit_rate_ext << 18) * 400;
    skip_bits1(&s->gb); /* marker */
    s->avctx->rc_buffer_size += get_bits(&s->gb, 8) * 1024 * 16 << 10;

    s->low_delay = get_bits1(&s->gb);
    if (s->flags & CODEC_FLAG_LOW_DELAY)
        s->low_delay = 1;

    s1->frame_rate_ext.num = get_bits(&s->gb, 2) + 1;
    s1->frame_rate_ext.den = get_bits(&s->gb, 5) + 1;

    av_dlog(s->avctx, "sequence extension\n");
    s->codec_id      = s->avctx->codec_id = AV_CODEC_ID_MPEG2VIDEO;

    if (s->avctx->debug & FF_DEBUG_PICT_INFO)
        av_log(s->avctx, AV_LOG_DEBUG, "profile: %d, level: %d vbv buffer: %d, bitrate:%d\n",
               s->avctx->profile, s->avctx->level, s->avctx->rc_buffer_size, s->bit_rate);

}

static void mpeg_decode_sequence_display_extension(Mpeg1Context *s1)
{
    MpegEncContext *s = &s1->mpeg_enc_ctx;
    int color_description, w, h;

    skip_bits(&s->gb, 3); /* video format */
    color_description = get_bits1(&s->gb);
    if (color_description) {
        s->avctx->color_primaries = get_bits(&s->gb, 8);
        s->avctx->color_trc       = get_bits(&s->gb, 8);
        s->avctx->colorspace      = get_bits(&s->gb, 8);
    }
    w = get_bits(&s->gb, 14);
    skip_bits(&s->gb, 1); //marker
    h = get_bits(&s->gb, 14);
    // remaining 3 bits are zero padding

    s1->pan_scan.width  = 16 * w;
    s1->pan_scan.height = 16 * h;

    if (s->avctx->debug & FF_DEBUG_PICT_INFO)
        av_log(s->avctx, AV_LOG_DEBUG, "sde w:%d, h:%d\n", w, h);
}

static void mpeg_decode_picture_display_extension(Mpeg1Context *s1)
{
    MpegEncContext *s = &s1->mpeg_enc_ctx;
    int i, nofco;

    nofco = 1;
    if (s->progressive_sequence) {
        if (s->repeat_first_field) {
            nofco++;
            if (s->top_field_first)
                nofco++;
        }
    } else {
        if (s->picture_structure == PICT_FRAME) {
            nofco++;
            if (s->repeat_first_field)
                nofco++;
        }
    }
    for (i = 0; i < nofco; i++) {
        s1->pan_scan.position[i][0] = get_sbits(&s->gb, 16);
        skip_bits(&s->gb, 1); // marker
        s1->pan_scan.position[i][1] = get_sbits(&s->gb, 16);
        skip_bits(&s->gb, 1); // marker
    }

    if (s->avctx->debug & FF_DEBUG_PICT_INFO)
        av_log(s->avctx, AV_LOG_DEBUG, "pde (%d,%d) (%d,%d) (%d,%d)\n",
               s1->pan_scan.position[0][0], s1->pan_scan.position[0][1],
               s1->pan_scan.position[1][0], s1->pan_scan.position[1][1],
               s1->pan_scan.position[2][0], s1->pan_scan.position[2][1]);
}

static int load_matrix(MpegEncContext *s, uint16_t matrix0[64], uint16_t matrix1[64], int intra)
{
    int i;

    for (i = 0; i < 64; i++) {
        int j = s->dsp.idct_permutation[ff_zigzag_direct[i]];
        int v = get_bits(&s->gb, 8);
        if (v == 0) {
            av_log(s->avctx, AV_LOG_ERROR, "matrix damaged\n");
            return -1;
        }
        if (intra && i == 0 && v != 8) {
            av_log(s->avctx, AV_LOG_DEBUG, "intra matrix specifies invalid DC quantizer %d, ignoring\n", v);
            v = 8; // needed by pink.mpg / issue1046
        }
        matrix0[j] = v;
        if (matrix1)
            matrix1[j] = v;
    }
    return 0;
}

static void mpeg_decode_quant_matrix_extension(MpegEncContext *s)
{
    av_dlog(s->avctx, "matrix extension\n");

    if (get_bits1(&s->gb)) load_matrix(s, s->chroma_intra_matrix, s->intra_matrix, 1);
    if (get_bits1(&s->gb)) load_matrix(s, s->chroma_inter_matrix, s->inter_matrix, 0);
    if (get_bits1(&s->gb)) load_matrix(s, s->chroma_intra_matrix, NULL           , 1);
    if (get_bits1(&s->gb)) load_matrix(s, s->chroma_inter_matrix, NULL           , 0);
}

static void mpeg_decode_picture_coding_extension(Mpeg1Context *s1)
{
    MpegEncContext *s = &s1->mpeg_enc_ctx;

    s->full_pel[0] = s->full_pel[1] = 0;
    s->mpeg_f_code[0][0] = get_bits(&s->gb, 4);
    s->mpeg_f_code[0][1] = get_bits(&s->gb, 4);
    s->mpeg_f_code[1][0] = get_bits(&s->gb, 4);
    s->mpeg_f_code[1][1] = get_bits(&s->gb, 4);
    if (!s->pict_type && s1->mpeg_enc_ctx_allocated) {
        av_log(s->avctx, AV_LOG_ERROR, "Missing picture start code, guessing missing values\n");
        if (s->mpeg_f_code[1][0] == 15 && s->mpeg_f_code[1][1] == 15) {
            if (s->mpeg_f_code[0][0] == 15 && s->mpeg_f_code[0][1] == 15)
                s->pict_type = AV_PICTURE_TYPE_I;
            else
                s->pict_type = AV_PICTURE_TYPE_P;
        } else
            s->pict_type = AV_PICTURE_TYPE_B;
        s->current_picture.f.pict_type = s->pict_type;
        s->current_picture.f.key_frame = s->pict_type == AV_PICTURE_TYPE_I;
    }
    s->mpeg_f_code[0][0] += !s->mpeg_f_code[0][0];
    s->mpeg_f_code[0][1] += !s->mpeg_f_code[0][1];
    s->mpeg_f_code[1][0] += !s->mpeg_f_code[1][0];
    s->mpeg_f_code[1][1] += !s->mpeg_f_code[1][1];

    s->intra_dc_precision         = get_bits(&s->gb, 2);
    s->picture_structure          = get_bits(&s->gb, 2);
    s->top_field_first            = get_bits1(&s->gb);
    s->frame_pred_frame_dct       = get_bits1(&s->gb);
    s->concealment_motion_vectors = get_bits1(&s->gb);
    s->q_scale_type               = get_bits1(&s->gb);
    s->intra_vlc_format           = get_bits1(&s->gb);
    s->alternate_scan             = get_bits1(&s->gb);
    s->repeat_first_field         = get_bits1(&s->gb);
    s->chroma_420_type            = get_bits1(&s->gb);
    s->progressive_frame          = get_bits1(&s->gb);


    if (s->alternate_scan) {
        ff_init_scantable(s->dsp.idct_permutation, &s->inter_scantable, ff_alternate_vertical_scan);
        ff_init_scantable(s->dsp.idct_permutation, &s->intra_scantable, ff_alternate_vertical_scan);
    } else {
        ff_init_scantable(s->dsp.idct_permutation, &s->inter_scantable, ff_zigzag_direct);
        ff_init_scantable(s->dsp.idct_permutation, &s->intra_scantable, ff_zigzag_direct);
    }

    /* composite display not parsed */
    av_dlog(s->avctx, "intra_dc_precision=%d\n", s->intra_dc_precision);
    av_dlog(s->avctx, "picture_structure=%d\n", s->picture_structure);
    av_dlog(s->avctx, "top field first=%d\n", s->top_field_first);
    av_dlog(s->avctx, "repeat first field=%d\n", s->repeat_first_field);
    av_dlog(s->avctx, "conceal=%d\n", s->concealment_motion_vectors);
    av_dlog(s->avctx, "intra_vlc_format=%d\n", s->intra_vlc_format);
    av_dlog(s->avctx, "alternate_scan=%d\n", s->alternate_scan);
    av_dlog(s->avctx, "frame_pred_frame_dct=%d\n", s->frame_pred_frame_dct);
    av_dlog(s->avctx, "progressive_frame=%d\n", s->progressive_frame);
}

static int mpeg_field_start(MpegEncContext *s, const uint8_t *buf, int buf_size)
{
    AVCodecContext *avctx = s->avctx;
    Mpeg1Context *s1 = (Mpeg1Context*)s;

    /* start frame decoding */
    if (s->first_field || s->picture_structure == PICT_FRAME) {
        AVFrameSideData *pan_scan;

        if (ff_MPV_frame_start(s, avctx) < 0)
            return -1;

        ff_mpeg_er_frame_start(s);

        /* first check if we must repeat the frame */
        s->current_picture_ptr->f.repeat_pict = 0;
        if (s->repeat_first_field) {
            if (s->progressive_sequence) {
                if (s->top_field_first)
                    s->current_picture_ptr->f.repeat_pict = 4;
                else
                    s->current_picture_ptr->f.repeat_pict = 2;
            } else if (s->progressive_frame) {
                s->current_picture_ptr->f.repeat_pict = 1;
            }
        }

        pan_scan = av_frame_new_side_data(&s->current_picture_ptr->f,
                                          AV_FRAME_DATA_PANSCAN,
                                          sizeof(s1->pan_scan));
        if (!pan_scan)
            return AVERROR(ENOMEM);
        memcpy(pan_scan->data, &s1->pan_scan, sizeof(s1->pan_scan));

        if (HAVE_THREADS && (avctx->active_thread_type & FF_THREAD_FRAME))
            ff_thread_finish_setup(avctx);
    } else { // second field
        int i;

        if (!s->current_picture_ptr) {
            av_log(s->avctx, AV_LOG_ERROR, "first field missing\n");
            return -1;
        }

        if (s->avctx->hwaccel &&
            (s->avctx->slice_flags & SLICE_FLAG_ALLOW_FIELD)) {
            if (s->avctx->hwaccel->end_frame(s->avctx) < 0)
                av_log(avctx, AV_LOG_ERROR, "hardware accelerator failed to decode first field\n");
        }

        for (i = 0; i < 4; i++) {
            s->current_picture.f.data[i] = s->current_picture_ptr->f.data[i];
            if (s->picture_structure == PICT_BOTTOM_FIELD) {
                s->current_picture.f.data[i] += s->current_picture_ptr->f.linesize[i];
            }
        }
    }

    if (avctx->hwaccel) {
        if (avctx->hwaccel->start_frame(avctx, buf, buf_size) < 0)
            return -1;
    }

// MPV_frame_start will call this function too,
// but we need to call it on every field
    if (CONFIG_MPEG_XVMC_DECODER && s->avctx->xvmc_acceleration)
        if (ff_xvmc_field_start(s, avctx) < 0)
            return -1;

    return 0;
}

#define DECODE_SLICE_ERROR -1
#define DECODE_SLICE_OK     0

/**
 * Decode a slice.
 * MpegEncContext.mb_y must be set to the MB row from the startcode.
 * @return DECODE_SLICE_ERROR if the slice is damaged,
 *         DECODE_SLICE_OK if this slice is OK
 */
static int mpeg_decode_slice(MpegEncContext *s, int mb_y,
                             const uint8_t **buf, int buf_size)
{
    AVCodecContext *avctx = s->avctx;
    const int lowres      = s->avctx->lowres;
    const int field_pic   = s->picture_structure != PICT_FRAME;

    s->resync_mb_x =
    s->resync_mb_y = -1;

    av_assert0(mb_y < s->mb_height);

    init_get_bits(&s->gb, *buf, buf_size * 8);
    if(s->codec_id != AV_CODEC_ID_MPEG1VIDEO && s->mb_height > 2800/16)
        skip_bits(&s->gb, 3);

    ff_mpeg1_clean_buffers(s);
    s->interlaced_dct = 0;

    s->qscale = get_qscale(s);

    if (s->qscale == 0) {
        av_log(s->avctx, AV_LOG_ERROR, "qscale == 0\n");
        return -1;
    }

    /* extra slice info */
    while (get_bits1(&s->gb) != 0) {
        skip_bits(&s->gb, 8);
    }

    s->mb_x = 0;

    if (mb_y == 0 && s->codec_tag == AV_RL32("SLIF")) {
        skip_bits1(&s->gb);
    } else {
        while (get_bits_left(&s->gb) > 0) {
            int code = get_vlc2(&s->gb, mbincr_vlc.table, MBINCR_VLC_BITS, 2);
            if (code < 0) {
                av_log(s->avctx, AV_LOG_ERROR, "first mb_incr damaged\n");
                return -1;
            }
            if (code >= 33) {
                if (code == 33) {
                    s->mb_x += 33;
                }
                /* otherwise, stuffing, nothing to do */
            } else {
                s->mb_x += code;
                break;
            }
        }
    }

    if (s->mb_x >= (unsigned)s->mb_width) {
        av_log(s->avctx, AV_LOG_ERROR, "initial skip overflow\n");
        return -1;
    }

    if (avctx->hwaccel) {
        const uint8_t *buf_end, *buf_start = *buf - 4; /* include start_code */
        int start_code = -1;
        buf_end = avpriv_find_start_code(buf_start + 2, *buf + buf_size, &start_code);
        if (buf_end < *buf + buf_size)
            buf_end -= 4;
        s->mb_y = mb_y;
        if (avctx->hwaccel->decode_slice(avctx, buf_start, buf_end - buf_start) < 0)
            return DECODE_SLICE_ERROR;
        *buf = buf_end;
        return DECODE_SLICE_OK;
    }

    s->resync_mb_x = s->mb_x;
    s->resync_mb_y = s->mb_y = mb_y;
    s->mb_skip_run = 0;
    ff_init_block_index(s);

    if (s->mb_y == 0 && s->mb_x == 0 && (s->first_field || s->picture_structure == PICT_FRAME)) {
        if (s->avctx->debug & FF_DEBUG_PICT_INFO) {
             av_log(s->avctx, AV_LOG_DEBUG, "qp:%d fc:%2d%2d%2d%2d %s %s %s %s %s dc:%d pstruct:%d fdct:%d cmv:%d qtype:%d ivlc:%d rff:%d %s\n",
                    s->qscale, s->mpeg_f_code[0][0], s->mpeg_f_code[0][1], s->mpeg_f_code[1][0], s->mpeg_f_code[1][1],
                    s->pict_type == AV_PICTURE_TYPE_I ? "I" : (s->pict_type == AV_PICTURE_TYPE_P ? "P" : (s->pict_type == AV_PICTURE_TYPE_B ? "B" : "S")),
                    s->progressive_sequence ? "ps" :"", s->progressive_frame ? "pf" : "", s->alternate_scan ? "alt" :"", s->top_field_first ? "top" :"",
                    s->intra_dc_precision, s->picture_structure, s->frame_pred_frame_dct, s->concealment_motion_vectors,
                    s->q_scale_type, s->intra_vlc_format, s->repeat_first_field, s->chroma_420_type ? "420" :"");
        }
    }

    for (;;) {
        // If 1, we memcpy blocks in xvmcvideo.
        if (CONFIG_MPEG_XVMC_DECODER && s->avctx->xvmc_acceleration > 1)
            ff_xvmc_init_block(s); // set s->block

        if (mpeg_decode_mb(s, s->block) < 0)
            return -1;

        if (s->current_picture.motion_val[0] && !s->encoding) { // note motion_val is normally NULL unless we want to extract the MVs
            const int wrap = s->b8_stride;
            int xy         = s->mb_x * 2 + s->mb_y * 2 * wrap;
            int b8_xy      = 4 * (s->mb_x + s->mb_y * s->mb_stride);
            int motion_x, motion_y, dir, i;

            for (i = 0; i < 2; i++) {
                for (dir = 0; dir < 2; dir++) {
                    if (s->mb_intra || (dir == 1 && s->pict_type != AV_PICTURE_TYPE_B)) {
                        motion_x = motion_y = 0;
                    } else if (s->mv_type == MV_TYPE_16X16 || (s->mv_type == MV_TYPE_FIELD && field_pic)) {
                        motion_x = s->mv[dir][0][0];
                        motion_y = s->mv[dir][0][1];
                    } else /*if ((s->mv_type == MV_TYPE_FIELD) || (s->mv_type == MV_TYPE_16X8))*/ {
                        motion_x = s->mv[dir][i][0];
                        motion_y = s->mv[dir][i][1];
                    }

                    s->current_picture.motion_val[dir][xy    ][0] = motion_x;
                    s->current_picture.motion_val[dir][xy    ][1] = motion_y;
                    s->current_picture.motion_val[dir][xy + 1][0] = motion_x;
                    s->current_picture.motion_val[dir][xy + 1][1] = motion_y;
                    s->current_picture.ref_index [dir][b8_xy    ] =
                    s->current_picture.ref_index [dir][b8_xy + 1] = s->field_select[dir][i];
                    av_assert2(s->field_select[dir][i] == 0 || s->field_select[dir][i] == 1);
                }
                xy += wrap;
                b8_xy +=2;
            }
        }

        s->dest[0] += 16 >> lowres;
        s->dest[1] +=(16 >> lowres) >> s->chroma_x_shift;
        s->dest[2] +=(16 >> lowres) >> s->chroma_x_shift;

        ff_MPV_decode_mb(s, s->block);

        if (++s->mb_x >= s->mb_width) {
            const int mb_size = 16 >> s->avctx->lowres;

            ff_mpeg_draw_horiz_band(s, mb_size*(s->mb_y >> field_pic), mb_size);
            ff_MPV_report_decode_progress(s);

            s->mb_x = 0;
            s->mb_y += 1 << field_pic;

            if (s->mb_y >= s->mb_height) {
                int left   = get_bits_left(&s->gb);
                int is_d10 = s->chroma_format == 2 && s->pict_type == AV_PICTURE_TYPE_I && avctx->profile == 0 && avctx->level == 5
                             && s->intra_dc_precision == 2 && s->q_scale_type == 1 && s->alternate_scan == 0
                             && s->progressive_frame == 0 /* vbv_delay == 0xBBB || 0xE10*/;

                if (left >= 32 && !is_d10) {
                    GetBitContext gb = s->gb;
                    align_get_bits(&gb);
                    if (show_bits(&gb, 24) == 0x060E2B) {
                        av_log(avctx, AV_LOG_DEBUG, "Invalid MXF data found in video stream\n");
                        is_d10 = 1;
                    }
                }

                if (left < 0 || (left && show_bits(&s->gb, FFMIN(left, 23)) && !is_d10)
                    || ((avctx->err_recognition & (AV_EF_BITSTREAM | AV_EF_AGGRESSIVE)) && left > 8)) {
                    av_log(avctx, AV_LOG_ERROR, "end mismatch left=%d %0X\n", left, show_bits(&s->gb, FFMIN(left, 23)));
                    return -1;
                } else
                    goto eos;
            }

            ff_init_block_index(s);
        }

        /* skip mb handling */
        if (s->mb_skip_run == -1) {
            /* read increment again */
            s->mb_skip_run = 0;
            for (;;) {
                int code = get_vlc2(&s->gb, mbincr_vlc.table, MBINCR_VLC_BITS, 2);
                if (code < 0) {
                    av_log(s->avctx, AV_LOG_ERROR, "mb incr damaged\n");
                    return -1;
                }
                if (code >= 33) {
                    if (code == 33) {
                        s->mb_skip_run += 33;
                    } else if (code == 35) {
                        if (s->mb_skip_run != 0 || show_bits(&s->gb, 15) != 0) {
                            av_log(s->avctx, AV_LOG_ERROR, "slice mismatch\n");
                            return -1;
                        }
                        goto eos; /* end of slice */
                    }
                    /* otherwise, stuffing, nothing to do */
                } else {
                    s->mb_skip_run += code;
                    break;
                }
            }
            if (s->mb_skip_run) {
                int i;
                if (s->pict_type == AV_PICTURE_TYPE_I) {
                    av_log(s->avctx, AV_LOG_ERROR, "skipped MB in I frame at %d %d\n", s->mb_x, s->mb_y);
                    return -1;
                }

                /* skip mb */
                s->mb_intra = 0;
                for (i = 0; i < 12; i++)
                    s->block_last_index[i] = -1;
                if (s->picture_structure == PICT_FRAME)
                    s->mv_type = MV_TYPE_16X16;
                else
                    s->mv_type = MV_TYPE_FIELD;
                if (s->pict_type == AV_PICTURE_TYPE_P) {
                    /* if P type, zero motion vector is implied */
                    s->mv_dir             = MV_DIR_FORWARD;
                    s->mv[0][0][0]        = s->mv[0][0][1]      = 0;
                    s->last_mv[0][0][0]   = s->last_mv[0][0][1] = 0;
                    s->last_mv[0][1][0]   = s->last_mv[0][1][1] = 0;
                    s->field_select[0][0] = (s->picture_structure - 1) & 1;
                } else {
                    /* if B type, reuse previous vectors and directions */
                    s->mv[0][0][0] = s->last_mv[0][0][0];
                    s->mv[0][0][1] = s->last_mv[0][0][1];
                    s->mv[1][0][0] = s->last_mv[1][0][0];
                    s->mv[1][0][1] = s->last_mv[1][0][1];
                }
            }
        }
    }
eos: // end of slice
    *buf += (get_bits_count(&s->gb)-1)/8;
    av_dlog(s, "y %d %d %d %d\n", s->resync_mb_x, s->resync_mb_y, s->mb_x, s->mb_y);
    return 0;
}

static int slice_decode_thread(AVCodecContext *c, void *arg)
{
    MpegEncContext *s   = *(void**)arg;
    const uint8_t *buf  = s->gb.buffer;
    int mb_y            = s->start_mb_y;
    const int field_pic = s->picture_structure != PICT_FRAME;

    s->er.error_count = (3 * (s->end_mb_y - s->start_mb_y) * s->mb_width) >> field_pic;

    for (;;) {
        uint32_t start_code;
        int ret;

        ret = mpeg_decode_slice(s, mb_y, &buf, s->gb.buffer_end - buf);
        emms_c();
        av_dlog(c, "ret:%d resync:%d/%d mb:%d/%d ts:%d/%d ec:%d\n",
                ret, s->resync_mb_x, s->resync_mb_y, s->mb_x, s->mb_y,
                s->start_mb_y, s->end_mb_y, s->er.error_count);
        if (ret < 0) {
            if (c->err_recognition & AV_EF_EXPLODE)
                return ret;
            if (s->resync_mb_x >= 0 && s->resync_mb_y >= 0)
                ff_er_add_slice(&s->er, s->resync_mb_x, s->resync_mb_y, s->mb_x, s->mb_y, ER_AC_ERROR | ER_DC_ERROR | ER_MV_ERROR);
        } else {
            ff_er_add_slice(&s->er, s->resync_mb_x, s->resync_mb_y, s->mb_x-1, s->mb_y, ER_AC_END | ER_DC_END | ER_MV_END);
        }

        if (s->mb_y == s->end_mb_y)
            return 0;

        start_code = -1;
        buf = avpriv_find_start_code(buf, s->gb.buffer_end, &start_code);
        mb_y= start_code - SLICE_MIN_START_CODE;
        if(s->codec_id != AV_CODEC_ID_MPEG1VIDEO && s->mb_height > 2800/16)
            mb_y += (*buf&0xE0)<<2;
        mb_y <<= field_pic;
        if (s->picture_structure == PICT_BOTTOM_FIELD)
            mb_y++;
        if (mb_y < 0 || mb_y >= s->end_mb_y)
            return -1;
    }
}

/**
 * Handle slice ends.
 * @return 1 if it seems to be the last slice
 */
static int slice_end(AVCodecContext *avctx, AVFrame *pict)
{
    Mpeg1Context *s1 = avctx->priv_data;
    MpegEncContext *s = &s1->mpeg_enc_ctx;

    if (!s1->mpeg_enc_ctx_allocated || !s->current_picture_ptr)
        return 0;

    if (s->avctx->hwaccel) {
        if (s->avctx->hwaccel->end_frame(s->avctx) < 0)
            av_log(avctx, AV_LOG_ERROR, "hardware accelerator failed to decode picture\n");
    }

    if (CONFIG_MPEG_XVMC_DECODER && s->avctx->xvmc_acceleration)
        ff_xvmc_field_end(s);

    /* end of slice reached */
    if (/*s->mb_y << field_pic == s->mb_height &&*/ !s->first_field && !s->first_slice) {
        /* end of image */

        ff_er_frame_end(&s->er);

        ff_MPV_frame_end(s);

        if (s->pict_type == AV_PICTURE_TYPE_B || s->low_delay) {
            int ret = av_frame_ref(pict, &s->current_picture_ptr->f);
            if (ret < 0)
                return ret;
            ff_print_debug_info(s, s->current_picture_ptr, pict);
            ff_mpv_export_qp_table(s, pict, s->current_picture_ptr, FF_QSCALE_TYPE_MPEG2);
        } else {
            if (avctx->active_thread_type & FF_THREAD_FRAME)
                s->picture_number++;
            /* latency of 1 frame for I- and P-frames */
            /* XXX: use another variable than picture_number */
            if (s->last_picture_ptr != NULL) {
                int ret = av_frame_ref(pict, &s->last_picture_ptr->f);
                if (ret < 0)
                    return ret;
                ff_print_debug_info(s, s->last_picture_ptr, pict);
                ff_mpv_export_qp_table(s, pict, s->last_picture_ptr, FF_QSCALE_TYPE_MPEG2);
            }
        }

        return 1;
    } else {
        return 0;
    }
}

static int mpeg1_decode_sequence(AVCodecContext *avctx,
                                 const uint8_t *buf, int buf_size)
{
    Mpeg1Context *s1 = avctx->priv_data;
    MpegEncContext *s = &s1->mpeg_enc_ctx;
    int width, height;
    int i, v, j;

    init_get_bits(&s->gb, buf, buf_size*8);

    width  = get_bits(&s->gb, 12);
    height = get_bits(&s->gb, 12);
    if (width == 0 || height == 0) {
        av_log(avctx, AV_LOG_WARNING, "Invalid horizontal or vertical size "
               "value.\n");
        if (avctx->err_recognition & (AV_EF_BITSTREAM | AV_EF_COMPLIANT))
            return AVERROR_INVALIDDATA;
    }
    s->aspect_ratio_info = get_bits(&s->gb, 4);
    if (s->aspect_ratio_info == 0) {
        av_log(avctx, AV_LOG_ERROR, "aspect ratio has forbidden 0 value\n");
        if (avctx->err_recognition & (AV_EF_BITSTREAM | AV_EF_COMPLIANT))
            return -1;
    }
    s->frame_rate_index = get_bits(&s->gb, 4);
    if (s->frame_rate_index == 0 || s->frame_rate_index > 13)
        return -1;
    s->bit_rate = get_bits(&s->gb, 18) * 400;
    if (get_bits1(&s->gb) == 0) /* marker */
        return -1;
    s->width  = width;
    s->height = height;

    s->avctx->rc_buffer_size = get_bits(&s->gb, 10) * 1024 * 16;
    skip_bits(&s->gb, 1);

    /* get matrix */
    if (get_bits1(&s->gb)) {
        load_matrix(s, s->chroma_intra_matrix, s->intra_matrix, 1);
    } else {
        for (i = 0; i < 64; i++) {
            j = s->dsp.idct_permutation[i];
            v = ff_mpeg1_default_intra_matrix[i];
            s->intra_matrix[j]        = v;
            s->chroma_intra_matrix[j] = v;
        }
    }
    if (get_bits1(&s->gb)) {
        load_matrix(s, s->chroma_inter_matrix, s->inter_matrix, 0);
    } else {
        for (i = 0; i < 64; i++) {
            int j = s->dsp.idct_permutation[i];
            v = ff_mpeg1_default_non_intra_matrix[i];
            s->inter_matrix[j]        = v;
            s->chroma_inter_matrix[j] = v;
        }
    }

    if (show_bits(&s->gb, 23) != 0) {
        av_log(s->avctx, AV_LOG_ERROR, "sequence header damaged\n");
        return -1;
    }

    /* we set MPEG-2 parameters so that it emulates MPEG-1 */
    s->progressive_sequence = 1;
    s->progressive_frame    = 1;
    s->picture_structure    = PICT_FRAME;
    s->first_field          = 0;
    s->frame_pred_frame_dct = 1;
    s->chroma_format        = 1;
    s->codec_id             = s->avctx->codec_id = AV_CODEC_ID_MPEG1VIDEO;
    s->out_format           = FMT_MPEG1;
    s->swap_uv              = 0; // AFAIK VCR2 does not have SEQ_HEADER
    if (s->flags & CODEC_FLAG_LOW_DELAY)
        s->low_delay = 1;

    if (s->avctx->debug & FF_DEBUG_PICT_INFO)
        av_log(s->avctx, AV_LOG_DEBUG, "vbv buffer: %d, bitrate:%d\n",
               s->avctx->rc_buffer_size, s->bit_rate);

    return 0;
}

static int vcr2_init_sequence(AVCodecContext *avctx)
{
    Mpeg1Context *s1 = avctx->priv_data;
    MpegEncContext *s = &s1->mpeg_enc_ctx;
    int i, v;

    /* start new MPEG-1 context decoding */
    s->out_format = FMT_MPEG1;
    if (s1->mpeg_enc_ctx_allocated) {
        ff_MPV_common_end(s);
    }
    s->width  = avctx->coded_width;
    s->height = avctx->coded_height;
    avctx->has_b_frames = 0; // true?
    s->low_delay = 1;

    avctx->pix_fmt = mpeg_get_pixelformat(avctx);
    setup_hwaccel_for_pixfmt(avctx);

    if (ff_MPV_common_init(s) < 0)
        return -1;
    s1->mpeg_enc_ctx_allocated = 1;

    for (i = 0; i < 64; i++) {
        int j = s->dsp.idct_permutation[i];
        v = ff_mpeg1_default_intra_matrix[i];
        s->intra_matrix[j]        = v;
        s->chroma_intra_matrix[j] = v;

        v = ff_mpeg1_default_non_intra_matrix[i];
        s->inter_matrix[j]        = v;
        s->chroma_inter_matrix[j] = v;
    }

    s->progressive_sequence  = 1;
    s->progressive_frame     = 1;
    s->picture_structure     = PICT_FRAME;
    s->first_field           = 0;
    s->frame_pred_frame_dct  = 1;
    s->chroma_format         = 1;
    if (s->codec_tag == AV_RL32("BW10")) {
        s->codec_id              = s->avctx->codec_id = AV_CODEC_ID_MPEG1VIDEO;
    } else {
        exchange_uv(s); // common init reset pblocks, so we swap them here
        s->swap_uv = 1; // in case of xvmc we need to swap uv for each MB
        s->codec_id              = s->avctx->codec_id = AV_CODEC_ID_MPEG2VIDEO;
    }
    s1->save_width           = s->width;
    s1->save_height          = s->height;
    s1->save_progressive_seq = s->progressive_sequence;
    return 0;
}


static void mpeg_decode_user_data(AVCodecContext *avctx,
                                  const uint8_t *p, int buf_size)
{
    Mpeg1Context *s = avctx->priv_data;
    const uint8_t *buf_end = p + buf_size;

    if(buf_size > 29){
        int i;
        for(i=0; i<20; i++)
            if(!memcmp(p+i, "\0TMPGEXS\0", 9)){
                s->tmpgexs= 1;
            }

/*        for(i=0; !(!p[i-2] && !p[i-1] && p[i]==1) && i<buf_size; i++){
            av_log(avctx, AV_LOG_ERROR, "%c", p[i]);
        }
            av_log(avctx, AV_LOG_ERROR, "\n");*/
    }

    /* we parse the DTG active format information */
    if (buf_end - p >= 5 &&
        p[0] == 'D' && p[1] == 'T' && p[2] == 'G' && p[3] == '1') {
        int flags = p[4];
        p += 5;
        if (flags & 0x80) {
            /* skip event id */
            p += 2;
        }
        if (flags & 0x40) {
            if (buf_end - p < 1)
                return;
            avctx->dtg_active_format = p[0] & 0x0f;
        }
    }
}

static void mpeg_decode_gop(AVCodecContext *avctx,
                            const uint8_t *buf, int buf_size)
{
    Mpeg1Context *s1  = avctx->priv_data;
    MpegEncContext *s = &s1->mpeg_enc_ctx;
    int broken_link;
    int64_t tc;

    init_get_bits(&s->gb, buf, buf_size*8);

    tc = avctx->timecode_frame_start = get_bits(&s->gb, 25);

    s->closed_gop = get_bits1(&s->gb);
    /*broken_link indicate that after editing the
      reference frames of the first B-Frames after GOP I-Frame
      are missing (open gop)*/
    broken_link = get_bits1(&s->gb);

    if (s->avctx->debug & FF_DEBUG_PICT_INFO) {
        char tcbuf[AV_TIMECODE_STR_SIZE];
        av_timecode_make_mpeg_tc_string(tcbuf, tc);
        av_log(s->avctx, AV_LOG_DEBUG,
               "GOP (%s) closed_gop=%d broken_link=%d\n",
               tcbuf, s->closed_gop, broken_link);
    }
}
/**
 * Find the end of the current frame in the bitstream.
 * @return the position of the first byte of the next frame, or -1
 */
int ff_mpeg1_find_frame_end(ParseContext *pc, const uint8_t *buf, int buf_size, AVCodecParserContext *s)
{
    int i;
    uint32_t state = pc->state;

    /* EOF considered as end of frame */
    if (buf_size == 0)
        return 0;

/*
 0  frame start         -> 1/4
 1  first_SEQEXT        -> 0/2
 2  first field start   -> 3/0
 3  second_SEQEXT       -> 2/0
 4  searching end
*/

    for (i = 0; i < buf_size; i++) {
        av_assert1(pc->frame_start_found >= 0 && pc->frame_start_found <= 4);
        if (pc->frame_start_found & 1) {
            if (state == EXT_START_CODE && (buf[i] & 0xF0) != 0x80)
                pc->frame_start_found--;
            else if (state == EXT_START_CODE + 2) {
                if ((buf[i] & 3) == 3)
                    pc->frame_start_found = 0;
                else
                    pc->frame_start_found = (pc->frame_start_found + 1) & 3;
            }
            state++;
        } else {
            i = avpriv_find_start_code(buf + i, buf + buf_size, &state) - buf - 1;
            if (pc->frame_start_found == 0 && state >= SLICE_MIN_START_CODE && state <= SLICE_MAX_START_CODE) {
                i++;
                pc->frame_start_found = 4;
            }
            if (state == SEQ_END_CODE) {
                pc->frame_start_found = 0;
                pc->state=-1;
                return i+1;
            }
            if (pc->frame_start_found == 2 && state == SEQ_START_CODE)
                pc->frame_start_found = 0;
            if (pc->frame_start_found  < 4 && state == EXT_START_CODE)
                pc->frame_start_found++;
            if (pc->frame_start_found == 4 && (state & 0xFFFFFF00) == 0x100) {
                if (state < SLICE_MIN_START_CODE || state > SLICE_MAX_START_CODE) {
                    pc->frame_start_found = 0;
                    pc->state             = -1;
                    return i - 3;
                }
            }
=======
>>>>>>> 1b6d6674
            if (pc->frame_start_found == 0 && s && state == PICTURE_START_CODE) {
                ff_fetch_timestamp(s, i - 3, 1);
            }
        }
    }
    pc->state = state;
    return END_NOT_FOUND;
<<<<<<< HEAD
}

static int decode_chunks(AVCodecContext *avctx,
                         AVFrame *picture, int *got_output,
                         const uint8_t *buf, int buf_size)
{
    Mpeg1Context *s = avctx->priv_data;
    MpegEncContext *s2 = &s->mpeg_enc_ctx;
    const uint8_t *buf_ptr = buf;
    const uint8_t *buf_end = buf + buf_size;
    int ret, input_size;
    int last_code = 0;
    int picture_start_code_seen = 0;

    for (;;) {
        /* find next start code */
        uint32_t start_code = -1;
        buf_ptr = avpriv_find_start_code(buf_ptr, buf_end, &start_code);
        if (start_code > 0x1ff) {
            if (s2->pict_type != AV_PICTURE_TYPE_B || avctx->skip_frame <= AVDISCARD_DEFAULT) {
                if (HAVE_THREADS && (avctx->active_thread_type & FF_THREAD_SLICE)) {
                    int i;
                    av_assert0(avctx->thread_count > 1);

                    avctx->execute(avctx, slice_decode_thread,  &s2->thread_context[0], NULL, s->slice_count, sizeof(void*));
                    for (i = 0; i < s->slice_count; i++)
                        s2->er.error_count += s2->thread_context[i]->er.error_count;
                }

                if ((CONFIG_MPEG_VDPAU_DECODER || CONFIG_MPEG1_VDPAU_DECODER)
                    && uses_vdpau(avctx))
                    ff_vdpau_mpeg_picture_complete(s2, buf, buf_size, s->slice_count);

                ret = slice_end(avctx, picture);
                if (ret < 0)
                    return ret;
                else if (ret) {
                    if (s2->last_picture_ptr || s2->low_delay) //FIXME merge with the stuff in mpeg_decode_slice
                        *got_output = 1;
                }
            }
            s2->pict_type = 0;
            return FFMAX(0, buf_ptr - buf - s2->parse_context.last_index);
        }

        input_size = buf_end - buf_ptr;

        if (avctx->debug & FF_DEBUG_STARTCODE) {
            av_log(avctx, AV_LOG_DEBUG, "%3X at %td left %d\n", start_code, buf_ptr-buf, input_size);
        }

        /* prepare data for next start code */
        switch (start_code) {
        case SEQ_START_CODE:
            if (last_code == 0) {
                mpeg1_decode_sequence(avctx, buf_ptr, input_size);
                if(buf != avctx->extradata)
                    s->sync=1;
            } else {
                av_log(avctx, AV_LOG_ERROR, "ignoring SEQ_START_CODE after %X\n", last_code);
                if (avctx->err_recognition & AV_EF_EXPLODE)
                    return AVERROR_INVALIDDATA;
            }
            break;

        case PICTURE_START_CODE:
            if (picture_start_code_seen && s2->picture_structure == PICT_FRAME) {
               /* If it's a frame picture, there can't be more than one picture header.
                  Yet, it does happen and we need to handle it. */
               av_log(avctx, AV_LOG_WARNING, "ignoring extra picture following a frame-picture\n");
               break;
            }
            picture_start_code_seen = 1;

            if (s2->width <= 0 || s2->height <= 0) {
                av_log(avctx, AV_LOG_ERROR, "Invalid frame dimensions %dx%d.\n",
                       s2->width, s2->height);
                return AVERROR_INVALIDDATA;
            }

            if(s->tmpgexs){
                s2->intra_dc_precision= 3;
                s2->intra_matrix[0]= 1;
            }
            if (HAVE_THREADS && (avctx->active_thread_type & FF_THREAD_SLICE) && s->slice_count) {
                int i;

                avctx->execute(avctx, slice_decode_thread,
                               s2->thread_context, NULL,
                               s->slice_count, sizeof(void*));
                for (i = 0; i < s->slice_count; i++)
                    s2->er.error_count += s2->thread_context[i]->er.error_count;
                s->slice_count = 0;
            }
            if (last_code == 0 || last_code == SLICE_MIN_START_CODE) {
                ret = mpeg_decode_postinit(avctx);
                if (ret < 0) {
                    av_log(avctx, AV_LOG_ERROR, "mpeg_decode_postinit() failure\n");
                    return ret;
                }

                /* we have a complete image: we try to decompress it */
                if (mpeg1_decode_picture(avctx, buf_ptr, input_size) < 0)
                    s2->pict_type = 0;
                s2->first_slice = 1;
                last_code = PICTURE_START_CODE;
            } else {
                av_log(avctx, AV_LOG_ERROR, "ignoring pic after %X\n", last_code);
                if (avctx->err_recognition & AV_EF_EXPLODE)
                    return AVERROR_INVALIDDATA;
            }
            break;
        case EXT_START_CODE:
            init_get_bits(&s2->gb, buf_ptr, input_size*8);

            switch (get_bits(&s2->gb, 4)) {
            case 0x1:
                if (last_code == 0) {
                mpeg_decode_sequence_extension(s);
                } else {
                    av_log(avctx, AV_LOG_ERROR, "ignoring seq ext after %X\n", last_code);
                    if (avctx->err_recognition & AV_EF_EXPLODE)
                        return AVERROR_INVALIDDATA;
                }
                break;
            case 0x2:
                mpeg_decode_sequence_display_extension(s);
                break;
            case 0x3:
                mpeg_decode_quant_matrix_extension(s2);
                break;
            case 0x7:
                mpeg_decode_picture_display_extension(s);
                break;
            case 0x8:
                if (last_code == PICTURE_START_CODE) {
                    mpeg_decode_picture_coding_extension(s);
                } else {
                    av_log(avctx, AV_LOG_ERROR, "ignoring pic cod ext after %X\n", last_code);
                    if (avctx->err_recognition & AV_EF_EXPLODE)
                        return AVERROR_INVALIDDATA;
                }
                break;
            }
            break;
        case USER_START_CODE:
            mpeg_decode_user_data(avctx, buf_ptr, input_size);
            break;
        case GOP_START_CODE:
            if (last_code == 0) {
                s2->first_field=0;
                mpeg_decode_gop(avctx, buf_ptr, input_size);
                s->sync=1;
            } else {
                av_log(avctx, AV_LOG_ERROR, "ignoring GOP_START_CODE after %X\n", last_code);
                if (avctx->err_recognition & AV_EF_EXPLODE)
                    return AVERROR_INVALIDDATA;
            }
            break;
        default:
            if (start_code >= SLICE_MIN_START_CODE &&
                start_code <= SLICE_MAX_START_CODE && last_code == PICTURE_START_CODE) {

                if (s2->progressive_sequence && !s2->progressive_frame) {
                    s2->progressive_frame = 1;
                    av_log(s2->avctx, AV_LOG_ERROR, "interlaced frame in progressive sequence, ignoring\n");
                }

                if (s2->picture_structure == 0 || (s2->progressive_frame && s2->picture_structure != PICT_FRAME)) {
                    av_log(s2->avctx, AV_LOG_ERROR, "picture_structure %d invalid, ignoring\n", s2->picture_structure);
                    s2->picture_structure = PICT_FRAME;
                }

                if (s2->progressive_sequence && !s2->frame_pred_frame_dct) {
                    av_log(s2->avctx, AV_LOG_WARNING, "invalid frame_pred_frame_dct\n");
                }

                if (s2->picture_structure == PICT_FRAME) {
                    s2->first_field = 0;
                    s2->v_edge_pos  = 16 * s2->mb_height;
                } else {
                    s2->first_field ^= 1;
                    s2->v_edge_pos   = 8 * s2->mb_height;
                    memset(s2->mbskip_table, 0, s2->mb_stride * s2->mb_height);
                }
            }
            if (start_code >= SLICE_MIN_START_CODE &&
                start_code <= SLICE_MAX_START_CODE && last_code != 0) {
                const int field_pic = s2->picture_structure != PICT_FRAME;
                int mb_y = start_code - SLICE_MIN_START_CODE;
                last_code = SLICE_MIN_START_CODE;
                if(s2->codec_id != AV_CODEC_ID_MPEG1VIDEO && s2->mb_height > 2800/16)
                    mb_y += (*buf_ptr&0xE0)<<2;

                mb_y <<= field_pic;
                if (s2->picture_structure == PICT_BOTTOM_FIELD)
                    mb_y++;

                if (mb_y >= s2->mb_height) {
                    av_log(s2->avctx, AV_LOG_ERROR, "slice below image (%d >= %d)\n", mb_y, s2->mb_height);
                    return -1;
                }

                if (s2->last_picture_ptr == NULL) {
                /* Skip B-frames if we do not have reference frames and gop is not closed */
                    if (s2->pict_type == AV_PICTURE_TYPE_B) {
                        if (!s2->closed_gop)
                            break;
                    }
                }
                if (s2->pict_type == AV_PICTURE_TYPE_I || (s2->flags2 & CODEC_FLAG2_SHOW_ALL))
                    s->sync=1;
                if (s2->next_picture_ptr == NULL) {
                /* Skip P-frames if we do not have a reference frame or we have an invalid header. */
                    if (s2->pict_type == AV_PICTURE_TYPE_P && !s->sync) break;
                }
                if ((avctx->skip_frame >= AVDISCARD_NONREF && s2->pict_type == AV_PICTURE_TYPE_B) ||
                    (avctx->skip_frame >= AVDISCARD_NONKEY && s2->pict_type != AV_PICTURE_TYPE_I) ||
                     avctx->skip_frame >= AVDISCARD_ALL)
                    break;

                if (!s->mpeg_enc_ctx_allocated)
                    break;

                if (s2->codec_id == AV_CODEC_ID_MPEG2VIDEO) {
                    if (mb_y < avctx->skip_top || mb_y >= s2->mb_height - avctx->skip_bottom)
                        break;
                }

                if (!s2->pict_type) {
                    av_log(avctx, AV_LOG_ERROR, "Missing picture start code\n");
                    if (avctx->err_recognition & AV_EF_EXPLODE)
                        return AVERROR_INVALIDDATA;
                    break;
                }

                if (s2->first_slice) {
                    s2->first_slice = 0;
                    if (mpeg_field_start(s2, buf, buf_size) < 0)
                        return -1;
                }
                if (!s2->current_picture_ptr) {
                    av_log(avctx, AV_LOG_ERROR, "current_picture not initialized\n");
                    return AVERROR_INVALIDDATA;
                }

                if (uses_vdpau(avctx)) {
                    s->slice_count++;
                    break;
                }

                if (HAVE_THREADS && (avctx->active_thread_type & FF_THREAD_SLICE)) {
                    int threshold = (s2->mb_height * s->slice_count +
                                     s2->slice_context_count / 2) /
                                    s2->slice_context_count;
                    av_assert0(avctx->thread_count > 1);
                    if (threshold <= mb_y) {
                        MpegEncContext *thread_context = s2->thread_context[s->slice_count];

                        thread_context->start_mb_y = mb_y;
                        thread_context->end_mb_y   = s2->mb_height;
                        if (s->slice_count) {
                            s2->thread_context[s->slice_count-1]->end_mb_y = mb_y;
                            ret = ff_update_duplicate_context(thread_context,
                                                              s2);
                            if (ret < 0)
                                return ret;
                        }
                        init_get_bits(&thread_context->gb, buf_ptr, input_size*8);
                        s->slice_count++;
                    }
                    buf_ptr += 2; // FIXME add minimum number of bytes per slice
                } else {
                    ret = mpeg_decode_slice(s2, mb_y, &buf_ptr, input_size);
                    emms_c();

                    if (ret < 0) {
                        if (avctx->err_recognition & AV_EF_EXPLODE)
                            return ret;
                        if (s2->resync_mb_x >= 0 && s2->resync_mb_y >= 0)
                            ff_er_add_slice(&s2->er, s2->resync_mb_x, s2->resync_mb_y, s2->mb_x, s2->mb_y, ER_AC_ERROR | ER_DC_ERROR | ER_MV_ERROR);
                    } else {
                        ff_er_add_slice(&s2->er, s2->resync_mb_x, s2->resync_mb_y, s2->mb_x-1, s2->mb_y, ER_AC_END | ER_DC_END | ER_MV_END);
                    }
                }
            }
            break;
        }
    }
}

static int mpeg_decode_frame(AVCodecContext *avctx,
                             void *data, int *got_output,
                             AVPacket *avpkt)
{
    const uint8_t *buf = avpkt->data;
    int ret;
    int buf_size = avpkt->size;
    Mpeg1Context *s = avctx->priv_data;
    AVFrame *picture = data;
    MpegEncContext *s2 = &s->mpeg_enc_ctx;
    av_dlog(avctx, "fill_buffer\n");

    if (buf_size == 0 || (buf_size == 4 && AV_RB32(buf) == SEQ_END_CODE)) {
        /* special case for last picture */
        if (s2->low_delay == 0 && s2->next_picture_ptr) {
            int ret = av_frame_ref(picture, &s2->next_picture_ptr->f);
            if (ret < 0)
                return ret;

            s2->next_picture_ptr = NULL;

            *got_output = 1;
        }
        return buf_size;
    }

    if (s2->flags & CODEC_FLAG_TRUNCATED) {
        int next = ff_mpeg1_find_frame_end(&s2->parse_context, buf, buf_size, NULL);

        if (ff_combine_frame(&s2->parse_context, next, (const uint8_t **)&buf, &buf_size) < 0)
            return buf_size;
    }

    s2->codec_tag = avpriv_toupper4(avctx->codec_tag);
    if (s->mpeg_enc_ctx_allocated == 0 && (   s2->codec_tag == AV_RL32("VCR2")
                                           || s2->codec_tag == AV_RL32("BW10")
                                          ))
        vcr2_init_sequence(avctx);

    s->slice_count = 0;

    if (avctx->extradata && !s->extradata_decoded) {
        ret = decode_chunks(avctx, picture, got_output, avctx->extradata, avctx->extradata_size);
        if(*got_output) {
            av_log(avctx, AV_LOG_ERROR, "picture in extradata\n");
            *got_output = 0;
        }
        s->extradata_decoded = 1;
        if (ret < 0 && (avctx->err_recognition & AV_EF_EXPLODE)) {
            s2->current_picture_ptr = NULL;
            return ret;
        }
    }

    ret = decode_chunks(avctx, picture, got_output, buf, buf_size);
    if (ret<0 || *got_output)
        s2->current_picture_ptr = NULL;

    return ret;
}


static void flush(AVCodecContext *avctx)
{
    Mpeg1Context *s = avctx->priv_data;

    s->sync=0;

    ff_mpeg_flush(avctx);
}

static int mpeg_decode_end(AVCodecContext *avctx)
{
    Mpeg1Context *s = avctx->priv_data;

    if (s->mpeg_enc_ctx_allocated)
        ff_MPV_common_end(&s->mpeg_enc_ctx);
    return 0;
}

static const AVProfile mpeg2_video_profiles[] = {
    { FF_PROFILE_MPEG2_422,          "4:2:2"              },
    { FF_PROFILE_MPEG2_HIGH,         "High"               },
    { FF_PROFILE_MPEG2_SS,           "Spatially Scalable" },
    { FF_PROFILE_MPEG2_SNR_SCALABLE, "SNR Scalable"       },
    { FF_PROFILE_MPEG2_MAIN,         "Main"               },
    { FF_PROFILE_MPEG2_SIMPLE,       "Simple"             },
    { FF_PROFILE_RESERVED,           "Reserved"           },
    { FF_PROFILE_RESERVED,           "Reserved"           },
    { FF_PROFILE_UNKNOWN },
};


AVCodec ff_mpeg1video_decoder = {
    .name                  = "mpeg1video",
    .type                  = AVMEDIA_TYPE_VIDEO,
    .id                    = AV_CODEC_ID_MPEG1VIDEO,
    .priv_data_size        = sizeof(Mpeg1Context),
    .init                  = mpeg_decode_init,
    .close                 = mpeg_decode_end,
    .decode                = mpeg_decode_frame,
    .capabilities          = CODEC_CAP_DRAW_HORIZ_BAND | CODEC_CAP_DR1 |
                             CODEC_CAP_TRUNCATED | CODEC_CAP_DELAY |
                             CODEC_CAP_SLICE_THREADS,
    .flush                 = flush,
    .max_lowres            = 3,
    .long_name             = NULL_IF_CONFIG_SMALL("MPEG-1 video"),
    .update_thread_context = ONLY_IF_THREADS_ENABLED(mpeg_decode_update_thread_context)
};

AVCodec ff_mpeg2video_decoder = {
    .name           = "mpeg2video",
    .type           = AVMEDIA_TYPE_VIDEO,
    .id             = AV_CODEC_ID_MPEG2VIDEO,
    .priv_data_size = sizeof(Mpeg1Context),
    .init           = mpeg_decode_init,
    .close          = mpeg_decode_end,
    .decode         = mpeg_decode_frame,
    .capabilities   = CODEC_CAP_DRAW_HORIZ_BAND | CODEC_CAP_DR1 |
                      CODEC_CAP_TRUNCATED | CODEC_CAP_DELAY |
                      CODEC_CAP_SLICE_THREADS,
    .flush          = flush,
    .max_lowres     = 3,
    .long_name      = NULL_IF_CONFIG_SMALL("MPEG-2 video"),
    .profiles       = NULL_IF_CONFIG_SMALL(mpeg2_video_profiles),
};

//legacy decoder
AVCodec ff_mpegvideo_decoder = {
    .name           = "mpegvideo",
    .type           = AVMEDIA_TYPE_VIDEO,
    .id             = AV_CODEC_ID_MPEG2VIDEO,
    .priv_data_size = sizeof(Mpeg1Context),
    .init           = mpeg_decode_init,
    .close          = mpeg_decode_end,
    .decode         = mpeg_decode_frame,
    .capabilities   = CODEC_CAP_DRAW_HORIZ_BAND | CODEC_CAP_DR1 | CODEC_CAP_TRUNCATED | CODEC_CAP_DELAY | CODEC_CAP_SLICE_THREADS,
    .flush          = flush,
    .max_lowres     = 3,
    .long_name      = NULL_IF_CONFIG_SMALL("MPEG-1 video"),
};

#if CONFIG_MPEG_XVMC_DECODER
static av_cold int mpeg_mc_decode_init(AVCodecContext *avctx)
{
    if (avctx->active_thread_type & FF_THREAD_SLICE)
        return -1;
    if (!(avctx->slice_flags & SLICE_FLAG_CODED_ORDER))
        return -1;
    if (!(avctx->slice_flags & SLICE_FLAG_ALLOW_FIELD)) {
        av_dlog(avctx, "mpeg12.c: XvMC decoder will work better if SLICE_FLAG_ALLOW_FIELD is set\n");
    }
    mpeg_decode_init(avctx);

    avctx->pix_fmt           = AV_PIX_FMT_XVMC_MPEG2_IDCT;
    avctx->xvmc_acceleration = 2; // 2 - the blocks are packed!

    return 0;
}

AVCodec ff_mpeg_xvmc_decoder = {
    .name           = "mpegvideo_xvmc",
    .type           = AVMEDIA_TYPE_VIDEO,
    .id             = AV_CODEC_ID_MPEG2VIDEO_XVMC,
    .priv_data_size = sizeof(Mpeg1Context),
    .init           = mpeg_mc_decode_init,
    .close          = mpeg_decode_end,
    .decode         = mpeg_decode_frame,
    .capabilities   = CODEC_CAP_DRAW_HORIZ_BAND | CODEC_CAP_DR1 |
                      CODEC_CAP_TRUNCATED| CODEC_CAP_HWACCEL | CODEC_CAP_DELAY,
    .flush          = flush,
    .long_name      = NULL_IF_CONFIG_SMALL("MPEG-1/2 video XvMC (X-Video Motion Compensation)"),
};

#endif

#if CONFIG_MPEG_VDPAU_DECODER
AVCodec ff_mpeg_vdpau_decoder = {
    .name           = "mpegvideo_vdpau",
    .type           = AVMEDIA_TYPE_VIDEO,
    .id             = AV_CODEC_ID_MPEG2VIDEO,
    .priv_data_size = sizeof(Mpeg1Context),
    .init           = mpeg_decode_init,
    .close          = mpeg_decode_end,
    .decode         = mpeg_decode_frame,
    .capabilities   = CODEC_CAP_DR1 | CODEC_CAP_TRUNCATED |
                      CODEC_CAP_HWACCEL_VDPAU | CODEC_CAP_DELAY,
    .flush          = flush,
    .long_name      = NULL_IF_CONFIG_SMALL("MPEG-1/2 video (VDPAU acceleration)"),
};
#endif

#if CONFIG_MPEG1_VDPAU_DECODER
AVCodec ff_mpeg1_vdpau_decoder = {
    .name           = "mpeg1video_vdpau",
    .type           = AVMEDIA_TYPE_VIDEO,
    .id             = AV_CODEC_ID_MPEG1VIDEO,
    .priv_data_size = sizeof(Mpeg1Context),
    .init           = mpeg_decode_init,
    .close          = mpeg_decode_end,
    .decode         = mpeg_decode_frame,
    .capabilities   = CODEC_CAP_DR1 | CODEC_CAP_TRUNCATED |
                      CODEC_CAP_HWACCEL_VDPAU | CODEC_CAP_DELAY,
    .flush          = flush,
    .long_name      = NULL_IF_CONFIG_SMALL("MPEG-1 video (VDPAU acceleration)"),
};
#endif
=======
}
>>>>>>> 1b6d6674
<|MERGE_RESOLUTION|>--- conflicted
+++ resolved
@@ -44,573 +44,6 @@
 #include "xvmc_internal.h"
 #include "thread.h"
 
-<<<<<<< HEAD
-
-#define MV_VLC_BITS 9
-#define MBINCR_VLC_BITS 9
-#define MB_PAT_VLC_BITS 9
-#define MB_PTYPE_VLC_BITS 6
-#define MB_BTYPE_VLC_BITS 6
-
-static VLC mv_vlc;
-
-/* as H.263, but only 17 codes */
-static int mpeg_decode_motion(MpegEncContext *s, int fcode, int pred)
-{
-    int code, sign, val, shift;
-
-    code = get_vlc2(&s->gb, mv_vlc.table, MV_VLC_BITS, 2);
-    if (code == 0) {
-        return pred;
-    }
-    if (code < 0) {
-        return 0xffff;
-    }
-
-    sign  = get_bits1(&s->gb);
-    shift = fcode - 1;
-    val   = code;
-    if (shift) {
-        val  = (val - 1) << shift;
-        val |= get_bits(&s->gb, shift);
-        val++;
-    }
-    if (sign)
-        val = -val;
-    val += pred;
-
-    /* modulo decoding */
-    return sign_extend(val, 5 + shift);
-}
-
-static inline int mpeg1_decode_block_intra(MpegEncContext *s, int16_t *block, int n)
-{
-    int level, dc, diff, i, j, run;
-    int component;
-    RLTable *rl = &ff_rl_mpeg1;
-    uint8_t * const scantable    = s->intra_scantable.permutated;
-    const uint16_t *quant_matrix = s->intra_matrix;
-    const int qscale             = s->qscale;
-
-    /* DC coefficient */
-    component = (n <= 3 ? 0 : n - 4 + 1);
-    diff = decode_dc(&s->gb, component);
-    if (diff >= 0xffff)
-        return -1;
-    dc  = s->last_dc[component];
-    dc += diff;
-    s->last_dc[component] = dc;
-    block[0] = dc * quant_matrix[0];
-    av_dlog(s->avctx, "dc=%d diff=%d\n", dc, diff);
-    i = 0;
-    {
-        OPEN_READER(re, &s->gb);
-        /* now quantify & encode AC coefficients */
-        for (;;) {
-            UPDATE_CACHE(re, &s->gb);
-            GET_RL_VLC(level, run, re, &s->gb, rl->rl_vlc[0], TEX_VLC_BITS, 2, 0);
-
-            if (level == 127) {
-                break;
-            } else if (level != 0) {
-                i += run;
-                j = scantable[i];
-                level = (level * qscale * quant_matrix[j]) >> 4;
-                level = (level - 1) | 1;
-                level = (level ^ SHOW_SBITS(re, &s->gb, 1)) - SHOW_SBITS(re, &s->gb, 1);
-                LAST_SKIP_BITS(re, &s->gb, 1);
-            } else {
-                /* escape */
-                run = SHOW_UBITS(re, &s->gb, 6) + 1; LAST_SKIP_BITS(re, &s->gb, 6);
-                UPDATE_CACHE(re, &s->gb);
-                level = SHOW_SBITS(re, &s->gb, 8); SKIP_BITS(re, &s->gb, 8);
-                if (level == -128) {
-                    level = SHOW_UBITS(re, &s->gb, 8) - 256; LAST_SKIP_BITS(re, &s->gb, 8);
-                } else if (level == 0) {
-                    level = SHOW_UBITS(re, &s->gb, 8)      ; LAST_SKIP_BITS(re, &s->gb, 8);
-                }
-                i += run;
-                j = scantable[i];
-                if (level < 0) {
-                    level = -level;
-                    level = (level * qscale * quant_matrix[j]) >> 4;
-                    level = (level - 1) | 1;
-                    level = -level;
-                } else {
-                    level = (level * qscale * quant_matrix[j]) >> 4;
-                    level = (level - 1) | 1;
-                }
-            }
-            if (i > 63) {
-                av_log(s->avctx, AV_LOG_ERROR, "ac-tex damaged at %d %d\n", s->mb_x, s->mb_y);
-                return -1;
-            }
-
-            block[j] = level;
-        }
-        CLOSE_READER(re, &s->gb);
-    }
-    s->block_last_index[n] = i;
-   return 0;
-}
-
-int ff_mpeg1_decode_block_intra(MpegEncContext *s, int16_t *block, int n)
-{
-    return mpeg1_decode_block_intra(s, block, n);
-}
-
-static inline int mpeg1_decode_block_inter(MpegEncContext *s, int16_t *block, int n)
-{
-    int level, i, j, run;
-    RLTable *rl = &ff_rl_mpeg1;
-    uint8_t * const scantable    = s->intra_scantable.permutated;
-    const uint16_t *quant_matrix = s->inter_matrix;
-    const int qscale             = s->qscale;
-
-    {
-        OPEN_READER(re, &s->gb);
-        i = -1;
-        // special case for first coefficient, no need to add second VLC table
-        UPDATE_CACHE(re, &s->gb);
-        if (((int32_t)GET_CACHE(re, &s->gb)) < 0) {
-            level = (3 * qscale * quant_matrix[0]) >> 5;
-            level = (level - 1) | 1;
-            if (GET_CACHE(re, &s->gb) & 0x40000000)
-                level = -level;
-            block[0] = level;
-            i++;
-            SKIP_BITS(re, &s->gb, 2);
-            if (((int32_t)GET_CACHE(re, &s->gb)) <= (int32_t)0xBFFFFFFF)
-                goto end;
-        }
-        /* now quantify & encode AC coefficients */
-        for (;;) {
-            GET_RL_VLC(level, run, re, &s->gb, rl->rl_vlc[0], TEX_VLC_BITS, 2, 0);
-
-            if (level != 0) {
-                i += run;
-                j = scantable[i];
-                level = ((level * 2 + 1) * qscale * quant_matrix[j]) >> 5;
-                level = (level - 1) | 1;
-                level = (level ^ SHOW_SBITS(re, &s->gb, 1)) - SHOW_SBITS(re, &s->gb, 1);
-                SKIP_BITS(re, &s->gb, 1);
-            } else {
-                /* escape */
-                run = SHOW_UBITS(re, &s->gb, 6) + 1; LAST_SKIP_BITS(re, &s->gb, 6);
-                UPDATE_CACHE(re, &s->gb);
-                level = SHOW_SBITS(re, &s->gb, 8); SKIP_BITS(re, &s->gb, 8);
-                if (level == -128) {
-                    level = SHOW_UBITS(re, &s->gb, 8) - 256; SKIP_BITS(re, &s->gb, 8);
-                } else if (level == 0) {
-                    level = SHOW_UBITS(re, &s->gb, 8)      ; SKIP_BITS(re, &s->gb, 8);
-                }
-                i += run;
-                j = scantable[i];
-                if (level < 0) {
-                    level = -level;
-                    level = ((level * 2 + 1) * qscale * quant_matrix[j]) >> 5;
-                    level = (level - 1) | 1;
-                    level = -level;
-                } else {
-                    level = ((level * 2 + 1) * qscale * quant_matrix[j]) >> 5;
-                    level = (level - 1) | 1;
-                }
-            }
-            if (i > 63) {
-                av_log(s->avctx, AV_LOG_ERROR, "ac-tex damaged at %d %d\n", s->mb_x, s->mb_y);
-                return -1;
-            }
-
-            block[j] = level;
-            if (((int32_t)GET_CACHE(re, &s->gb)) <= (int32_t)0xBFFFFFFF)
-                break;
-            UPDATE_CACHE(re, &s->gb);
-        }
-end:
-        LAST_SKIP_BITS(re, &s->gb, 2);
-        CLOSE_READER(re, &s->gb);
-    }
-    s->block_last_index[n] = i;
-    return 0;
-}
-
-/**
- * Note: this function can read out of range and crash for corrupt streams.
- * Changing this would eat up any speed benefits it has.
- * Do not use "fast" flag if you need the code to be robust.
- */
-static inline int mpeg1_fast_decode_block_inter(MpegEncContext *s, int16_t *block, int n)
-{
-    int level, i, j, run;
-    RLTable *rl = &ff_rl_mpeg1;
-    uint8_t * const scantable = s->intra_scantable.permutated;
-    const int qscale          = s->qscale;
-
-    {
-        OPEN_READER(re, &s->gb);
-        i = -1;
-        // special case for first coefficient, no need to add second VLC table
-        UPDATE_CACHE(re, &s->gb);
-        if (((int32_t)GET_CACHE(re, &s->gb)) < 0) {
-            level = (3 * qscale) >> 1;
-            level = (level - 1) | 1;
-            if (GET_CACHE(re, &s->gb) & 0x40000000)
-                level = -level;
-            block[0] = level;
-            i++;
-            SKIP_BITS(re, &s->gb, 2);
-            if (((int32_t)GET_CACHE(re, &s->gb)) <= (int32_t)0xBFFFFFFF)
-                goto end;
-        }
-
-        /* now quantify & encode AC coefficients */
-        for (;;) {
-            GET_RL_VLC(level, run, re, &s->gb, rl->rl_vlc[0], TEX_VLC_BITS, 2, 0);
-
-            if (level != 0) {
-                i += run;
-                j = scantable[i];
-                level = ((level * 2 + 1) * qscale) >> 1;
-                level = (level - 1) | 1;
-                level = (level ^ SHOW_SBITS(re, &s->gb, 1)) - SHOW_SBITS(re, &s->gb, 1);
-                SKIP_BITS(re, &s->gb, 1);
-            } else {
-                /* escape */
-                run = SHOW_UBITS(re, &s->gb, 6)+1; LAST_SKIP_BITS(re, &s->gb, 6);
-                UPDATE_CACHE(re, &s->gb);
-                level = SHOW_SBITS(re, &s->gb, 8); SKIP_BITS(re, &s->gb, 8);
-                if (level == -128) {
-                    level = SHOW_UBITS(re, &s->gb, 8) - 256; SKIP_BITS(re, &s->gb, 8);
-                } else if (level == 0) {
-                    level = SHOW_UBITS(re, &s->gb, 8)      ; SKIP_BITS(re, &s->gb, 8);
-                }
-                i += run;
-                j = scantable[i];
-                if (level < 0) {
-                    level = -level;
-                    level = ((level * 2 + 1) * qscale) >> 1;
-                    level = (level - 1) | 1;
-                    level = -level;
-                } else {
-                    level = ((level * 2 + 1) * qscale) >> 1;
-                    level = (level - 1) | 1;
-                }
-            }
-
-            block[j] = level;
-            if (((int32_t)GET_CACHE(re, &s->gb)) <= (int32_t)0xBFFFFFFF)
-                break;
-            UPDATE_CACHE(re, &s->gb);
-        }
-end:
-        LAST_SKIP_BITS(re, &s->gb, 2);
-        CLOSE_READER(re, &s->gb);
-    }
-    s->block_last_index[n] = i;
-    return 0;
-}
-
-
-static inline int mpeg2_decode_block_non_intra(MpegEncContext *s, int16_t *block, int n)
-{
-    int level, i, j, run;
-    RLTable *rl = &ff_rl_mpeg1;
-    uint8_t * const scantable = s->intra_scantable.permutated;
-    const uint16_t *quant_matrix;
-    const int qscale = s->qscale;
-    int mismatch;
-
-    mismatch = 1;
-
-    {
-        OPEN_READER(re, &s->gb);
-        i = -1;
-        if (n < 4)
-            quant_matrix = s->inter_matrix;
-        else
-            quant_matrix = s->chroma_inter_matrix;
-
-        // special case for first coefficient, no need to add second VLC table
-        UPDATE_CACHE(re, &s->gb);
-        if (((int32_t)GET_CACHE(re, &s->gb)) < 0) {
-            level= (3 * qscale * quant_matrix[0]) >> 5;
-            if (GET_CACHE(re, &s->gb) & 0x40000000)
-                level = -level;
-            block[0]  = level;
-            mismatch ^= level;
-            i++;
-            SKIP_BITS(re, &s->gb, 2);
-            if (((int32_t)GET_CACHE(re, &s->gb)) <= (int32_t)0xBFFFFFFF)
-                goto end;
-        }
-
-        /* now quantify & encode AC coefficients */
-        for (;;) {
-            GET_RL_VLC(level, run, re, &s->gb, rl->rl_vlc[0], TEX_VLC_BITS, 2, 0);
-
-            if (level != 0) {
-                i += run;
-                j = scantable[i];
-                level = ((level * 2 + 1) * qscale * quant_matrix[j]) >> 5;
-                level = (level ^ SHOW_SBITS(re, &s->gb, 1)) - SHOW_SBITS(re, &s->gb, 1);
-                SKIP_BITS(re, &s->gb, 1);
-            } else {
-                /* escape */
-                run = SHOW_UBITS(re, &s->gb, 6) + 1; LAST_SKIP_BITS(re, &s->gb, 6);
-                UPDATE_CACHE(re, &s->gb);
-                level = SHOW_SBITS(re, &s->gb, 12); SKIP_BITS(re, &s->gb, 12);
-
-                i += run;
-                j = scantable[i];
-                if (level < 0) {
-                    level = ((-level * 2 + 1) * qscale * quant_matrix[j]) >> 5;
-                    level = -level;
-                } else {
-                    level = ((level * 2 + 1) * qscale * quant_matrix[j]) >> 5;
-                }
-            }
-            if (i > 63) {
-                av_log(s->avctx, AV_LOG_ERROR, "ac-tex damaged at %d %d\n", s->mb_x, s->mb_y);
-                return -1;
-            }
-
-            mismatch ^= level;
-            block[j]  = level;
-            if (((int32_t)GET_CACHE(re, &s->gb)) <= (int32_t)0xBFFFFFFF)
-                break;
-            UPDATE_CACHE(re, &s->gb);
-        }
-end:
-        LAST_SKIP_BITS(re, &s->gb, 2);
-        CLOSE_READER(re, &s->gb);
-    }
-    block[63] ^= (mismatch & 1);
-
-    s->block_last_index[n] = i;
-    return 0;
-}
-
-/**
- * Note: this function can read out of range and crash for corrupt streams.
- * Changing this would eat up any speed benefits it has.
- * Do not use "fast" flag if you need the code to be robust.
- */
-static inline int mpeg2_fast_decode_block_non_intra(MpegEncContext *s,
-                                                    int16_t *block, int n)
-{
-    int level, i, j, run;
-    RLTable *rl = &ff_rl_mpeg1;
-    uint8_t * const scantable = s->intra_scantable.permutated;
-    const int qscale          = s->qscale;
-    OPEN_READER(re, &s->gb);
-    i = -1;
-
-    // special case for first coefficient, no need to add second VLC table
-    UPDATE_CACHE(re, &s->gb);
-    if (((int32_t)GET_CACHE(re, &s->gb)) < 0) {
-        level = (3 * qscale) >> 1;
-        if (GET_CACHE(re, &s->gb) & 0x40000000)
-            level = -level;
-        block[0] = level;
-        i++;
-        SKIP_BITS(re, &s->gb, 2);
-        if (((int32_t)GET_CACHE(re, &s->gb)) <= (int32_t)0xBFFFFFFF)
-            goto end;
-    }
-
-    /* now quantify & encode AC coefficients */
-    for (;;) {
-        GET_RL_VLC(level, run, re, &s->gb, rl->rl_vlc[0], TEX_VLC_BITS, 2, 0);
-
-        if (level != 0) {
-            i += run;
-            j  = scantable[i];
-            level = ((level * 2 + 1) * qscale) >> 1;
-            level = (level ^ SHOW_SBITS(re, &s->gb, 1)) - SHOW_SBITS(re, &s->gb, 1);
-            SKIP_BITS(re, &s->gb, 1);
-        } else {
-            /* escape */
-            run = SHOW_UBITS(re, &s->gb, 6) + 1; LAST_SKIP_BITS(re, &s->gb, 6);
-            UPDATE_CACHE(re, &s->gb);
-            level = SHOW_SBITS(re, &s->gb, 12); SKIP_BITS(re, &s->gb, 12);
-
-            i += run;
-            j  = scantable[i];
-            if (level < 0) {
-                level = ((-level * 2 + 1) * qscale) >> 1;
-                level = -level;
-            } else {
-                level = ((level * 2 + 1) * qscale) >> 1;
-            }
-        }
-
-        block[j] = level;
-        if (((int32_t)GET_CACHE(re, &s->gb)) <= (int32_t)0xBFFFFFFF)
-            break;
-        UPDATE_CACHE(re, &s->gb);
-    }
-end:
-    LAST_SKIP_BITS(re, &s->gb, 2);
-    CLOSE_READER(re, &s->gb);
-    s->block_last_index[n] = i;
-    return 0;
-}
-
-
-static inline int mpeg2_decode_block_intra(MpegEncContext *s, int16_t *block, int n)
-{
-    int level, dc, diff, i, j, run;
-    int component;
-    RLTable *rl;
-    uint8_t * const scantable = s->intra_scantable.permutated;
-    const uint16_t *quant_matrix;
-    const int qscale = s->qscale;
-    int mismatch;
-
-    /* DC coefficient */
-    if (n < 4) {
-        quant_matrix = s->intra_matrix;
-        component = 0;
-    } else {
-        quant_matrix = s->chroma_intra_matrix;
-        component = (n & 1) + 1;
-    }
-    diff = decode_dc(&s->gb, component);
-    if (diff >= 0xffff)
-        return -1;
-    dc  = s->last_dc[component];
-    dc += diff;
-    s->last_dc[component] = dc;
-    block[0] = dc << (3 - s->intra_dc_precision);
-    av_dlog(s->avctx, "dc=%d\n", block[0]);
-    mismatch = block[0] ^ 1;
-    i = 0;
-    if (s->intra_vlc_format)
-        rl = &ff_rl_mpeg2;
-    else
-        rl = &ff_rl_mpeg1;
-
-    {
-        OPEN_READER(re, &s->gb);
-        /* now quantify & encode AC coefficients */
-        for (;;) {
-            UPDATE_CACHE(re, &s->gb);
-            GET_RL_VLC(level, run, re, &s->gb, rl->rl_vlc[0], TEX_VLC_BITS, 2, 0);
-
-            if (level == 127) {
-                break;
-            } else if (level != 0) {
-                i += run;
-                j  = scantable[i];
-                level = (level * qscale * quant_matrix[j]) >> 4;
-                level = (level ^ SHOW_SBITS(re, &s->gb, 1)) - SHOW_SBITS(re, &s->gb, 1);
-                LAST_SKIP_BITS(re, &s->gb, 1);
-            } else {
-                /* escape */
-                run = SHOW_UBITS(re, &s->gb, 6) + 1; LAST_SKIP_BITS(re, &s->gb, 6);
-                UPDATE_CACHE(re, &s->gb);
-                level = SHOW_SBITS(re, &s->gb, 12); SKIP_BITS(re, &s->gb, 12);
-                i += run;
-                j  = scantable[i];
-                if (level < 0) {
-                    level = (-level * qscale * quant_matrix[j]) >> 4;
-                    level = -level;
-                } else {
-                    level = (level * qscale * quant_matrix[j]) >> 4;
-                }
-            }
-            if (i > 63) {
-                av_log(s->avctx, AV_LOG_ERROR, "ac-tex damaged at %d %d\n", s->mb_x, s->mb_y);
-                return -1;
-            }
-
-            mismatch ^= level;
-            block[j]  = level;
-        }
-        CLOSE_READER(re, &s->gb);
-    }
-    block[63] ^= mismatch & 1;
-
-    s->block_last_index[n] = i;
-    return 0;
-}
-
-/**
- * Note: this function can read out of range and crash for corrupt streams.
- * Changing this would eat up any speed benefits it has.
- * Do not use "fast" flag if you need the code to be robust.
- */
-static inline int mpeg2_fast_decode_block_intra(MpegEncContext *s, int16_t *block, int n)
-{
-    int level, dc, diff, j, run;
-    int component;
-    RLTable *rl;
-    uint8_t * scantable = s->intra_scantable.permutated;
-    const uint16_t *quant_matrix;
-    const int qscale = s->qscale;
-
-    /* DC coefficient */
-    if (n < 4) {
-        quant_matrix = s->intra_matrix;
-        component = 0;
-    } else {
-        quant_matrix = s->chroma_intra_matrix;
-        component = (n & 1) + 1;
-    }
-    diff = decode_dc(&s->gb, component);
-    if (diff >= 0xffff)
-        return -1;
-    dc = s->last_dc[component];
-    dc += diff;
-    s->last_dc[component] = dc;
-    block[0] = dc << (3 - s->intra_dc_precision);
-    if (s->intra_vlc_format)
-        rl = &ff_rl_mpeg2;
-    else
-        rl = &ff_rl_mpeg1;
-
-    {
-        OPEN_READER(re, &s->gb);
-        /* now quantify & encode AC coefficients */
-        for (;;) {
-            UPDATE_CACHE(re, &s->gb);
-            GET_RL_VLC(level, run, re, &s->gb, rl->rl_vlc[0], TEX_VLC_BITS, 2, 0);
-
-            if (level == 127) {
-                break;
-            } else if (level != 0) {
-                scantable += run;
-                j = *scantable;
-                level = (level * qscale * quant_matrix[j]) >> 4;
-                level = (level ^ SHOW_SBITS(re, &s->gb, 1)) - SHOW_SBITS(re, &s->gb, 1);
-                LAST_SKIP_BITS(re, &s->gb, 1);
-            } else {
-                /* escape */
-                run = SHOW_UBITS(re, &s->gb, 6) + 1; LAST_SKIP_BITS(re, &s->gb, 6);
-                UPDATE_CACHE(re, &s->gb);
-                level = SHOW_SBITS(re, &s->gb, 12); SKIP_BITS(re, &s->gb, 12);
-                scantable += run;
-                j = *scantable;
-                if (level < 0) {
-                    level = (-level * qscale * quant_matrix[j]) >> 4;
-                    level = -level;
-                } else {
-                    level = (level * qscale * quant_matrix[j]) >> 4;
-                }
-            }
-
-            block[j] = level;
-        }
-        CLOSE_READER(re, &s->gb);
-    }
-
-    s->block_last_index[n] = scantable - s->intra_scantable.permutated;
-    return 0;
-}
-=======
-//#undef NDEBUG
-//#include <assert.h>
->>>>>>> 1b6d6674
 
 uint8_t ff_mpeg12_static_rl_table_store[2][2][2*MAX_RUN + MAX_LEVEL + 3];
 
@@ -731,91 +164,13 @@
  */
 int ff_mpeg1_find_frame_end(ParseContext *pc, const uint8_t *buf, int buf_size, AVCodecParserContext *s)
 {
-<<<<<<< HEAD
-    int i, j, k, cbp, val, mb_type, motion_type;
-    const int mb_block_count = 4 + (1 << s->chroma_format);
-
-    av_dlog(s->avctx, "decode_mb: x=%d y=%d\n", s->mb_x, s->mb_y);
-
-    av_assert2(s->mb_skipped == 0);
-
-    if (s->mb_skip_run-- != 0) {
-        if (s->pict_type == AV_PICTURE_TYPE_P) {
-            s->mb_skipped = 1;
-            s->current_picture.mb_type[s->mb_x + s->mb_y * s->mb_stride] = MB_TYPE_SKIP | MB_TYPE_L0 | MB_TYPE_16x16;
-        } else {
-            int mb_type;
-
-            if (s->mb_x)
-                mb_type = s->current_picture.mb_type[s->mb_x + s->mb_y * s->mb_stride - 1];
-            else
-                mb_type = s->current_picture.mb_type[s->mb_width + (s->mb_y - 1) * s->mb_stride - 1]; // FIXME not sure if this is allowed in MPEG at all
-            if (IS_INTRA(mb_type)) {
-                av_log(s->avctx, AV_LOG_ERROR, "skip with previntra\n");
-                return -1;
-            }
-            s->current_picture.mb_type[s->mb_x + s->mb_y*s->mb_stride] =
-                mb_type | MB_TYPE_SKIP;
-
-//            assert(s->current_picture.mb_type[s->mb_x + s->mb_y * s->mb_stride - 1] & (MB_TYPE_16x16 | MB_TYPE_16x8));
-
-            if ((s->mv[0][0][0] | s->mv[0][0][1] | s->mv[1][0][0] | s->mv[1][0][1]) == 0)
-                s->mb_skipped = 1;
-        }
-=======
     int i;
     uint32_t state = pc->state;
->>>>>>> 1b6d6674
 
     /* EOF considered as end of frame */
     if (buf_size == 0)
         return 0;
 
-<<<<<<< HEAD
-            skip_bits1(&s->gb); /* marker */
-        } else
-            memset(s->last_mv, 0, sizeof(s->last_mv)); /* reset mv prediction */
-        s->mb_intra = 1;
-        // if 1, we memcpy blocks in xvmcvideo
-        if (CONFIG_MPEG_XVMC_DECODER && s->avctx->xvmc_acceleration > 1) {
-            ff_xvmc_pack_pblocks(s, -1); // inter are always full blocks
-            if (s->swap_uv) {
-                exchange_uv(s);
-            }
-        }
-
-        if (s->codec_id == AV_CODEC_ID_MPEG2VIDEO) {
-            if (s->flags2 & CODEC_FLAG2_FAST) {
-                for (i = 0; i < 6; i++) {
-                    mpeg2_fast_decode_block_intra(s, *s->pblocks[i], i);
-                }
-            } else {
-                for (i = 0; i < mb_block_count; i++) {
-                    if (mpeg2_decode_block_intra(s, *s->pblocks[i], i) < 0)
-                        return -1;
-                }
-            }
-        } else {
-            for (i = 0; i < 6; i++) {
-                if (mpeg1_decode_block_intra(s, *s->pblocks[i], i) < 0)
-                    return -1;
-            }
-        }
-    } else {
-        if (mb_type & MB_TYPE_ZERO_MV) {
-            av_assert2(mb_type & MB_TYPE_CBP);
-
-            s->mv_dir = MV_DIR_FORWARD;
-            if (s->picture_structure == PICT_FRAME) {
-                if (s->picture_structure == PICT_FRAME
-                    && !s->frame_pred_frame_dct)
-                    s->interlaced_dct = get_bits1(&s->gb);
-                s->mv_type = MV_TYPE_16X16;
-            } else {
-                s->mv_type = MV_TYPE_FIELD;
-                mb_type |= MB_TYPE_INTERLACED;
-                s->field_select[0][0] = s->picture_structure - 1;
-=======
 /*
  0  frame start         -> 1/4
  1  first_SEQEXT        -> 0/2
@@ -825,7 +180,7 @@
 */
 
     for (i = 0; i < buf_size; i++) {
-        assert(pc->frame_start_found >= 0 && pc->frame_start_found <= 4);
+        av_assert1(pc->frame_start_found >= 0 && pc->frame_start_found <= 4);
         if (pc->frame_start_found & 1) {
             if (state == EXT_START_CODE && (buf[i] & 0xF0) != 0x80)
                 pc->frame_start_found--;
@@ -834,178 +189,9 @@
                     pc->frame_start_found = 0;
                 else
                     pc->frame_start_found = (pc->frame_start_found + 1) & 3;
->>>>>>> 1b6d6674
             }
             state++;
         } else {
-<<<<<<< HEAD
-            av_assert2(mb_type & MB_TYPE_L0L1);
-            // FIXME decide if MBs in field pictures are MB_TYPE_INTERLACED
-            /* get additional motion vector type */
-            if (s->picture_structure == PICT_FRAME && s->frame_pred_frame_dct)
-                motion_type = MT_FRAME;
-            else {
-                motion_type = get_bits(&s->gb, 2);
-                if (s->picture_structure == PICT_FRAME && HAS_CBP(mb_type))
-                    s->interlaced_dct = get_bits1(&s->gb);
-            }
-
-            if (IS_QUANT(mb_type))
-                s->qscale = get_qscale(s);
-
-            /* motion vectors */
-            s->mv_dir = (mb_type >> 13) & 3;
-            av_dlog(s->avctx, "motion_type=%d\n", motion_type);
-            switch (motion_type) {
-            case MT_FRAME: /* or MT_16X8 */
-                if (s->picture_structure == PICT_FRAME) {
-                    mb_type |= MB_TYPE_16x16;
-                    s->mv_type = MV_TYPE_16X16;
-                    for (i = 0; i < 2; i++) {
-                        if (USES_LIST(mb_type, i)) {
-                            /* MT_FRAME */
-                            s->mv[i][0][0]= s->last_mv[i][0][0]= s->last_mv[i][1][0] =
-                                mpeg_decode_motion(s, s->mpeg_f_code[i][0], s->last_mv[i][0][0]);
-                            s->mv[i][0][1]= s->last_mv[i][0][1]= s->last_mv[i][1][1] =
-                                mpeg_decode_motion(s, s->mpeg_f_code[i][1], s->last_mv[i][0][1]);
-                            /* full_pel: only for MPEG-1 */
-                            if (s->full_pel[i]) {
-                                s->mv[i][0][0] <<= 1;
-                                s->mv[i][0][1] <<= 1;
-                            }
-                        }
-                    }
-                } else {
-                    mb_type |= MB_TYPE_16x8 | MB_TYPE_INTERLACED;
-                    s->mv_type = MV_TYPE_16X8;
-                    for (i = 0; i < 2; i++) {
-                        if (USES_LIST(mb_type, i)) {
-                            /* MT_16X8 */
-                            for (j = 0; j < 2; j++) {
-                                s->field_select[i][j] = get_bits1(&s->gb);
-                                for (k = 0; k < 2; k++) {
-                                    val = mpeg_decode_motion(s, s->mpeg_f_code[i][k],
-                                                             s->last_mv[i][j][k]);
-                                    s->last_mv[i][j][k] = val;
-                                    s->mv[i][j][k]      = val;
-                                }
-                            }
-                        }
-                    }
-                }
-                break;
-            case MT_FIELD:
-                s->mv_type = MV_TYPE_FIELD;
-                if (s->picture_structure == PICT_FRAME) {
-                    mb_type |= MB_TYPE_16x8 | MB_TYPE_INTERLACED;
-                    for (i = 0; i < 2; i++) {
-                        if (USES_LIST(mb_type, i)) {
-                            for (j = 0; j < 2; j++) {
-                                s->field_select[i][j] = get_bits1(&s->gb);
-                                val = mpeg_decode_motion(s, s->mpeg_f_code[i][0],
-                                                         s->last_mv[i][j][0]);
-                                s->last_mv[i][j][0] = val;
-                                s->mv[i][j][0]      = val;
-                                av_dlog(s->avctx, "fmx=%d\n", val);
-                                val = mpeg_decode_motion(s, s->mpeg_f_code[i][1],
-                                                         s->last_mv[i][j][1] >> 1);
-                                s->last_mv[i][j][1] = val << 1;
-                                s->mv[i][j][1]      = val;
-                                av_dlog(s->avctx, "fmy=%d\n", val);
-                            }
-                        }
-                    }
-                } else {
-                    av_assert0(!s->progressive_sequence);
-                    mb_type |= MB_TYPE_16x16 | MB_TYPE_INTERLACED;
-                    for (i = 0; i < 2; i++) {
-                        if (USES_LIST(mb_type, i)) {
-                            s->field_select[i][0] = get_bits1(&s->gb);
-                            for (k = 0; k < 2; k++) {
-                                val = mpeg_decode_motion(s, s->mpeg_f_code[i][k],
-                                                         s->last_mv[i][0][k]);
-                                s->last_mv[i][0][k] = val;
-                                s->last_mv[i][1][k] = val;
-                                s->mv[i][0][k]      = val;
-                            }
-                        }
-                    }
-                }
-                break;
-            case MT_DMV:
-                if(s->progressive_sequence){
-                    av_log(s->avctx, AV_LOG_ERROR, "MT_DMV in progressive_sequence\n");
-                    return -1;
-                }
-                s->mv_type = MV_TYPE_DMV;
-                for (i = 0; i < 2; i++) {
-                    if (USES_LIST(mb_type, i)) {
-                        int dmx, dmy, mx, my, m;
-                        const int my_shift = s->picture_structure == PICT_FRAME;
-
-                        mx = mpeg_decode_motion(s, s->mpeg_f_code[i][0],
-                                                s->last_mv[i][0][0]);
-                        s->last_mv[i][0][0] = mx;
-                        s->last_mv[i][1][0] = mx;
-                        dmx = get_dmv(s);
-                        my  = mpeg_decode_motion(s, s->mpeg_f_code[i][1],
-                                                 s->last_mv[i][0][1] >> my_shift);
-                        dmy = get_dmv(s);
-
-
-                        s->last_mv[i][0][1] = my << my_shift;
-                        s->last_mv[i][1][1] = my << my_shift;
-
-                        s->mv[i][0][0] = mx;
-                        s->mv[i][0][1] = my;
-                        s->mv[i][1][0] = mx; // not used
-                        s->mv[i][1][1] = my; // not used
-
-                        if (s->picture_structure == PICT_FRAME) {
-                            mb_type |= MB_TYPE_16x16 | MB_TYPE_INTERLACED;
-
-                            // m = 1 + 2 * s->top_field_first;
-                            m = s->top_field_first ? 1 : 3;
-
-                            /* top -> top pred */
-                            s->mv[i][2][0] = ((mx * m + (mx > 0)) >> 1) + dmx;
-                            s->mv[i][2][1] = ((my * m + (my > 0)) >> 1) + dmy - 1;
-                            m = 4 - m;
-                            s->mv[i][3][0] = ((mx * m + (mx > 0)) >> 1) + dmx;
-                            s->mv[i][3][1] = ((my * m + (my > 0)) >> 1) + dmy + 1;
-                        } else {
-                            mb_type |= MB_TYPE_16x16;
-
-                            s->mv[i][2][0] = ((mx + (mx > 0)) >> 1) + dmx;
-                            s->mv[i][2][1] = ((my + (my > 0)) >> 1) + dmy;
-                            if (s->picture_structure == PICT_TOP_FIELD)
-                                s->mv[i][2][1]--;
-                            else
-                                s->mv[i][2][1]++;
-                        }
-                    }
-                }
-                break;
-            default:
-                av_log(s->avctx, AV_LOG_ERROR, "00 motion_type at %d %d\n", s->mb_x, s->mb_y);
-                return -1;
-            }
-        }
-
-        s->mb_intra = 0;
-        if (HAS_CBP(mb_type)) {
-            s->dsp.clear_blocks(s->block[0]);
-
-            cbp = get_vlc2(&s->gb, mb_pat_vlc.table, MB_PAT_VLC_BITS, 1);
-            if (mb_block_count > 6) {
-                 cbp <<= mb_block_count - 6;
-                 cbp  |= get_bits(&s->gb, mb_block_count - 6);
-                 s->dsp.clear_blocks(s->block[6]);
-            }
-            if (cbp <= 0) {
-                av_log(s->avctx, AV_LOG_ERROR, "invalid cbp %d at %d %d\n", cbp, s->mb_x, s->mb_y);
-                return -1;
-=======
             i = avpriv_find_start_code(buf + i, buf + buf_size, &state) - buf - 1;
             if (pc->frame_start_found == 0 && state >= SLICE_MIN_START_CODE && state <= SLICE_MAX_START_CODE) {
                 i++;
@@ -1015,7 +201,6 @@
                 pc->frame_start_found = 0;
                 pc->state=-1;
                 return i+1;
->>>>>>> 1b6d6674
             }
             if (pc->frame_start_found == 2 && state == SEQ_START_CODE)
                 pc->frame_start_found = 0;
@@ -1028,1202 +213,6 @@
                     return i - 3;
                 }
             }
-<<<<<<< HEAD
-
-            if (s->codec_id == AV_CODEC_ID_MPEG2VIDEO) {
-                if (s->flags2 & CODEC_FLAG2_FAST) {
-                    for (i = 0; i < 6; i++) {
-                        if (cbp & 32) {
-                            mpeg2_fast_decode_block_non_intra(s, *s->pblocks[i], i);
-                        } else {
-                            s->block_last_index[i] = -1;
-                        }
-                        cbp += cbp;
-                    }
-                } else {
-                    cbp <<= 12-mb_block_count;
-
-                    for (i = 0; i < mb_block_count; i++) {
-                        if (cbp & (1 << 11)) {
-                            if (mpeg2_decode_block_non_intra(s, *s->pblocks[i], i) < 0)
-                                return -1;
-                        } else {
-                            s->block_last_index[i] = -1;
-                        }
-                        cbp += cbp;
-                    }
-                }
-            } else {
-                if (s->flags2 & CODEC_FLAG2_FAST) {
-                    for (i = 0; i < 6; i++) {
-                        if (cbp & 32) {
-                            mpeg1_fast_decode_block_inter(s, *s->pblocks[i], i);
-                        } else {
-                            s->block_last_index[i] = -1;
-                        }
-                        cbp += cbp;
-                    }
-                } else {
-                    for (i = 0; i < 6; i++) {
-                        if (cbp & 32) {
-                            if (mpeg1_decode_block_inter(s, *s->pblocks[i], i) < 0)
-                                return -1;
-                        } else {
-                            s->block_last_index[i] = -1;
-                        }
-                        cbp += cbp;
-                    }
-                }
-            }
-        } else {
-            for (i = 0; i < 12; i++)
-                s->block_last_index[i] = -1;
-        }
-    }
-
-    s->current_picture.mb_type[s->mb_x + s->mb_y * s->mb_stride] = mb_type;
-
-    return 0;
-}
-
-static av_cold int mpeg_decode_init(AVCodecContext *avctx)
-{
-    Mpeg1Context *s = avctx->priv_data;
-    MpegEncContext *s2 = &s->mpeg_enc_ctx;
-    int i;
-
-    /* we need some permutation to store matrices,
-     * until MPV_common_init() sets the real permutation. */
-    for (i = 0; i < 64; i++)
-       s2->dsp.idct_permutation[i]=i;
-
-    ff_MPV_decode_defaults(s2);
-
-    s->mpeg_enc_ctx.avctx  = avctx;
-    s->mpeg_enc_ctx.flags  = avctx->flags;
-    s->mpeg_enc_ctx.flags2 = avctx->flags2;
-    ff_mpeg12_common_init(&s->mpeg_enc_ctx);
-    ff_mpeg12_init_vlcs();
-
-    s->mpeg_enc_ctx_allocated      = 0;
-    s->mpeg_enc_ctx.picture_number = 0;
-    s->repeat_field                = 0;
-    s->mpeg_enc_ctx.codec_id       = avctx->codec->id;
-    avctx->color_range = AVCOL_RANGE_MPEG;
-    if (avctx->codec->id == AV_CODEC_ID_MPEG1VIDEO)
-        avctx->chroma_sample_location = AVCHROMA_LOC_CENTER;
-    else
-        avctx->chroma_sample_location = AVCHROMA_LOC_LEFT;
-    return 0;
-}
-
-static int mpeg_decode_update_thread_context(AVCodecContext *avctx, const AVCodecContext *avctx_from)
-{
-    Mpeg1Context *ctx = avctx->priv_data, *ctx_from = avctx_from->priv_data;
-    MpegEncContext *s = &ctx->mpeg_enc_ctx, *s1 = &ctx_from->mpeg_enc_ctx;
-    int err;
-
-    if (avctx == avctx_from || !ctx_from->mpeg_enc_ctx_allocated || !s1->context_initialized)
-        return 0;
-
-    err = ff_mpeg_update_thread_context(avctx, avctx_from);
-    if (err) return err;
-
-    if (!ctx->mpeg_enc_ctx_allocated)
-        memcpy(s + 1, s1 + 1, sizeof(Mpeg1Context) - sizeof(MpegEncContext));
-
-    if (!(s->pict_type == AV_PICTURE_TYPE_B || s->low_delay))
-        s->picture_number++;
-
-    return 0;
-}
-
-static void quant_matrix_rebuild(uint16_t *matrix, const uint8_t *old_perm,
-                                 const uint8_t *new_perm)
-{
-    uint16_t temp_matrix[64];
-    int i;
-
-    memcpy(temp_matrix, matrix, 64 * sizeof(uint16_t));
-
-    for (i = 0; i < 64; i++) {
-        matrix[new_perm[i]] = temp_matrix[old_perm[i]];
-    }
-}
-
-static const enum AVPixelFormat mpeg1_hwaccel_pixfmt_list_420[] = {
-#if CONFIG_MPEG_XVMC_DECODER
-    AV_PIX_FMT_XVMC_MPEG2_IDCT,
-    AV_PIX_FMT_XVMC_MPEG2_MC,
-#endif
-#if CONFIG_MPEG1_VDPAU_HWACCEL
-    AV_PIX_FMT_VDPAU_MPEG1,
-#endif
-    AV_PIX_FMT_YUV420P,
-    AV_PIX_FMT_NONE
-};
-
-static const enum AVPixelFormat mpeg2_hwaccel_pixfmt_list_420[] = {
-#if CONFIG_MPEG_XVMC_DECODER
-    AV_PIX_FMT_XVMC_MPEG2_IDCT,
-    AV_PIX_FMT_XVMC_MPEG2_MC,
-#endif
-#if CONFIG_MPEG2_VDPAU_HWACCEL
-    AV_PIX_FMT_VDPAU_MPEG2,
-#endif
-#if CONFIG_MPEG2_DXVA2_HWACCEL
-    AV_PIX_FMT_DXVA2_VLD,
-#endif
-#if CONFIG_MPEG2_VAAPI_HWACCEL
-    AV_PIX_FMT_VAAPI_VLD,
-#endif
-    AV_PIX_FMT_YUV420P,
-    AV_PIX_FMT_NONE
-};
-
-static inline int uses_vdpau(AVCodecContext *avctx) {
-    return avctx->pix_fmt == AV_PIX_FMT_VDPAU_MPEG1 || avctx->pix_fmt == AV_PIX_FMT_VDPAU_MPEG2;
-}
-
-static enum AVPixelFormat mpeg_get_pixelformat(AVCodecContext *avctx)
-{
-    Mpeg1Context *s1 = avctx->priv_data;
-    MpegEncContext *s = &s1->mpeg_enc_ctx;
-
-    if(s->chroma_format < 2) {
-        return avctx->get_format(avctx,
-                                avctx->codec_id == AV_CODEC_ID_MPEG1VIDEO ?
-                                mpeg1_hwaccel_pixfmt_list_420 :
-                                mpeg2_hwaccel_pixfmt_list_420);
-    } else if(s->chroma_format == 2)
-        return AV_PIX_FMT_YUV422P;
-    else
-        return AV_PIX_FMT_YUV444P;
-}
-
-static void setup_hwaccel_for_pixfmt(AVCodecContext *avctx)
-{
-    if (avctx->pix_fmt != AV_PIX_FMT_XVMC_MPEG2_IDCT && avctx->pix_fmt != AV_PIX_FMT_XVMC_MPEG2_MC) {
-        avctx->xvmc_acceleration = 0;
-    } else if (!avctx->xvmc_acceleration) {
-        avctx->xvmc_acceleration = 2;
-    }
-    avctx->hwaccel = ff_find_hwaccel(avctx->codec->id, avctx->pix_fmt);
-    // until then pix_fmt may be changed right after codec init
-    if (avctx->pix_fmt == AV_PIX_FMT_XVMC_MPEG2_IDCT ||
-        avctx->hwaccel || uses_vdpau(avctx))
-        if (avctx->idct_algo == FF_IDCT_AUTO)
-            avctx->idct_algo = FF_IDCT_SIMPLE;
-}
-
-/* Call this function when we know all parameters.
- * It may be called in different places for MPEG-1 and MPEG-2. */
-static int mpeg_decode_postinit(AVCodecContext *avctx)
-{
-    Mpeg1Context *s1 = avctx->priv_data;
-    MpegEncContext *s = &s1->mpeg_enc_ctx;
-    uint8_t old_permutation[64];
-
-    if ((s1->mpeg_enc_ctx_allocated == 0) ||
-        avctx->coded_width  != s->width   ||
-        avctx->coded_height != s->height  ||
-        s1->save_width           != s->width                ||
-        s1->save_height          != s->height               ||
-        s1->save_aspect_info     != s->aspect_ratio_info    ||
-        s1->save_progressive_seq != s->progressive_sequence ||
-        0)
-    {
-
-        if (s1->mpeg_enc_ctx_allocated) {
-            ParseContext pc = s->parse_context;
-            s->parse_context.buffer = 0;
-            ff_MPV_common_end(s);
-            s->parse_context = pc;
-        }
-
-        if ((s->width == 0) || (s->height == 0))
-            return -2;
-
-        avcodec_set_dimensions(avctx, s->width, s->height);
-        if (avctx->codec_id == AV_CODEC_ID_MPEG2VIDEO && s->bit_rate) {
-            avctx->rc_max_rate = s->bit_rate;
-        } else if (avctx->codec_id == AV_CODEC_ID_MPEG1VIDEO && s->bit_rate &&
-                   (s->bit_rate != 0x3FFFF*400 || s->vbv_delay != 0xFFFF)) {
-            avctx->bit_rate = s->bit_rate;
-        }
-        s1->save_aspect_info     = s->aspect_ratio_info;
-        s1->save_width           = s->width;
-        s1->save_height          = s->height;
-        s1->save_progressive_seq = s->progressive_sequence;
-
-        /* low_delay may be forced, in this case we will have B-frames
-         * that behave like P-frames. */
-        avctx->has_b_frames = !s->low_delay;
-
-        if (avctx->codec_id == AV_CODEC_ID_MPEG1VIDEO) {
-            //MPEG-1 fps
-            avctx->time_base.den = ff_mpeg12_frame_rate_tab[s->frame_rate_index].num;
-            avctx->time_base.num = ff_mpeg12_frame_rate_tab[s->frame_rate_index].den;
-            //MPEG-1 aspect
-            avctx->sample_aspect_ratio = av_d2q(1.0/ff_mpeg1_aspect[s->aspect_ratio_info], 255);
-            avctx->ticks_per_frame=1;
-        } else {//MPEG-2
-        //MPEG-2 fps
-            av_reduce(&s->avctx->time_base.den,
-                      &s->avctx->time_base.num,
-                      ff_mpeg12_frame_rate_tab[s->frame_rate_index].num * s1->frame_rate_ext.num*2,
-                      ff_mpeg12_frame_rate_tab[s->frame_rate_index].den * s1->frame_rate_ext.den,
-                      1 << 30);
-            avctx->ticks_per_frame = 2;
-            //MPEG-2 aspect
-            if (s->aspect_ratio_info > 1) {
-                AVRational dar =
-                    av_mul_q(av_div_q(ff_mpeg2_aspect[s->aspect_ratio_info],
-                                      (AVRational) {s1->pan_scan.width, s1->pan_scan.height}),
-                             (AVRational) {s->width, s->height});
-
-                // we ignore the spec here and guess a bit as reality does not match the spec, see for example
-                // res_change_ffmpeg_aspect.ts and sequence-display-aspect.mpg
-                // issue1613, 621, 562
-                if ((s1->pan_scan.width == 0) || (s1->pan_scan.height == 0) ||
-                   (av_cmp_q(dar, (AVRational) {4, 3}) && av_cmp_q(dar, (AVRational) {16, 9}))) {
-                    s->avctx->sample_aspect_ratio =
-                        av_div_q(ff_mpeg2_aspect[s->aspect_ratio_info],
-                                 (AVRational) {s->width, s->height});
-                } else {
-                    s->avctx->sample_aspect_ratio =
-                        av_div_q(ff_mpeg2_aspect[s->aspect_ratio_info],
-                                 (AVRational) {s1->pan_scan.width, s1->pan_scan.height});
-//issue1613 4/3 16/9 -> 16/9
-//res_change_ffmpeg_aspect.ts 4/3 225/44 ->4/3
-//widescreen-issue562.mpg 4/3 16/9 -> 16/9
-//                    s->avctx->sample_aspect_ratio = av_mul_q(s->avctx->sample_aspect_ratio, (AVRational) {s->width, s->height});
-                    av_dlog(avctx, "A %d/%d\n",
-                            ff_mpeg2_aspect[s->aspect_ratio_info].num, ff_mpeg2_aspect[s->aspect_ratio_info].den);
-                    av_dlog(avctx, "B %d/%d\n", s->avctx->sample_aspect_ratio.num,
-                            s->avctx->sample_aspect_ratio.den);
-                }
-            } else {
-                s->avctx->sample_aspect_ratio =
-                    ff_mpeg2_aspect[s->aspect_ratio_info];
-            }
-        } // MPEG-2
-
-        avctx->pix_fmt = mpeg_get_pixelformat(avctx);
-        setup_hwaccel_for_pixfmt(avctx);
-
-        /* Quantization matrices may need reordering
-         * if DCT permutation is changed. */
-        memcpy(old_permutation, s->dsp.idct_permutation, 64 * sizeof(uint8_t));
-
-        if (ff_MPV_common_init(s) < 0)
-            return -2;
-
-        quant_matrix_rebuild(s->intra_matrix,        old_permutation, s->dsp.idct_permutation);
-        quant_matrix_rebuild(s->inter_matrix,        old_permutation, s->dsp.idct_permutation);
-        quant_matrix_rebuild(s->chroma_intra_matrix, old_permutation, s->dsp.idct_permutation);
-        quant_matrix_rebuild(s->chroma_inter_matrix, old_permutation, s->dsp.idct_permutation);
-
-        s1->mpeg_enc_ctx_allocated = 1;
-    }
-    return 0;
-}
-
-static int mpeg1_decode_picture(AVCodecContext *avctx,
-                                const uint8_t *buf, int buf_size)
-{
-    Mpeg1Context *s1 = avctx->priv_data;
-    MpegEncContext *s = &s1->mpeg_enc_ctx;
-    int ref, f_code, vbv_delay;
-
-    init_get_bits(&s->gb, buf, buf_size*8);
-
-    ref = get_bits(&s->gb, 10); /* temporal ref */
-    s->pict_type = get_bits(&s->gb, 3);
-    if (s->pict_type == 0 || s->pict_type > 3)
-        return -1;
-
-    vbv_delay = get_bits(&s->gb, 16);
-    s->vbv_delay = vbv_delay;
-    if (s->pict_type == AV_PICTURE_TYPE_P || s->pict_type == AV_PICTURE_TYPE_B) {
-        s->full_pel[0] = get_bits1(&s->gb);
-        f_code = get_bits(&s->gb, 3);
-        if (f_code == 0 && (avctx->err_recognition & (AV_EF_BITSTREAM|AV_EF_COMPLIANT)))
-            return -1;
-        f_code += !f_code;
-        s->mpeg_f_code[0][0] = f_code;
-        s->mpeg_f_code[0][1] = f_code;
-    }
-    if (s->pict_type == AV_PICTURE_TYPE_B) {
-        s->full_pel[1] = get_bits1(&s->gb);
-        f_code = get_bits(&s->gb, 3);
-        if (f_code == 0 && (avctx->err_recognition & (AV_EF_BITSTREAM|AV_EF_COMPLIANT)))
-            return -1;
-        f_code += !f_code;
-        s->mpeg_f_code[1][0] = f_code;
-        s->mpeg_f_code[1][1] = f_code;
-    }
-    s->current_picture.f.pict_type = s->pict_type;
-    s->current_picture.f.key_frame = s->pict_type == AV_PICTURE_TYPE_I;
-
-    if (avctx->debug & FF_DEBUG_PICT_INFO)
-        av_log(avctx, AV_LOG_DEBUG, "vbv_delay %d, ref %d type:%d\n", vbv_delay, ref, s->pict_type);
-
-    s->y_dc_scale = 8;
-    s->c_dc_scale = 8;
-    return 0;
-}
-
-static void mpeg_decode_sequence_extension(Mpeg1Context *s1)
-{
-    MpegEncContext *s= &s1->mpeg_enc_ctx;
-    int horiz_size_ext, vert_size_ext;
-    int bit_rate_ext;
-
-    skip_bits(&s->gb, 1); /* profile and level esc*/
-    s->avctx->profile       = get_bits(&s->gb, 3);
-    s->avctx->level         = get_bits(&s->gb, 4);
-    s->progressive_sequence = get_bits1(&s->gb); /* progressive_sequence */
-    s->chroma_format        = get_bits(&s->gb, 2); /* chroma_format 1=420, 2=422, 3=444 */
-    horiz_size_ext          = get_bits(&s->gb, 2);
-    vert_size_ext           = get_bits(&s->gb, 2);
-    s->width  |= (horiz_size_ext << 12);
-    s->height |= (vert_size_ext  << 12);
-    bit_rate_ext = get_bits(&s->gb, 12);  /* XXX: handle it */
-    s->bit_rate += (bit_rate_ext << 18) * 400;
-    skip_bits1(&s->gb); /* marker */
-    s->avctx->rc_buffer_size += get_bits(&s->gb, 8) * 1024 * 16 << 10;
-
-    s->low_delay = get_bits1(&s->gb);
-    if (s->flags & CODEC_FLAG_LOW_DELAY)
-        s->low_delay = 1;
-
-    s1->frame_rate_ext.num = get_bits(&s->gb, 2) + 1;
-    s1->frame_rate_ext.den = get_bits(&s->gb, 5) + 1;
-
-    av_dlog(s->avctx, "sequence extension\n");
-    s->codec_id      = s->avctx->codec_id = AV_CODEC_ID_MPEG2VIDEO;
-
-    if (s->avctx->debug & FF_DEBUG_PICT_INFO)
-        av_log(s->avctx, AV_LOG_DEBUG, "profile: %d, level: %d vbv buffer: %d, bitrate:%d\n",
-               s->avctx->profile, s->avctx->level, s->avctx->rc_buffer_size, s->bit_rate);
-
-}
-
-static void mpeg_decode_sequence_display_extension(Mpeg1Context *s1)
-{
-    MpegEncContext *s = &s1->mpeg_enc_ctx;
-    int color_description, w, h;
-
-    skip_bits(&s->gb, 3); /* video format */
-    color_description = get_bits1(&s->gb);
-    if (color_description) {
-        s->avctx->color_primaries = get_bits(&s->gb, 8);
-        s->avctx->color_trc       = get_bits(&s->gb, 8);
-        s->avctx->colorspace      = get_bits(&s->gb, 8);
-    }
-    w = get_bits(&s->gb, 14);
-    skip_bits(&s->gb, 1); //marker
-    h = get_bits(&s->gb, 14);
-    // remaining 3 bits are zero padding
-
-    s1->pan_scan.width  = 16 * w;
-    s1->pan_scan.height = 16 * h;
-
-    if (s->avctx->debug & FF_DEBUG_PICT_INFO)
-        av_log(s->avctx, AV_LOG_DEBUG, "sde w:%d, h:%d\n", w, h);
-}
-
-static void mpeg_decode_picture_display_extension(Mpeg1Context *s1)
-{
-    MpegEncContext *s = &s1->mpeg_enc_ctx;
-    int i, nofco;
-
-    nofco = 1;
-    if (s->progressive_sequence) {
-        if (s->repeat_first_field) {
-            nofco++;
-            if (s->top_field_first)
-                nofco++;
-        }
-    } else {
-        if (s->picture_structure == PICT_FRAME) {
-            nofco++;
-            if (s->repeat_first_field)
-                nofco++;
-        }
-    }
-    for (i = 0; i < nofco; i++) {
-        s1->pan_scan.position[i][0] = get_sbits(&s->gb, 16);
-        skip_bits(&s->gb, 1); // marker
-        s1->pan_scan.position[i][1] = get_sbits(&s->gb, 16);
-        skip_bits(&s->gb, 1); // marker
-    }
-
-    if (s->avctx->debug & FF_DEBUG_PICT_INFO)
-        av_log(s->avctx, AV_LOG_DEBUG, "pde (%d,%d) (%d,%d) (%d,%d)\n",
-               s1->pan_scan.position[0][0], s1->pan_scan.position[0][1],
-               s1->pan_scan.position[1][0], s1->pan_scan.position[1][1],
-               s1->pan_scan.position[2][0], s1->pan_scan.position[2][1]);
-}
-
-static int load_matrix(MpegEncContext *s, uint16_t matrix0[64], uint16_t matrix1[64], int intra)
-{
-    int i;
-
-    for (i = 0; i < 64; i++) {
-        int j = s->dsp.idct_permutation[ff_zigzag_direct[i]];
-        int v = get_bits(&s->gb, 8);
-        if (v == 0) {
-            av_log(s->avctx, AV_LOG_ERROR, "matrix damaged\n");
-            return -1;
-        }
-        if (intra && i == 0 && v != 8) {
-            av_log(s->avctx, AV_LOG_DEBUG, "intra matrix specifies invalid DC quantizer %d, ignoring\n", v);
-            v = 8; // needed by pink.mpg / issue1046
-        }
-        matrix0[j] = v;
-        if (matrix1)
-            matrix1[j] = v;
-    }
-    return 0;
-}
-
-static void mpeg_decode_quant_matrix_extension(MpegEncContext *s)
-{
-    av_dlog(s->avctx, "matrix extension\n");
-
-    if (get_bits1(&s->gb)) load_matrix(s, s->chroma_intra_matrix, s->intra_matrix, 1);
-    if (get_bits1(&s->gb)) load_matrix(s, s->chroma_inter_matrix, s->inter_matrix, 0);
-    if (get_bits1(&s->gb)) load_matrix(s, s->chroma_intra_matrix, NULL           , 1);
-    if (get_bits1(&s->gb)) load_matrix(s, s->chroma_inter_matrix, NULL           , 0);
-}
-
-static void mpeg_decode_picture_coding_extension(Mpeg1Context *s1)
-{
-    MpegEncContext *s = &s1->mpeg_enc_ctx;
-
-    s->full_pel[0] = s->full_pel[1] = 0;
-    s->mpeg_f_code[0][0] = get_bits(&s->gb, 4);
-    s->mpeg_f_code[0][1] = get_bits(&s->gb, 4);
-    s->mpeg_f_code[1][0] = get_bits(&s->gb, 4);
-    s->mpeg_f_code[1][1] = get_bits(&s->gb, 4);
-    if (!s->pict_type && s1->mpeg_enc_ctx_allocated) {
-        av_log(s->avctx, AV_LOG_ERROR, "Missing picture start code, guessing missing values\n");
-        if (s->mpeg_f_code[1][0] == 15 && s->mpeg_f_code[1][1] == 15) {
-            if (s->mpeg_f_code[0][0] == 15 && s->mpeg_f_code[0][1] == 15)
-                s->pict_type = AV_PICTURE_TYPE_I;
-            else
-                s->pict_type = AV_PICTURE_TYPE_P;
-        } else
-            s->pict_type = AV_PICTURE_TYPE_B;
-        s->current_picture.f.pict_type = s->pict_type;
-        s->current_picture.f.key_frame = s->pict_type == AV_PICTURE_TYPE_I;
-    }
-    s->mpeg_f_code[0][0] += !s->mpeg_f_code[0][0];
-    s->mpeg_f_code[0][1] += !s->mpeg_f_code[0][1];
-    s->mpeg_f_code[1][0] += !s->mpeg_f_code[1][0];
-    s->mpeg_f_code[1][1] += !s->mpeg_f_code[1][1];
-
-    s->intra_dc_precision         = get_bits(&s->gb, 2);
-    s->picture_structure          = get_bits(&s->gb, 2);
-    s->top_field_first            = get_bits1(&s->gb);
-    s->frame_pred_frame_dct       = get_bits1(&s->gb);
-    s->concealment_motion_vectors = get_bits1(&s->gb);
-    s->q_scale_type               = get_bits1(&s->gb);
-    s->intra_vlc_format           = get_bits1(&s->gb);
-    s->alternate_scan             = get_bits1(&s->gb);
-    s->repeat_first_field         = get_bits1(&s->gb);
-    s->chroma_420_type            = get_bits1(&s->gb);
-    s->progressive_frame          = get_bits1(&s->gb);
-
-
-    if (s->alternate_scan) {
-        ff_init_scantable(s->dsp.idct_permutation, &s->inter_scantable, ff_alternate_vertical_scan);
-        ff_init_scantable(s->dsp.idct_permutation, &s->intra_scantable, ff_alternate_vertical_scan);
-    } else {
-        ff_init_scantable(s->dsp.idct_permutation, &s->inter_scantable, ff_zigzag_direct);
-        ff_init_scantable(s->dsp.idct_permutation, &s->intra_scantable, ff_zigzag_direct);
-    }
-
-    /* composite display not parsed */
-    av_dlog(s->avctx, "intra_dc_precision=%d\n", s->intra_dc_precision);
-    av_dlog(s->avctx, "picture_structure=%d\n", s->picture_structure);
-    av_dlog(s->avctx, "top field first=%d\n", s->top_field_first);
-    av_dlog(s->avctx, "repeat first field=%d\n", s->repeat_first_field);
-    av_dlog(s->avctx, "conceal=%d\n", s->concealment_motion_vectors);
-    av_dlog(s->avctx, "intra_vlc_format=%d\n", s->intra_vlc_format);
-    av_dlog(s->avctx, "alternate_scan=%d\n", s->alternate_scan);
-    av_dlog(s->avctx, "frame_pred_frame_dct=%d\n", s->frame_pred_frame_dct);
-    av_dlog(s->avctx, "progressive_frame=%d\n", s->progressive_frame);
-}
-
-static int mpeg_field_start(MpegEncContext *s, const uint8_t *buf, int buf_size)
-{
-    AVCodecContext *avctx = s->avctx;
-    Mpeg1Context *s1 = (Mpeg1Context*)s;
-
-    /* start frame decoding */
-    if (s->first_field || s->picture_structure == PICT_FRAME) {
-        AVFrameSideData *pan_scan;
-
-        if (ff_MPV_frame_start(s, avctx) < 0)
-            return -1;
-
-        ff_mpeg_er_frame_start(s);
-
-        /* first check if we must repeat the frame */
-        s->current_picture_ptr->f.repeat_pict = 0;
-        if (s->repeat_first_field) {
-            if (s->progressive_sequence) {
-                if (s->top_field_first)
-                    s->current_picture_ptr->f.repeat_pict = 4;
-                else
-                    s->current_picture_ptr->f.repeat_pict = 2;
-            } else if (s->progressive_frame) {
-                s->current_picture_ptr->f.repeat_pict = 1;
-            }
-        }
-
-        pan_scan = av_frame_new_side_data(&s->current_picture_ptr->f,
-                                          AV_FRAME_DATA_PANSCAN,
-                                          sizeof(s1->pan_scan));
-        if (!pan_scan)
-            return AVERROR(ENOMEM);
-        memcpy(pan_scan->data, &s1->pan_scan, sizeof(s1->pan_scan));
-
-        if (HAVE_THREADS && (avctx->active_thread_type & FF_THREAD_FRAME))
-            ff_thread_finish_setup(avctx);
-    } else { // second field
-        int i;
-
-        if (!s->current_picture_ptr) {
-            av_log(s->avctx, AV_LOG_ERROR, "first field missing\n");
-            return -1;
-        }
-
-        if (s->avctx->hwaccel &&
-            (s->avctx->slice_flags & SLICE_FLAG_ALLOW_FIELD)) {
-            if (s->avctx->hwaccel->end_frame(s->avctx) < 0)
-                av_log(avctx, AV_LOG_ERROR, "hardware accelerator failed to decode first field\n");
-        }
-
-        for (i = 0; i < 4; i++) {
-            s->current_picture.f.data[i] = s->current_picture_ptr->f.data[i];
-            if (s->picture_structure == PICT_BOTTOM_FIELD) {
-                s->current_picture.f.data[i] += s->current_picture_ptr->f.linesize[i];
-            }
-        }
-    }
-
-    if (avctx->hwaccel) {
-        if (avctx->hwaccel->start_frame(avctx, buf, buf_size) < 0)
-            return -1;
-    }
-
-// MPV_frame_start will call this function too,
-// but we need to call it on every field
-    if (CONFIG_MPEG_XVMC_DECODER && s->avctx->xvmc_acceleration)
-        if (ff_xvmc_field_start(s, avctx) < 0)
-            return -1;
-
-    return 0;
-}
-
-#define DECODE_SLICE_ERROR -1
-#define DECODE_SLICE_OK     0
-
-/**
- * Decode a slice.
- * MpegEncContext.mb_y must be set to the MB row from the startcode.
- * @return DECODE_SLICE_ERROR if the slice is damaged,
- *         DECODE_SLICE_OK if this slice is OK
- */
-static int mpeg_decode_slice(MpegEncContext *s, int mb_y,
-                             const uint8_t **buf, int buf_size)
-{
-    AVCodecContext *avctx = s->avctx;
-    const int lowres      = s->avctx->lowres;
-    const int field_pic   = s->picture_structure != PICT_FRAME;
-
-    s->resync_mb_x =
-    s->resync_mb_y = -1;
-
-    av_assert0(mb_y < s->mb_height);
-
-    init_get_bits(&s->gb, *buf, buf_size * 8);
-    if(s->codec_id != AV_CODEC_ID_MPEG1VIDEO && s->mb_height > 2800/16)
-        skip_bits(&s->gb, 3);
-
-    ff_mpeg1_clean_buffers(s);
-    s->interlaced_dct = 0;
-
-    s->qscale = get_qscale(s);
-
-    if (s->qscale == 0) {
-        av_log(s->avctx, AV_LOG_ERROR, "qscale == 0\n");
-        return -1;
-    }
-
-    /* extra slice info */
-    while (get_bits1(&s->gb) != 0) {
-        skip_bits(&s->gb, 8);
-    }
-
-    s->mb_x = 0;
-
-    if (mb_y == 0 && s->codec_tag == AV_RL32("SLIF")) {
-        skip_bits1(&s->gb);
-    } else {
-        while (get_bits_left(&s->gb) > 0) {
-            int code = get_vlc2(&s->gb, mbincr_vlc.table, MBINCR_VLC_BITS, 2);
-            if (code < 0) {
-                av_log(s->avctx, AV_LOG_ERROR, "first mb_incr damaged\n");
-                return -1;
-            }
-            if (code >= 33) {
-                if (code == 33) {
-                    s->mb_x += 33;
-                }
-                /* otherwise, stuffing, nothing to do */
-            } else {
-                s->mb_x += code;
-                break;
-            }
-        }
-    }
-
-    if (s->mb_x >= (unsigned)s->mb_width) {
-        av_log(s->avctx, AV_LOG_ERROR, "initial skip overflow\n");
-        return -1;
-    }
-
-    if (avctx->hwaccel) {
-        const uint8_t *buf_end, *buf_start = *buf - 4; /* include start_code */
-        int start_code = -1;
-        buf_end = avpriv_find_start_code(buf_start + 2, *buf + buf_size, &start_code);
-        if (buf_end < *buf + buf_size)
-            buf_end -= 4;
-        s->mb_y = mb_y;
-        if (avctx->hwaccel->decode_slice(avctx, buf_start, buf_end - buf_start) < 0)
-            return DECODE_SLICE_ERROR;
-        *buf = buf_end;
-        return DECODE_SLICE_OK;
-    }
-
-    s->resync_mb_x = s->mb_x;
-    s->resync_mb_y = s->mb_y = mb_y;
-    s->mb_skip_run = 0;
-    ff_init_block_index(s);
-
-    if (s->mb_y == 0 && s->mb_x == 0 && (s->first_field || s->picture_structure == PICT_FRAME)) {
-        if (s->avctx->debug & FF_DEBUG_PICT_INFO) {
-             av_log(s->avctx, AV_LOG_DEBUG, "qp:%d fc:%2d%2d%2d%2d %s %s %s %s %s dc:%d pstruct:%d fdct:%d cmv:%d qtype:%d ivlc:%d rff:%d %s\n",
-                    s->qscale, s->mpeg_f_code[0][0], s->mpeg_f_code[0][1], s->mpeg_f_code[1][0], s->mpeg_f_code[1][1],
-                    s->pict_type == AV_PICTURE_TYPE_I ? "I" : (s->pict_type == AV_PICTURE_TYPE_P ? "P" : (s->pict_type == AV_PICTURE_TYPE_B ? "B" : "S")),
-                    s->progressive_sequence ? "ps" :"", s->progressive_frame ? "pf" : "", s->alternate_scan ? "alt" :"", s->top_field_first ? "top" :"",
-                    s->intra_dc_precision, s->picture_structure, s->frame_pred_frame_dct, s->concealment_motion_vectors,
-                    s->q_scale_type, s->intra_vlc_format, s->repeat_first_field, s->chroma_420_type ? "420" :"");
-        }
-    }
-
-    for (;;) {
-        // If 1, we memcpy blocks in xvmcvideo.
-        if (CONFIG_MPEG_XVMC_DECODER && s->avctx->xvmc_acceleration > 1)
-            ff_xvmc_init_block(s); // set s->block
-
-        if (mpeg_decode_mb(s, s->block) < 0)
-            return -1;
-
-        if (s->current_picture.motion_val[0] && !s->encoding) { // note motion_val is normally NULL unless we want to extract the MVs
-            const int wrap = s->b8_stride;
-            int xy         = s->mb_x * 2 + s->mb_y * 2 * wrap;
-            int b8_xy      = 4 * (s->mb_x + s->mb_y * s->mb_stride);
-            int motion_x, motion_y, dir, i;
-
-            for (i = 0; i < 2; i++) {
-                for (dir = 0; dir < 2; dir++) {
-                    if (s->mb_intra || (dir == 1 && s->pict_type != AV_PICTURE_TYPE_B)) {
-                        motion_x = motion_y = 0;
-                    } else if (s->mv_type == MV_TYPE_16X16 || (s->mv_type == MV_TYPE_FIELD && field_pic)) {
-                        motion_x = s->mv[dir][0][0];
-                        motion_y = s->mv[dir][0][1];
-                    } else /*if ((s->mv_type == MV_TYPE_FIELD) || (s->mv_type == MV_TYPE_16X8))*/ {
-                        motion_x = s->mv[dir][i][0];
-                        motion_y = s->mv[dir][i][1];
-                    }
-
-                    s->current_picture.motion_val[dir][xy    ][0] = motion_x;
-                    s->current_picture.motion_val[dir][xy    ][1] = motion_y;
-                    s->current_picture.motion_val[dir][xy + 1][0] = motion_x;
-                    s->current_picture.motion_val[dir][xy + 1][1] = motion_y;
-                    s->current_picture.ref_index [dir][b8_xy    ] =
-                    s->current_picture.ref_index [dir][b8_xy + 1] = s->field_select[dir][i];
-                    av_assert2(s->field_select[dir][i] == 0 || s->field_select[dir][i] == 1);
-                }
-                xy += wrap;
-                b8_xy +=2;
-            }
-        }
-
-        s->dest[0] += 16 >> lowres;
-        s->dest[1] +=(16 >> lowres) >> s->chroma_x_shift;
-        s->dest[2] +=(16 >> lowres) >> s->chroma_x_shift;
-
-        ff_MPV_decode_mb(s, s->block);
-
-        if (++s->mb_x >= s->mb_width) {
-            const int mb_size = 16 >> s->avctx->lowres;
-
-            ff_mpeg_draw_horiz_band(s, mb_size*(s->mb_y >> field_pic), mb_size);
-            ff_MPV_report_decode_progress(s);
-
-            s->mb_x = 0;
-            s->mb_y += 1 << field_pic;
-
-            if (s->mb_y >= s->mb_height) {
-                int left   = get_bits_left(&s->gb);
-                int is_d10 = s->chroma_format == 2 && s->pict_type == AV_PICTURE_TYPE_I && avctx->profile == 0 && avctx->level == 5
-                             && s->intra_dc_precision == 2 && s->q_scale_type == 1 && s->alternate_scan == 0
-                             && s->progressive_frame == 0 /* vbv_delay == 0xBBB || 0xE10*/;
-
-                if (left >= 32 && !is_d10) {
-                    GetBitContext gb = s->gb;
-                    align_get_bits(&gb);
-                    if (show_bits(&gb, 24) == 0x060E2B) {
-                        av_log(avctx, AV_LOG_DEBUG, "Invalid MXF data found in video stream\n");
-                        is_d10 = 1;
-                    }
-                }
-
-                if (left < 0 || (left && show_bits(&s->gb, FFMIN(left, 23)) && !is_d10)
-                    || ((avctx->err_recognition & (AV_EF_BITSTREAM | AV_EF_AGGRESSIVE)) && left > 8)) {
-                    av_log(avctx, AV_LOG_ERROR, "end mismatch left=%d %0X\n", left, show_bits(&s->gb, FFMIN(left, 23)));
-                    return -1;
-                } else
-                    goto eos;
-            }
-
-            ff_init_block_index(s);
-        }
-
-        /* skip mb handling */
-        if (s->mb_skip_run == -1) {
-            /* read increment again */
-            s->mb_skip_run = 0;
-            for (;;) {
-                int code = get_vlc2(&s->gb, mbincr_vlc.table, MBINCR_VLC_BITS, 2);
-                if (code < 0) {
-                    av_log(s->avctx, AV_LOG_ERROR, "mb incr damaged\n");
-                    return -1;
-                }
-                if (code >= 33) {
-                    if (code == 33) {
-                        s->mb_skip_run += 33;
-                    } else if (code == 35) {
-                        if (s->mb_skip_run != 0 || show_bits(&s->gb, 15) != 0) {
-                            av_log(s->avctx, AV_LOG_ERROR, "slice mismatch\n");
-                            return -1;
-                        }
-                        goto eos; /* end of slice */
-                    }
-                    /* otherwise, stuffing, nothing to do */
-                } else {
-                    s->mb_skip_run += code;
-                    break;
-                }
-            }
-            if (s->mb_skip_run) {
-                int i;
-                if (s->pict_type == AV_PICTURE_TYPE_I) {
-                    av_log(s->avctx, AV_LOG_ERROR, "skipped MB in I frame at %d %d\n", s->mb_x, s->mb_y);
-                    return -1;
-                }
-
-                /* skip mb */
-                s->mb_intra = 0;
-                for (i = 0; i < 12; i++)
-                    s->block_last_index[i] = -1;
-                if (s->picture_structure == PICT_FRAME)
-                    s->mv_type = MV_TYPE_16X16;
-                else
-                    s->mv_type = MV_TYPE_FIELD;
-                if (s->pict_type == AV_PICTURE_TYPE_P) {
-                    /* if P type, zero motion vector is implied */
-                    s->mv_dir             = MV_DIR_FORWARD;
-                    s->mv[0][0][0]        = s->mv[0][0][1]      = 0;
-                    s->last_mv[0][0][0]   = s->last_mv[0][0][1] = 0;
-                    s->last_mv[0][1][0]   = s->last_mv[0][1][1] = 0;
-                    s->field_select[0][0] = (s->picture_structure - 1) & 1;
-                } else {
-                    /* if B type, reuse previous vectors and directions */
-                    s->mv[0][0][0] = s->last_mv[0][0][0];
-                    s->mv[0][0][1] = s->last_mv[0][0][1];
-                    s->mv[1][0][0] = s->last_mv[1][0][0];
-                    s->mv[1][0][1] = s->last_mv[1][0][1];
-                }
-            }
-        }
-    }
-eos: // end of slice
-    *buf += (get_bits_count(&s->gb)-1)/8;
-    av_dlog(s, "y %d %d %d %d\n", s->resync_mb_x, s->resync_mb_y, s->mb_x, s->mb_y);
-    return 0;
-}
-
-static int slice_decode_thread(AVCodecContext *c, void *arg)
-{
-    MpegEncContext *s   = *(void**)arg;
-    const uint8_t *buf  = s->gb.buffer;
-    int mb_y            = s->start_mb_y;
-    const int field_pic = s->picture_structure != PICT_FRAME;
-
-    s->er.error_count = (3 * (s->end_mb_y - s->start_mb_y) * s->mb_width) >> field_pic;
-
-    for (;;) {
-        uint32_t start_code;
-        int ret;
-
-        ret = mpeg_decode_slice(s, mb_y, &buf, s->gb.buffer_end - buf);
-        emms_c();
-        av_dlog(c, "ret:%d resync:%d/%d mb:%d/%d ts:%d/%d ec:%d\n",
-                ret, s->resync_mb_x, s->resync_mb_y, s->mb_x, s->mb_y,
-                s->start_mb_y, s->end_mb_y, s->er.error_count);
-        if (ret < 0) {
-            if (c->err_recognition & AV_EF_EXPLODE)
-                return ret;
-            if (s->resync_mb_x >= 0 && s->resync_mb_y >= 0)
-                ff_er_add_slice(&s->er, s->resync_mb_x, s->resync_mb_y, s->mb_x, s->mb_y, ER_AC_ERROR | ER_DC_ERROR | ER_MV_ERROR);
-        } else {
-            ff_er_add_slice(&s->er, s->resync_mb_x, s->resync_mb_y, s->mb_x-1, s->mb_y, ER_AC_END | ER_DC_END | ER_MV_END);
-        }
-
-        if (s->mb_y == s->end_mb_y)
-            return 0;
-
-        start_code = -1;
-        buf = avpriv_find_start_code(buf, s->gb.buffer_end, &start_code);
-        mb_y= start_code - SLICE_MIN_START_CODE;
-        if(s->codec_id != AV_CODEC_ID_MPEG1VIDEO && s->mb_height > 2800/16)
-            mb_y += (*buf&0xE0)<<2;
-        mb_y <<= field_pic;
-        if (s->picture_structure == PICT_BOTTOM_FIELD)
-            mb_y++;
-        if (mb_y < 0 || mb_y >= s->end_mb_y)
-            return -1;
-    }
-}
-
-/**
- * Handle slice ends.
- * @return 1 if it seems to be the last slice
- */
-static int slice_end(AVCodecContext *avctx, AVFrame *pict)
-{
-    Mpeg1Context *s1 = avctx->priv_data;
-    MpegEncContext *s = &s1->mpeg_enc_ctx;
-
-    if (!s1->mpeg_enc_ctx_allocated || !s->current_picture_ptr)
-        return 0;
-
-    if (s->avctx->hwaccel) {
-        if (s->avctx->hwaccel->end_frame(s->avctx) < 0)
-            av_log(avctx, AV_LOG_ERROR, "hardware accelerator failed to decode picture\n");
-    }
-
-    if (CONFIG_MPEG_XVMC_DECODER && s->avctx->xvmc_acceleration)
-        ff_xvmc_field_end(s);
-
-    /* end of slice reached */
-    if (/*s->mb_y << field_pic == s->mb_height &&*/ !s->first_field && !s->first_slice) {
-        /* end of image */
-
-        ff_er_frame_end(&s->er);
-
-        ff_MPV_frame_end(s);
-
-        if (s->pict_type == AV_PICTURE_TYPE_B || s->low_delay) {
-            int ret = av_frame_ref(pict, &s->current_picture_ptr->f);
-            if (ret < 0)
-                return ret;
-            ff_print_debug_info(s, s->current_picture_ptr, pict);
-            ff_mpv_export_qp_table(s, pict, s->current_picture_ptr, FF_QSCALE_TYPE_MPEG2);
-        } else {
-            if (avctx->active_thread_type & FF_THREAD_FRAME)
-                s->picture_number++;
-            /* latency of 1 frame for I- and P-frames */
-            /* XXX: use another variable than picture_number */
-            if (s->last_picture_ptr != NULL) {
-                int ret = av_frame_ref(pict, &s->last_picture_ptr->f);
-                if (ret < 0)
-                    return ret;
-                ff_print_debug_info(s, s->last_picture_ptr, pict);
-                ff_mpv_export_qp_table(s, pict, s->last_picture_ptr, FF_QSCALE_TYPE_MPEG2);
-            }
-        }
-
-        return 1;
-    } else {
-        return 0;
-    }
-}
-
-static int mpeg1_decode_sequence(AVCodecContext *avctx,
-                                 const uint8_t *buf, int buf_size)
-{
-    Mpeg1Context *s1 = avctx->priv_data;
-    MpegEncContext *s = &s1->mpeg_enc_ctx;
-    int width, height;
-    int i, v, j;
-
-    init_get_bits(&s->gb, buf, buf_size*8);
-
-    width  = get_bits(&s->gb, 12);
-    height = get_bits(&s->gb, 12);
-    if (width == 0 || height == 0) {
-        av_log(avctx, AV_LOG_WARNING, "Invalid horizontal or vertical size "
-               "value.\n");
-        if (avctx->err_recognition & (AV_EF_BITSTREAM | AV_EF_COMPLIANT))
-            return AVERROR_INVALIDDATA;
-    }
-    s->aspect_ratio_info = get_bits(&s->gb, 4);
-    if (s->aspect_ratio_info == 0) {
-        av_log(avctx, AV_LOG_ERROR, "aspect ratio has forbidden 0 value\n");
-        if (avctx->err_recognition & (AV_EF_BITSTREAM | AV_EF_COMPLIANT))
-            return -1;
-    }
-    s->frame_rate_index = get_bits(&s->gb, 4);
-    if (s->frame_rate_index == 0 || s->frame_rate_index > 13)
-        return -1;
-    s->bit_rate = get_bits(&s->gb, 18) * 400;
-    if (get_bits1(&s->gb) == 0) /* marker */
-        return -1;
-    s->width  = width;
-    s->height = height;
-
-    s->avctx->rc_buffer_size = get_bits(&s->gb, 10) * 1024 * 16;
-    skip_bits(&s->gb, 1);
-
-    /* get matrix */
-    if (get_bits1(&s->gb)) {
-        load_matrix(s, s->chroma_intra_matrix, s->intra_matrix, 1);
-    } else {
-        for (i = 0; i < 64; i++) {
-            j = s->dsp.idct_permutation[i];
-            v = ff_mpeg1_default_intra_matrix[i];
-            s->intra_matrix[j]        = v;
-            s->chroma_intra_matrix[j] = v;
-        }
-    }
-    if (get_bits1(&s->gb)) {
-        load_matrix(s, s->chroma_inter_matrix, s->inter_matrix, 0);
-    } else {
-        for (i = 0; i < 64; i++) {
-            int j = s->dsp.idct_permutation[i];
-            v = ff_mpeg1_default_non_intra_matrix[i];
-            s->inter_matrix[j]        = v;
-            s->chroma_inter_matrix[j] = v;
-        }
-    }
-
-    if (show_bits(&s->gb, 23) != 0) {
-        av_log(s->avctx, AV_LOG_ERROR, "sequence header damaged\n");
-        return -1;
-    }
-
-    /* we set MPEG-2 parameters so that it emulates MPEG-1 */
-    s->progressive_sequence = 1;
-    s->progressive_frame    = 1;
-    s->picture_structure    = PICT_FRAME;
-    s->first_field          = 0;
-    s->frame_pred_frame_dct = 1;
-    s->chroma_format        = 1;
-    s->codec_id             = s->avctx->codec_id = AV_CODEC_ID_MPEG1VIDEO;
-    s->out_format           = FMT_MPEG1;
-    s->swap_uv              = 0; // AFAIK VCR2 does not have SEQ_HEADER
-    if (s->flags & CODEC_FLAG_LOW_DELAY)
-        s->low_delay = 1;
-
-    if (s->avctx->debug & FF_DEBUG_PICT_INFO)
-        av_log(s->avctx, AV_LOG_DEBUG, "vbv buffer: %d, bitrate:%d\n",
-               s->avctx->rc_buffer_size, s->bit_rate);
-
-    return 0;
-}
-
-static int vcr2_init_sequence(AVCodecContext *avctx)
-{
-    Mpeg1Context *s1 = avctx->priv_data;
-    MpegEncContext *s = &s1->mpeg_enc_ctx;
-    int i, v;
-
-    /* start new MPEG-1 context decoding */
-    s->out_format = FMT_MPEG1;
-    if (s1->mpeg_enc_ctx_allocated) {
-        ff_MPV_common_end(s);
-    }
-    s->width  = avctx->coded_width;
-    s->height = avctx->coded_height;
-    avctx->has_b_frames = 0; // true?
-    s->low_delay = 1;
-
-    avctx->pix_fmt = mpeg_get_pixelformat(avctx);
-    setup_hwaccel_for_pixfmt(avctx);
-
-    if (ff_MPV_common_init(s) < 0)
-        return -1;
-    s1->mpeg_enc_ctx_allocated = 1;
-
-    for (i = 0; i < 64; i++) {
-        int j = s->dsp.idct_permutation[i];
-        v = ff_mpeg1_default_intra_matrix[i];
-        s->intra_matrix[j]        = v;
-        s->chroma_intra_matrix[j] = v;
-
-        v = ff_mpeg1_default_non_intra_matrix[i];
-        s->inter_matrix[j]        = v;
-        s->chroma_inter_matrix[j] = v;
-    }
-
-    s->progressive_sequence  = 1;
-    s->progressive_frame     = 1;
-    s->picture_structure     = PICT_FRAME;
-    s->first_field           = 0;
-    s->frame_pred_frame_dct  = 1;
-    s->chroma_format         = 1;
-    if (s->codec_tag == AV_RL32("BW10")) {
-        s->codec_id              = s->avctx->codec_id = AV_CODEC_ID_MPEG1VIDEO;
-    } else {
-        exchange_uv(s); // common init reset pblocks, so we swap them here
-        s->swap_uv = 1; // in case of xvmc we need to swap uv for each MB
-        s->codec_id              = s->avctx->codec_id = AV_CODEC_ID_MPEG2VIDEO;
-    }
-    s1->save_width           = s->width;
-    s1->save_height          = s->height;
-    s1->save_progressive_seq = s->progressive_sequence;
-    return 0;
-}
-
-
-static void mpeg_decode_user_data(AVCodecContext *avctx,
-                                  const uint8_t *p, int buf_size)
-{
-    Mpeg1Context *s = avctx->priv_data;
-    const uint8_t *buf_end = p + buf_size;
-
-    if(buf_size > 29){
-        int i;
-        for(i=0; i<20; i++)
-            if(!memcmp(p+i, "\0TMPGEXS\0", 9)){
-                s->tmpgexs= 1;
-            }
-
-/*        for(i=0; !(!p[i-2] && !p[i-1] && p[i]==1) && i<buf_size; i++){
-            av_log(avctx, AV_LOG_ERROR, "%c", p[i]);
-        }
-            av_log(avctx, AV_LOG_ERROR, "\n");*/
-    }
-
-    /* we parse the DTG active format information */
-    if (buf_end - p >= 5 &&
-        p[0] == 'D' && p[1] == 'T' && p[2] == 'G' && p[3] == '1') {
-        int flags = p[4];
-        p += 5;
-        if (flags & 0x80) {
-            /* skip event id */
-            p += 2;
-        }
-        if (flags & 0x40) {
-            if (buf_end - p < 1)
-                return;
-            avctx->dtg_active_format = p[0] & 0x0f;
-        }
-    }
-}
-
-static void mpeg_decode_gop(AVCodecContext *avctx,
-                            const uint8_t *buf, int buf_size)
-{
-    Mpeg1Context *s1  = avctx->priv_data;
-    MpegEncContext *s = &s1->mpeg_enc_ctx;
-    int broken_link;
-    int64_t tc;
-
-    init_get_bits(&s->gb, buf, buf_size*8);
-
-    tc = avctx->timecode_frame_start = get_bits(&s->gb, 25);
-
-    s->closed_gop = get_bits1(&s->gb);
-    /*broken_link indicate that after editing the
-      reference frames of the first B-Frames after GOP I-Frame
-      are missing (open gop)*/
-    broken_link = get_bits1(&s->gb);
-
-    if (s->avctx->debug & FF_DEBUG_PICT_INFO) {
-        char tcbuf[AV_TIMECODE_STR_SIZE];
-        av_timecode_make_mpeg_tc_string(tcbuf, tc);
-        av_log(s->avctx, AV_LOG_DEBUG,
-               "GOP (%s) closed_gop=%d broken_link=%d\n",
-               tcbuf, s->closed_gop, broken_link);
-    }
-}
-/**
- * Find the end of the current frame in the bitstream.
- * @return the position of the first byte of the next frame, or -1
- */
-int ff_mpeg1_find_frame_end(ParseContext *pc, const uint8_t *buf, int buf_size, AVCodecParserContext *s)
-{
-    int i;
-    uint32_t state = pc->state;
-
-    /* EOF considered as end of frame */
-    if (buf_size == 0)
-        return 0;
-
-/*
- 0  frame start         -> 1/4
- 1  first_SEQEXT        -> 0/2
- 2  first field start   -> 3/0
- 3  second_SEQEXT       -> 2/0
- 4  searching end
-*/
-
-    for (i = 0; i < buf_size; i++) {
-        av_assert1(pc->frame_start_found >= 0 && pc->frame_start_found <= 4);
-        if (pc->frame_start_found & 1) {
-            if (state == EXT_START_CODE && (buf[i] & 0xF0) != 0x80)
-                pc->frame_start_found--;
-            else if (state == EXT_START_CODE + 2) {
-                if ((buf[i] & 3) == 3)
-                    pc->frame_start_found = 0;
-                else
-                    pc->frame_start_found = (pc->frame_start_found + 1) & 3;
-            }
-            state++;
-        } else {
-            i = avpriv_find_start_code(buf + i, buf + buf_size, &state) - buf - 1;
-            if (pc->frame_start_found == 0 && state >= SLICE_MIN_START_CODE && state <= SLICE_MAX_START_CODE) {
-                i++;
-                pc->frame_start_found = 4;
-            }
-            if (state == SEQ_END_CODE) {
-                pc->frame_start_found = 0;
-                pc->state=-1;
-                return i+1;
-            }
-            if (pc->frame_start_found == 2 && state == SEQ_START_CODE)
-                pc->frame_start_found = 0;
-            if (pc->frame_start_found  < 4 && state == EXT_START_CODE)
-                pc->frame_start_found++;
-            if (pc->frame_start_found == 4 && (state & 0xFFFFFF00) == 0x100) {
-                if (state < SLICE_MIN_START_CODE || state > SLICE_MAX_START_CODE) {
-                    pc->frame_start_found = 0;
-                    pc->state             = -1;
-                    return i - 3;
-                }
-            }
-=======
->>>>>>> 1b6d6674
             if (pc->frame_start_found == 0 && s && state == PICTURE_START_CODE) {
                 ff_fetch_timestamp(s, i - 3, 1);
             }
@@ -2231,505 +220,4 @@
     }
     pc->state = state;
     return END_NOT_FOUND;
-<<<<<<< HEAD
-}
-
-static int decode_chunks(AVCodecContext *avctx,
-                         AVFrame *picture, int *got_output,
-                         const uint8_t *buf, int buf_size)
-{
-    Mpeg1Context *s = avctx->priv_data;
-    MpegEncContext *s2 = &s->mpeg_enc_ctx;
-    const uint8_t *buf_ptr = buf;
-    const uint8_t *buf_end = buf + buf_size;
-    int ret, input_size;
-    int last_code = 0;
-    int picture_start_code_seen = 0;
-
-    for (;;) {
-        /* find next start code */
-        uint32_t start_code = -1;
-        buf_ptr = avpriv_find_start_code(buf_ptr, buf_end, &start_code);
-        if (start_code > 0x1ff) {
-            if (s2->pict_type != AV_PICTURE_TYPE_B || avctx->skip_frame <= AVDISCARD_DEFAULT) {
-                if (HAVE_THREADS && (avctx->active_thread_type & FF_THREAD_SLICE)) {
-                    int i;
-                    av_assert0(avctx->thread_count > 1);
-
-                    avctx->execute(avctx, slice_decode_thread,  &s2->thread_context[0], NULL, s->slice_count, sizeof(void*));
-                    for (i = 0; i < s->slice_count; i++)
-                        s2->er.error_count += s2->thread_context[i]->er.error_count;
-                }
-
-                if ((CONFIG_MPEG_VDPAU_DECODER || CONFIG_MPEG1_VDPAU_DECODER)
-                    && uses_vdpau(avctx))
-                    ff_vdpau_mpeg_picture_complete(s2, buf, buf_size, s->slice_count);
-
-                ret = slice_end(avctx, picture);
-                if (ret < 0)
-                    return ret;
-                else if (ret) {
-                    if (s2->last_picture_ptr || s2->low_delay) //FIXME merge with the stuff in mpeg_decode_slice
-                        *got_output = 1;
-                }
-            }
-            s2->pict_type = 0;
-            return FFMAX(0, buf_ptr - buf - s2->parse_context.last_index);
-        }
-
-        input_size = buf_end - buf_ptr;
-
-        if (avctx->debug & FF_DEBUG_STARTCODE) {
-            av_log(avctx, AV_LOG_DEBUG, "%3X at %td left %d\n", start_code, buf_ptr-buf, input_size);
-        }
-
-        /* prepare data for next start code */
-        switch (start_code) {
-        case SEQ_START_CODE:
-            if (last_code == 0) {
-                mpeg1_decode_sequence(avctx, buf_ptr, input_size);
-                if(buf != avctx->extradata)
-                    s->sync=1;
-            } else {
-                av_log(avctx, AV_LOG_ERROR, "ignoring SEQ_START_CODE after %X\n", last_code);
-                if (avctx->err_recognition & AV_EF_EXPLODE)
-                    return AVERROR_INVALIDDATA;
-            }
-            break;
-
-        case PICTURE_START_CODE:
-            if (picture_start_code_seen && s2->picture_structure == PICT_FRAME) {
-               /* If it's a frame picture, there can't be more than one picture header.
-                  Yet, it does happen and we need to handle it. */
-               av_log(avctx, AV_LOG_WARNING, "ignoring extra picture following a frame-picture\n");
-               break;
-            }
-            picture_start_code_seen = 1;
-
-            if (s2->width <= 0 || s2->height <= 0) {
-                av_log(avctx, AV_LOG_ERROR, "Invalid frame dimensions %dx%d.\n",
-                       s2->width, s2->height);
-                return AVERROR_INVALIDDATA;
-            }
-
-            if(s->tmpgexs){
-                s2->intra_dc_precision= 3;
-                s2->intra_matrix[0]= 1;
-            }
-            if (HAVE_THREADS && (avctx->active_thread_type & FF_THREAD_SLICE) && s->slice_count) {
-                int i;
-
-                avctx->execute(avctx, slice_decode_thread,
-                               s2->thread_context, NULL,
-                               s->slice_count, sizeof(void*));
-                for (i = 0; i < s->slice_count; i++)
-                    s2->er.error_count += s2->thread_context[i]->er.error_count;
-                s->slice_count = 0;
-            }
-            if (last_code == 0 || last_code == SLICE_MIN_START_CODE) {
-                ret = mpeg_decode_postinit(avctx);
-                if (ret < 0) {
-                    av_log(avctx, AV_LOG_ERROR, "mpeg_decode_postinit() failure\n");
-                    return ret;
-                }
-
-                /* we have a complete image: we try to decompress it */
-                if (mpeg1_decode_picture(avctx, buf_ptr, input_size) < 0)
-                    s2->pict_type = 0;
-                s2->first_slice = 1;
-                last_code = PICTURE_START_CODE;
-            } else {
-                av_log(avctx, AV_LOG_ERROR, "ignoring pic after %X\n", last_code);
-                if (avctx->err_recognition & AV_EF_EXPLODE)
-                    return AVERROR_INVALIDDATA;
-            }
-            break;
-        case EXT_START_CODE:
-            init_get_bits(&s2->gb, buf_ptr, input_size*8);
-
-            switch (get_bits(&s2->gb, 4)) {
-            case 0x1:
-                if (last_code == 0) {
-                mpeg_decode_sequence_extension(s);
-                } else {
-                    av_log(avctx, AV_LOG_ERROR, "ignoring seq ext after %X\n", last_code);
-                    if (avctx->err_recognition & AV_EF_EXPLODE)
-                        return AVERROR_INVALIDDATA;
-                }
-                break;
-            case 0x2:
-                mpeg_decode_sequence_display_extension(s);
-                break;
-            case 0x3:
-                mpeg_decode_quant_matrix_extension(s2);
-                break;
-            case 0x7:
-                mpeg_decode_picture_display_extension(s);
-                break;
-            case 0x8:
-                if (last_code == PICTURE_START_CODE) {
-                    mpeg_decode_picture_coding_extension(s);
-                } else {
-                    av_log(avctx, AV_LOG_ERROR, "ignoring pic cod ext after %X\n", last_code);
-                    if (avctx->err_recognition & AV_EF_EXPLODE)
-                        return AVERROR_INVALIDDATA;
-                }
-                break;
-            }
-            break;
-        case USER_START_CODE:
-            mpeg_decode_user_data(avctx, buf_ptr, input_size);
-            break;
-        case GOP_START_CODE:
-            if (last_code == 0) {
-                s2->first_field=0;
-                mpeg_decode_gop(avctx, buf_ptr, input_size);
-                s->sync=1;
-            } else {
-                av_log(avctx, AV_LOG_ERROR, "ignoring GOP_START_CODE after %X\n", last_code);
-                if (avctx->err_recognition & AV_EF_EXPLODE)
-                    return AVERROR_INVALIDDATA;
-            }
-            break;
-        default:
-            if (start_code >= SLICE_MIN_START_CODE &&
-                start_code <= SLICE_MAX_START_CODE && last_code == PICTURE_START_CODE) {
-
-                if (s2->progressive_sequence && !s2->progressive_frame) {
-                    s2->progressive_frame = 1;
-                    av_log(s2->avctx, AV_LOG_ERROR, "interlaced frame in progressive sequence, ignoring\n");
-                }
-
-                if (s2->picture_structure == 0 || (s2->progressive_frame && s2->picture_structure != PICT_FRAME)) {
-                    av_log(s2->avctx, AV_LOG_ERROR, "picture_structure %d invalid, ignoring\n", s2->picture_structure);
-                    s2->picture_structure = PICT_FRAME;
-                }
-
-                if (s2->progressive_sequence && !s2->frame_pred_frame_dct) {
-                    av_log(s2->avctx, AV_LOG_WARNING, "invalid frame_pred_frame_dct\n");
-                }
-
-                if (s2->picture_structure == PICT_FRAME) {
-                    s2->first_field = 0;
-                    s2->v_edge_pos  = 16 * s2->mb_height;
-                } else {
-                    s2->first_field ^= 1;
-                    s2->v_edge_pos   = 8 * s2->mb_height;
-                    memset(s2->mbskip_table, 0, s2->mb_stride * s2->mb_height);
-                }
-            }
-            if (start_code >= SLICE_MIN_START_CODE &&
-                start_code <= SLICE_MAX_START_CODE && last_code != 0) {
-                const int field_pic = s2->picture_structure != PICT_FRAME;
-                int mb_y = start_code - SLICE_MIN_START_CODE;
-                last_code = SLICE_MIN_START_CODE;
-                if(s2->codec_id != AV_CODEC_ID_MPEG1VIDEO && s2->mb_height > 2800/16)
-                    mb_y += (*buf_ptr&0xE0)<<2;
-
-                mb_y <<= field_pic;
-                if (s2->picture_structure == PICT_BOTTOM_FIELD)
-                    mb_y++;
-
-                if (mb_y >= s2->mb_height) {
-                    av_log(s2->avctx, AV_LOG_ERROR, "slice below image (%d >= %d)\n", mb_y, s2->mb_height);
-                    return -1;
-                }
-
-                if (s2->last_picture_ptr == NULL) {
-                /* Skip B-frames if we do not have reference frames and gop is not closed */
-                    if (s2->pict_type == AV_PICTURE_TYPE_B) {
-                        if (!s2->closed_gop)
-                            break;
-                    }
-                }
-                if (s2->pict_type == AV_PICTURE_TYPE_I || (s2->flags2 & CODEC_FLAG2_SHOW_ALL))
-                    s->sync=1;
-                if (s2->next_picture_ptr == NULL) {
-                /* Skip P-frames if we do not have a reference frame or we have an invalid header. */
-                    if (s2->pict_type == AV_PICTURE_TYPE_P && !s->sync) break;
-                }
-                if ((avctx->skip_frame >= AVDISCARD_NONREF && s2->pict_type == AV_PICTURE_TYPE_B) ||
-                    (avctx->skip_frame >= AVDISCARD_NONKEY && s2->pict_type != AV_PICTURE_TYPE_I) ||
-                     avctx->skip_frame >= AVDISCARD_ALL)
-                    break;
-
-                if (!s->mpeg_enc_ctx_allocated)
-                    break;
-
-                if (s2->codec_id == AV_CODEC_ID_MPEG2VIDEO) {
-                    if (mb_y < avctx->skip_top || mb_y >= s2->mb_height - avctx->skip_bottom)
-                        break;
-                }
-
-                if (!s2->pict_type) {
-                    av_log(avctx, AV_LOG_ERROR, "Missing picture start code\n");
-                    if (avctx->err_recognition & AV_EF_EXPLODE)
-                        return AVERROR_INVALIDDATA;
-                    break;
-                }
-
-                if (s2->first_slice) {
-                    s2->first_slice = 0;
-                    if (mpeg_field_start(s2, buf, buf_size) < 0)
-                        return -1;
-                }
-                if (!s2->current_picture_ptr) {
-                    av_log(avctx, AV_LOG_ERROR, "current_picture not initialized\n");
-                    return AVERROR_INVALIDDATA;
-                }
-
-                if (uses_vdpau(avctx)) {
-                    s->slice_count++;
-                    break;
-                }
-
-                if (HAVE_THREADS && (avctx->active_thread_type & FF_THREAD_SLICE)) {
-                    int threshold = (s2->mb_height * s->slice_count +
-                                     s2->slice_context_count / 2) /
-                                    s2->slice_context_count;
-                    av_assert0(avctx->thread_count > 1);
-                    if (threshold <= mb_y) {
-                        MpegEncContext *thread_context = s2->thread_context[s->slice_count];
-
-                        thread_context->start_mb_y = mb_y;
-                        thread_context->end_mb_y   = s2->mb_height;
-                        if (s->slice_count) {
-                            s2->thread_context[s->slice_count-1]->end_mb_y = mb_y;
-                            ret = ff_update_duplicate_context(thread_context,
-                                                              s2);
-                            if (ret < 0)
-                                return ret;
-                        }
-                        init_get_bits(&thread_context->gb, buf_ptr, input_size*8);
-                        s->slice_count++;
-                    }
-                    buf_ptr += 2; // FIXME add minimum number of bytes per slice
-                } else {
-                    ret = mpeg_decode_slice(s2, mb_y, &buf_ptr, input_size);
-                    emms_c();
-
-                    if (ret < 0) {
-                        if (avctx->err_recognition & AV_EF_EXPLODE)
-                            return ret;
-                        if (s2->resync_mb_x >= 0 && s2->resync_mb_y >= 0)
-                            ff_er_add_slice(&s2->er, s2->resync_mb_x, s2->resync_mb_y, s2->mb_x, s2->mb_y, ER_AC_ERROR | ER_DC_ERROR | ER_MV_ERROR);
-                    } else {
-                        ff_er_add_slice(&s2->er, s2->resync_mb_x, s2->resync_mb_y, s2->mb_x-1, s2->mb_y, ER_AC_END | ER_DC_END | ER_MV_END);
-                    }
-                }
-            }
-            break;
-        }
-    }
-}
-
-static int mpeg_decode_frame(AVCodecContext *avctx,
-                             void *data, int *got_output,
-                             AVPacket *avpkt)
-{
-    const uint8_t *buf = avpkt->data;
-    int ret;
-    int buf_size = avpkt->size;
-    Mpeg1Context *s = avctx->priv_data;
-    AVFrame *picture = data;
-    MpegEncContext *s2 = &s->mpeg_enc_ctx;
-    av_dlog(avctx, "fill_buffer\n");
-
-    if (buf_size == 0 || (buf_size == 4 && AV_RB32(buf) == SEQ_END_CODE)) {
-        /* special case for last picture */
-        if (s2->low_delay == 0 && s2->next_picture_ptr) {
-            int ret = av_frame_ref(picture, &s2->next_picture_ptr->f);
-            if (ret < 0)
-                return ret;
-
-            s2->next_picture_ptr = NULL;
-
-            *got_output = 1;
-        }
-        return buf_size;
-    }
-
-    if (s2->flags & CODEC_FLAG_TRUNCATED) {
-        int next = ff_mpeg1_find_frame_end(&s2->parse_context, buf, buf_size, NULL);
-
-        if (ff_combine_frame(&s2->parse_context, next, (const uint8_t **)&buf, &buf_size) < 0)
-            return buf_size;
-    }
-
-    s2->codec_tag = avpriv_toupper4(avctx->codec_tag);
-    if (s->mpeg_enc_ctx_allocated == 0 && (   s2->codec_tag == AV_RL32("VCR2")
-                                           || s2->codec_tag == AV_RL32("BW10")
-                                          ))
-        vcr2_init_sequence(avctx);
-
-    s->slice_count = 0;
-
-    if (avctx->extradata && !s->extradata_decoded) {
-        ret = decode_chunks(avctx, picture, got_output, avctx->extradata, avctx->extradata_size);
-        if(*got_output) {
-            av_log(avctx, AV_LOG_ERROR, "picture in extradata\n");
-            *got_output = 0;
-        }
-        s->extradata_decoded = 1;
-        if (ret < 0 && (avctx->err_recognition & AV_EF_EXPLODE)) {
-            s2->current_picture_ptr = NULL;
-            return ret;
-        }
-    }
-
-    ret = decode_chunks(avctx, picture, got_output, buf, buf_size);
-    if (ret<0 || *got_output)
-        s2->current_picture_ptr = NULL;
-
-    return ret;
-}
-
-
-static void flush(AVCodecContext *avctx)
-{
-    Mpeg1Context *s = avctx->priv_data;
-
-    s->sync=0;
-
-    ff_mpeg_flush(avctx);
-}
-
-static int mpeg_decode_end(AVCodecContext *avctx)
-{
-    Mpeg1Context *s = avctx->priv_data;
-
-    if (s->mpeg_enc_ctx_allocated)
-        ff_MPV_common_end(&s->mpeg_enc_ctx);
-    return 0;
-}
-
-static const AVProfile mpeg2_video_profiles[] = {
-    { FF_PROFILE_MPEG2_422,          "4:2:2"              },
-    { FF_PROFILE_MPEG2_HIGH,         "High"               },
-    { FF_PROFILE_MPEG2_SS,           "Spatially Scalable" },
-    { FF_PROFILE_MPEG2_SNR_SCALABLE, "SNR Scalable"       },
-    { FF_PROFILE_MPEG2_MAIN,         "Main"               },
-    { FF_PROFILE_MPEG2_SIMPLE,       "Simple"             },
-    { FF_PROFILE_RESERVED,           "Reserved"           },
-    { FF_PROFILE_RESERVED,           "Reserved"           },
-    { FF_PROFILE_UNKNOWN },
-};
-
-
-AVCodec ff_mpeg1video_decoder = {
-    .name                  = "mpeg1video",
-    .type                  = AVMEDIA_TYPE_VIDEO,
-    .id                    = AV_CODEC_ID_MPEG1VIDEO,
-    .priv_data_size        = sizeof(Mpeg1Context),
-    .init                  = mpeg_decode_init,
-    .close                 = mpeg_decode_end,
-    .decode                = mpeg_decode_frame,
-    .capabilities          = CODEC_CAP_DRAW_HORIZ_BAND | CODEC_CAP_DR1 |
-                             CODEC_CAP_TRUNCATED | CODEC_CAP_DELAY |
-                             CODEC_CAP_SLICE_THREADS,
-    .flush                 = flush,
-    .max_lowres            = 3,
-    .long_name             = NULL_IF_CONFIG_SMALL("MPEG-1 video"),
-    .update_thread_context = ONLY_IF_THREADS_ENABLED(mpeg_decode_update_thread_context)
-};
-
-AVCodec ff_mpeg2video_decoder = {
-    .name           = "mpeg2video",
-    .type           = AVMEDIA_TYPE_VIDEO,
-    .id             = AV_CODEC_ID_MPEG2VIDEO,
-    .priv_data_size = sizeof(Mpeg1Context),
-    .init           = mpeg_decode_init,
-    .close          = mpeg_decode_end,
-    .decode         = mpeg_decode_frame,
-    .capabilities   = CODEC_CAP_DRAW_HORIZ_BAND | CODEC_CAP_DR1 |
-                      CODEC_CAP_TRUNCATED | CODEC_CAP_DELAY |
-                      CODEC_CAP_SLICE_THREADS,
-    .flush          = flush,
-    .max_lowres     = 3,
-    .long_name      = NULL_IF_CONFIG_SMALL("MPEG-2 video"),
-    .profiles       = NULL_IF_CONFIG_SMALL(mpeg2_video_profiles),
-};
-
-//legacy decoder
-AVCodec ff_mpegvideo_decoder = {
-    .name           = "mpegvideo",
-    .type           = AVMEDIA_TYPE_VIDEO,
-    .id             = AV_CODEC_ID_MPEG2VIDEO,
-    .priv_data_size = sizeof(Mpeg1Context),
-    .init           = mpeg_decode_init,
-    .close          = mpeg_decode_end,
-    .decode         = mpeg_decode_frame,
-    .capabilities   = CODEC_CAP_DRAW_HORIZ_BAND | CODEC_CAP_DR1 | CODEC_CAP_TRUNCATED | CODEC_CAP_DELAY | CODEC_CAP_SLICE_THREADS,
-    .flush          = flush,
-    .max_lowres     = 3,
-    .long_name      = NULL_IF_CONFIG_SMALL("MPEG-1 video"),
-};
-
-#if CONFIG_MPEG_XVMC_DECODER
-static av_cold int mpeg_mc_decode_init(AVCodecContext *avctx)
-{
-    if (avctx->active_thread_type & FF_THREAD_SLICE)
-        return -1;
-    if (!(avctx->slice_flags & SLICE_FLAG_CODED_ORDER))
-        return -1;
-    if (!(avctx->slice_flags & SLICE_FLAG_ALLOW_FIELD)) {
-        av_dlog(avctx, "mpeg12.c: XvMC decoder will work better if SLICE_FLAG_ALLOW_FIELD is set\n");
-    }
-    mpeg_decode_init(avctx);
-
-    avctx->pix_fmt           = AV_PIX_FMT_XVMC_MPEG2_IDCT;
-    avctx->xvmc_acceleration = 2; // 2 - the blocks are packed!
-
-    return 0;
-}
-
-AVCodec ff_mpeg_xvmc_decoder = {
-    .name           = "mpegvideo_xvmc",
-    .type           = AVMEDIA_TYPE_VIDEO,
-    .id             = AV_CODEC_ID_MPEG2VIDEO_XVMC,
-    .priv_data_size = sizeof(Mpeg1Context),
-    .init           = mpeg_mc_decode_init,
-    .close          = mpeg_decode_end,
-    .decode         = mpeg_decode_frame,
-    .capabilities   = CODEC_CAP_DRAW_HORIZ_BAND | CODEC_CAP_DR1 |
-                      CODEC_CAP_TRUNCATED| CODEC_CAP_HWACCEL | CODEC_CAP_DELAY,
-    .flush          = flush,
-    .long_name      = NULL_IF_CONFIG_SMALL("MPEG-1/2 video XvMC (X-Video Motion Compensation)"),
-};
-
-#endif
-
-#if CONFIG_MPEG_VDPAU_DECODER
-AVCodec ff_mpeg_vdpau_decoder = {
-    .name           = "mpegvideo_vdpau",
-    .type           = AVMEDIA_TYPE_VIDEO,
-    .id             = AV_CODEC_ID_MPEG2VIDEO,
-    .priv_data_size = sizeof(Mpeg1Context),
-    .init           = mpeg_decode_init,
-    .close          = mpeg_decode_end,
-    .decode         = mpeg_decode_frame,
-    .capabilities   = CODEC_CAP_DR1 | CODEC_CAP_TRUNCATED |
-                      CODEC_CAP_HWACCEL_VDPAU | CODEC_CAP_DELAY,
-    .flush          = flush,
-    .long_name      = NULL_IF_CONFIG_SMALL("MPEG-1/2 video (VDPAU acceleration)"),
-};
-#endif
-
-#if CONFIG_MPEG1_VDPAU_DECODER
-AVCodec ff_mpeg1_vdpau_decoder = {
-    .name           = "mpeg1video_vdpau",
-    .type           = AVMEDIA_TYPE_VIDEO,
-    .id             = AV_CODEC_ID_MPEG1VIDEO,
-    .priv_data_size = sizeof(Mpeg1Context),
-    .init           = mpeg_decode_init,
-    .close          = mpeg_decode_end,
-    .decode         = mpeg_decode_frame,
-    .capabilities   = CODEC_CAP_DR1 | CODEC_CAP_TRUNCATED |
-                      CODEC_CAP_HWACCEL_VDPAU | CODEC_CAP_DELAY,
-    .flush          = flush,
-    .long_name      = NULL_IF_CONFIG_SMALL("MPEG-1 video (VDPAU acceleration)"),
-};
-#endif
-=======
-}
->>>>>>> 1b6d6674
+}
