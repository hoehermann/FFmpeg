/*
 * Motion estimation
 * Copyright (c) 2002-2004 Michael Niedermayer
 *
 * This file is part of FFmpeg.
 *
 * FFmpeg is free software; you can redistribute it and/or
 * modify it under the terms of the GNU Lesser General Public
 * License as published by the Free Software Foundation; either
 * version 2.1 of the License, or (at your option) any later version.
 *
 * FFmpeg is distributed in the hope that it will be useful,
 * but WITHOUT ANY WARRANTY; without even the implied warranty of
 * MERCHANTABILITY or FITNESS FOR A PARTICULAR PURPOSE.  See the GNU
 * Lesser General Public License for more details.
 *
 * You should have received a copy of the GNU Lesser General Public
 * License along with FFmpeg; if not, write to the Free Software
 * Foundation, Inc., 51 Franklin Street, Fifth Floor, Boston, MA 02110-1301 USA
 */

/**
 * @file
 * Motion estimation template.
 */

//Let us hope gcc will remove the unused vars ...(gcc 3.2.2 seems to do it ...)
#define LOAD_COMMON\
    uint32_t av_unused * const score_map= c->score_map;\
    const int av_unused xmin= c->xmin;\
    const int av_unused ymin= c->ymin;\
    const int av_unused xmax= c->xmax;\
    const int av_unused ymax= c->ymax;\
    uint8_t *mv_penalty= c->current_mv_penalty;\
    const int pred_x= c->pred_x;\
    const int pred_y= c->pred_y;\

#define CHECK_HALF_MV(dx, dy, x, y)\
{\
    const int hx= 2*(x)+(dx);\
    const int hy= 2*(y)+(dy);\
    d= cmp_hpel(s, x, y, dx, dy, size, h, ref_index, src_index, cmp_sub, chroma_cmp_sub, flags);\
    d += (mv_penalty[hx - pred_x] + mv_penalty[hy - pred_y])*penalty_factor;\
    COPY3_IF_LT(dmin, d, bx, hx, by, hy)\
}

static int hpel_motion_search(MpegEncContext * s,
                                  int *mx_ptr, int *my_ptr, int dmin,
                                  int src_index, int ref_index,
                                  int size, int h)
{
    MotionEstContext * const c= &s->me;
    const int mx = *mx_ptr;
    const int my = *my_ptr;
    const int penalty_factor= c->sub_penalty_factor;
    me_cmp_func cmp_sub, chroma_cmp_sub;
    int bx=2*mx, by=2*my;

    LOAD_COMMON
    int flags= c->sub_flags;

 //FIXME factorize

    cmp_sub= s->dsp.me_sub_cmp[size];
    chroma_cmp_sub= s->dsp.me_sub_cmp[size+1];

    if(c->skip){ //FIXME move out of hpel?
        *mx_ptr = 0;
        *my_ptr = 0;
        return dmin;
    }

    if(c->avctx->me_cmp != c->avctx->me_sub_cmp){
        dmin= cmp(s, mx, my, 0, 0, size, h, ref_index, src_index, cmp_sub, chroma_cmp_sub, flags);
        if(mx || my || size>0)
            dmin += (mv_penalty[2*mx - pred_x] + mv_penalty[2*my - pred_y])*penalty_factor;
    }

    if (mx > xmin && mx < xmax &&
        my > ymin && my < ymax) {
        int d= dmin;
        const int index= (my<<ME_MAP_SHIFT) + mx;
        const int t= score_map[(index-(1<<ME_MAP_SHIFT))&(ME_MAP_SIZE-1)]
                     + (mv_penalty[bx   - pred_x] + mv_penalty[by-2 - pred_y])*c->penalty_factor;
        const int l= score_map[(index- 1               )&(ME_MAP_SIZE-1)]
                     + (mv_penalty[bx-2 - pred_x] + mv_penalty[by   - pred_y])*c->penalty_factor;
        const int r= score_map[(index+ 1               )&(ME_MAP_SIZE-1)]
                     + (mv_penalty[bx+2 - pred_x] + mv_penalty[by   - pred_y])*c->penalty_factor;
        const int b= score_map[(index+(1<<ME_MAP_SHIFT))&(ME_MAP_SIZE-1)]
                     + (mv_penalty[bx   - pred_x] + mv_penalty[by+2 - pred_y])*c->penalty_factor;

#if 1
        unsigned key;
        unsigned map_generation= c->map_generation;
        key= ((my-1)<<ME_MAP_MV_BITS) + (mx) + map_generation;
        av_assert2(c->map[(index-(1<<ME_MAP_SHIFT))&(ME_MAP_SIZE-1)] == key);
        key= ((my+1)<<ME_MAP_MV_BITS) + (mx) + map_generation;
        av_assert2(c->map[(index+(1<<ME_MAP_SHIFT))&(ME_MAP_SIZE-1)] == key);
        key= ((my)<<ME_MAP_MV_BITS) + (mx+1) + map_generation;
        av_assert2(c->map[(index+1)&(ME_MAP_SIZE-1)] == key);
        key= ((my)<<ME_MAP_MV_BITS) + (mx-1) + map_generation;
        av_assert2(c->map[(index-1)&(ME_MAP_SIZE-1)] == key);
#endif
        if(t<=b){
            CHECK_HALF_MV(0, 1, mx  ,my-1)
            if(l<=r){
                CHECK_HALF_MV(1, 1, mx-1, my-1)
                if(t+r<=b+l){
                    CHECK_HALF_MV(1, 1, mx  , my-1)
                }else{
                    CHECK_HALF_MV(1, 1, mx-1, my  )
                }
                CHECK_HALF_MV(1, 0, mx-1, my  )
            }else{
                CHECK_HALF_MV(1, 1, mx  , my-1)
                if(t+l<=b+r){
                    CHECK_HALF_MV(1, 1, mx-1, my-1)
                }else{
                    CHECK_HALF_MV(1, 1, mx  , my  )
                }
                CHECK_HALF_MV(1, 0, mx  , my  )
            }
        }else{
            if(l<=r){
                if(t+l<=b+r){
                    CHECK_HALF_MV(1, 1, mx-1, my-1)
                }else{
                    CHECK_HALF_MV(1, 1, mx  , my  )
                }
                CHECK_HALF_MV(1, 0, mx-1, my)
                CHECK_HALF_MV(1, 1, mx-1, my)
            }else{
                if(t+r<=b+l){
                    CHECK_HALF_MV(1, 1, mx  , my-1)
                }else{
                    CHECK_HALF_MV(1, 1, mx-1, my)
                }
                CHECK_HALF_MV(1, 0, mx  , my)
                CHECK_HALF_MV(1, 1, mx  , my)
            }
            CHECK_HALF_MV(0, 1, mx  , my)
        }
        av_assert2(bx >= xmin*2 && bx <= xmax*2 && by >= ymin*2 && by <= ymax*2);
    }

    *mx_ptr = bx;
    *my_ptr = by;

    return dmin;
}

static int no_sub_motion_search(MpegEncContext * s,
          int *mx_ptr, int *my_ptr, int dmin,
                                  int src_index, int ref_index,
                                  int size, int h)
{
    (*mx_ptr)<<=1;
    (*my_ptr)<<=1;
    return dmin;
}

static inline int get_mb_score(MpegEncContext *s, int mx, int my,
                               int src_index, int ref_index, int size,
                               int h, int add_rate)
{
//    const int check_luma= s->dsp.me_sub_cmp != s->dsp.mb_cmp;
    MotionEstContext * const c= &s->me;
    const int penalty_factor= c->mb_penalty_factor;
    const int flags= c->mb_flags;
    const int qpel= flags & FLAG_QPEL;
    const int mask= 1+2*qpel;
    me_cmp_func cmp_sub, chroma_cmp_sub;
    int d;

    LOAD_COMMON

 //FIXME factorize

    cmp_sub= s->dsp.mb_cmp[size];
    chroma_cmp_sub= s->dsp.mb_cmp[size+1];

    d= cmp(s, mx>>(qpel+1), my>>(qpel+1), mx&mask, my&mask, size, h, ref_index, src_index, cmp_sub, chroma_cmp_sub, flags);
    //FIXME check cbp before adding penalty for (0,0) vector
    if(add_rate && (mx || my || size>0))
        d += (mv_penalty[mx - pred_x] + mv_penalty[my - pred_y])*penalty_factor;

    return d;
}

int ff_get_mb_score(MpegEncContext *s, int mx, int my, int src_index,
                    int ref_index, int size, int h, int add_rate)
{
    return get_mb_score(s, mx, my, src_index, ref_index, size, h, add_rate);
}

#define CHECK_QUARTER_MV(dx, dy, x, y)\
{\
    const int hx= 4*(x)+(dx);\
    const int hy= 4*(y)+(dy);\
    d= cmp_qpel(s, x, y, dx, dy, size, h, ref_index, src_index, cmpf, chroma_cmpf, flags);\
    d += (mv_penalty[hx - pred_x] + mv_penalty[hy - pred_y])*penalty_factor;\
    COPY3_IF_LT(dmin, d, bx, hx, by, hy)\
}

static int qpel_motion_search(MpegEncContext * s,
                                  int *mx_ptr, int *my_ptr, int dmin,
                                  int src_index, int ref_index,
                                  int size, int h)
{
    MotionEstContext * const c= &s->me;
    const int mx = *mx_ptr;
    const int my = *my_ptr;
    const int penalty_factor= c->sub_penalty_factor;
    const unsigned map_generation = c->map_generation;
    const int subpel_quality= c->avctx->me_subpel_quality;
    uint32_t *map= c->map;
    me_cmp_func cmpf, chroma_cmpf;
    me_cmp_func cmp_sub, chroma_cmp_sub;

    LOAD_COMMON
    int flags= c->sub_flags;

    cmpf= s->dsp.me_cmp[size];
    chroma_cmpf= s->dsp.me_cmp[size+1]; //factorize FIXME
 //FIXME factorize

    cmp_sub= s->dsp.me_sub_cmp[size];
    chroma_cmp_sub= s->dsp.me_sub_cmp[size+1];

    if(c->skip){ //FIXME somehow move up (benchmark)
        *mx_ptr = 0;
        *my_ptr = 0;
        return dmin;
    }

    if(c->avctx->me_cmp != c->avctx->me_sub_cmp){
        dmin= cmp(s, mx, my, 0, 0, size, h, ref_index, src_index, cmp_sub, chroma_cmp_sub, flags);
        if(mx || my || size>0)
            dmin += (mv_penalty[4*mx - pred_x] + mv_penalty[4*my - pred_y])*penalty_factor;
    }

    if (mx > xmin && mx < xmax &&
        my > ymin && my < ymax) {
        int bx=4*mx, by=4*my;
        int d= dmin;
        int i, nx, ny;
        const int index= (my<<ME_MAP_SHIFT) + mx;
        const int t= score_map[(index-(1<<ME_MAP_SHIFT)  )&(ME_MAP_SIZE-1)];
        const int l= score_map[(index- 1                 )&(ME_MAP_SIZE-1)];
        const int r= score_map[(index+ 1                 )&(ME_MAP_SIZE-1)];
        const int b= score_map[(index+(1<<ME_MAP_SHIFT)  )&(ME_MAP_SIZE-1)];
        const int c= score_map[(index                    )&(ME_MAP_SIZE-1)];
        int best[8];
        int best_pos[8][2];

        memset(best, 64, sizeof(int)*8);
        if(s->me.dia_size>=2){
            const int tl= score_map[(index-(1<<ME_MAP_SHIFT)-1)&(ME_MAP_SIZE-1)];
            const int bl= score_map[(index+(1<<ME_MAP_SHIFT)-1)&(ME_MAP_SIZE-1)];
            const int tr= score_map[(index-(1<<ME_MAP_SHIFT)+1)&(ME_MAP_SIZE-1)];
            const int br= score_map[(index+(1<<ME_MAP_SHIFT)+1)&(ME_MAP_SIZE-1)];

            for(ny= -3; ny <= 3; ny++){
                for(nx= -3; nx <= 3; nx++){
                    //FIXME this could overflow (unlikely though)
                    const int64_t t2= nx*nx*(tr + tl - 2*t) + 4*nx*(tr-tl) + 32*t;
                    const int64_t c2= nx*nx*( r +  l - 2*c) + 4*nx*( r- l) + 32*c;
                    const int64_t b2= nx*nx*(br + bl - 2*b) + 4*nx*(br-bl) + 32*b;
                    int score= (ny*ny*(b2 + t2 - 2*c2) + 4*ny*(b2 - t2) + 32*c2 + 512)>>10;
                    int i;

                    if((nx&3)==0 && (ny&3)==0) continue;

                    score += (mv_penalty[4*mx + nx - pred_x] + mv_penalty[4*my + ny - pred_y])*penalty_factor;

//                    if(nx&1) score-=1024*c->penalty_factor;
//                    if(ny&1) score-=1024*c->penalty_factor;

                    for(i=0; i<8; i++){
                        if(score < best[i]){
                            memmove(&best[i+1], &best[i], sizeof(int)*(7-i));
                            memmove(&best_pos[i+1][0], &best_pos[i][0], sizeof(int)*2*(7-i));
                            best[i]= score;
                            best_pos[i][0]= nx + 4*mx;
                            best_pos[i][1]= ny + 4*my;
                            break;
                        }
                    }
                }
            }
        }else{
            int tl;
            //FIXME this could overflow (unlikely though)
            const int cx = 4*(r - l);
            const int cx2= r + l - 2*c;
            const int cy = 4*(b - t);
            const int cy2= b + t - 2*c;
            int cxy;

            if(map[(index-(1<<ME_MAP_SHIFT)-1)&(ME_MAP_SIZE-1)] == (my<<ME_MAP_MV_BITS) + mx + map_generation && 0){ //FIXME
                tl= score_map[(index-(1<<ME_MAP_SHIFT)-1)&(ME_MAP_SIZE-1)];
            }else{
                tl= cmp(s, mx-1, my-1, 0, 0, size, h, ref_index, src_index, cmpf, chroma_cmpf, flags);//FIXME wrong if chroma me is different
            }

            cxy= 2*tl + (cx + cy)/4 - (cx2 + cy2) - 2*c;

            av_assert2(16*cx2 + 4*cx + 32*c == 32*r);
            av_assert2(16*cx2 - 4*cx + 32*c == 32*l);
            av_assert2(16*cy2 + 4*cy + 32*c == 32*b);
            av_assert2(16*cy2 - 4*cy + 32*c == 32*t);
            av_assert2(16*cxy + 16*cy2 + 16*cx2 - 4*cy - 4*cx + 32*c == 32*tl);

            for(ny= -3; ny <= 3; ny++){
                for(nx= -3; nx <= 3; nx++){
                    //FIXME this could overflow (unlikely though)
                    int score= ny*nx*cxy + nx*nx*cx2 + ny*ny*cy2 + nx*cx + ny*cy + 32*c; //FIXME factor
                    int i;

                    if((nx&3)==0 && (ny&3)==0) continue;

                    score += 32*(mv_penalty[4*mx + nx - pred_x] + mv_penalty[4*my + ny - pred_y])*penalty_factor;
//                    if(nx&1) score-=32*c->penalty_factor;
  //                  if(ny&1) score-=32*c->penalty_factor;

                    for(i=0; i<8; i++){
                        if(score < best[i]){
                            memmove(&best[i+1], &best[i], sizeof(int)*(7-i));
                            memmove(&best_pos[i+1][0], &best_pos[i][0], sizeof(int)*2*(7-i));
                            best[i]= score;
                            best_pos[i][0]= nx + 4*mx;
                            best_pos[i][1]= ny + 4*my;
                            break;
                        }
                    }
                }
            }
        }
        for(i=0; i<subpel_quality; i++){
            nx= best_pos[i][0];
            ny= best_pos[i][1];
            CHECK_QUARTER_MV(nx&3, ny&3, nx>>2, ny>>2)
        }

        av_assert2(bx >= xmin*4 && bx <= xmax*4 && by >= ymin*4 && by <= ymax*4);

        *mx_ptr = bx;
        *my_ptr = by;
    }else{
        *mx_ptr =4*mx;
        *my_ptr =4*my;
    }

    return dmin;
}


#define CHECK_MV(x,y)\
{\
    const unsigned key = ((y)<<ME_MAP_MV_BITS) + (x) + map_generation;\
    const int index= (((y)<<ME_MAP_SHIFT) + (x))&(ME_MAP_SIZE-1);\
<<<<<<< HEAD
    av_assert2((x) >= xmin);\
    av_assert2((x) <= xmax);\
    av_assert2((y) >= ymin);\
    av_assert2((y) <= ymax);\
/*printf("check_mv %d %d\n", x, y);*/\
=======
    assert((x) >= xmin);\
    assert((x) <= xmax);\
    assert((y) >= ymin);\
    assert((y) <= ymax);\
>>>>>>> 1218777f
    if(map[index]!=key){\
        d= cmp(s, x, y, 0, 0, size, h, ref_index, src_index, cmpf, chroma_cmpf, flags);\
        map[index]= key;\
        score_map[index]= d;\
        d += (mv_penalty[((x)<<shift)-pred_x] + mv_penalty[((y)<<shift)-pred_y])*penalty_factor;\
        COPY3_IF_LT(dmin, d, best[0], x, best[1], y)\
    }\
}

#define CHECK_CLIPPED_MV(ax,ay)\
{\
    const int Lx= ax;\
    const int Ly= ay;\
    const int Lx2= FFMAX(xmin, FFMIN(Lx, xmax));\
    const int Ly2= FFMAX(ymin, FFMIN(Ly, ymax));\
    CHECK_MV(Lx2, Ly2)\
}

#define CHECK_MV_DIR(x,y,new_dir)\
{\
    const unsigned key = ((y)<<ME_MAP_MV_BITS) + (x) + map_generation;\
    const int index= (((y)<<ME_MAP_SHIFT) + (x))&(ME_MAP_SIZE-1);\
    if(map[index]!=key){\
        d= cmp(s, x, y, 0, 0, size, h, ref_index, src_index, cmpf, chroma_cmpf, flags);\
        map[index]= key;\
        score_map[index]= d;\
        d += (mv_penalty[((x)<<shift)-pred_x] + mv_penalty[((y)<<shift)-pred_y])*penalty_factor;\
        if(d<dmin){\
            best[0]=x;\
            best[1]=y;\
            dmin=d;\
            next_dir= new_dir;\
        }\
    }\
}

#define check(x,y,S,v)\
if( (x)<(xmin<<(S)) ) printf("%d %d %d %d %d xmin" #v, xmin, (x), (y), s->mb_x, s->mb_y);\
if( (x)>(xmax<<(S)) ) printf("%d %d %d %d %d xmax" #v, xmax, (x), (y), s->mb_x, s->mb_y);\
if( (y)<(ymin<<(S)) ) printf("%d %d %d %d %d ymin" #v, ymin, (x), (y), s->mb_x, s->mb_y);\
if( (y)>(ymax<<(S)) ) printf("%d %d %d %d %d ymax" #v, ymax, (x), (y), s->mb_x, s->mb_y);\

#define LOAD_COMMON2\
    uint32_t *map= c->map;\
    const int qpel= flags&FLAG_QPEL;\
    const int shift= 1+qpel;\

static av_always_inline int small_diamond_search(MpegEncContext * s, int *best, int dmin,
                                       int src_index, int ref_index, int const penalty_factor,
                                       int size, int h, int flags)
{
    MotionEstContext * const c= &s->me;
    me_cmp_func cmpf, chroma_cmpf;
    int next_dir=-1;
    LOAD_COMMON
    LOAD_COMMON2
    unsigned map_generation = c->map_generation;

    cmpf= s->dsp.me_cmp[size];
    chroma_cmpf= s->dsp.me_cmp[size+1];

    { /* ensure that the best point is in the MAP as h/qpel refinement needs it */
        const unsigned key = (best[1]<<ME_MAP_MV_BITS) + best[0] + map_generation;
        const int index= ((best[1]<<ME_MAP_SHIFT) + best[0])&(ME_MAP_SIZE-1);
        if(map[index]!=key){ //this will be executed only very rarey
            score_map[index]= cmp(s, best[0], best[1], 0, 0, size, h, ref_index, src_index, cmpf, chroma_cmpf, flags);
            map[index]= key;
        }
    }

    for(;;){
        int d;
        const int dir= next_dir;
        const int x= best[0];
        const int y= best[1];
        next_dir=-1;

        if(dir!=2 && x>xmin) CHECK_MV_DIR(x-1, y  , 0)
        if(dir!=3 && y>ymin) CHECK_MV_DIR(x  , y-1, 1)
        if(dir!=0 && x<xmax) CHECK_MV_DIR(x+1, y  , 2)
        if(dir!=1 && y<ymax) CHECK_MV_DIR(x  , y+1, 3)

        if(next_dir==-1){
            return dmin;
        }
    }
}

static int funny_diamond_search(MpegEncContext * s, int *best, int dmin,
                                       int src_index, int ref_index, int const penalty_factor,
                                       int size, int h, int flags)
{
    MotionEstContext * const c= &s->me;
    me_cmp_func cmpf, chroma_cmpf;
    int dia_size;
    LOAD_COMMON
    LOAD_COMMON2
    unsigned map_generation = c->map_generation;

    cmpf= s->dsp.me_cmp[size];
    chroma_cmpf= s->dsp.me_cmp[size+1];

    for(dia_size=1; dia_size<=4; dia_size++){
        int dir;
        const int x= best[0];
        const int y= best[1];

        if(dia_size&(dia_size-1)) continue;

        if(   x + dia_size > xmax
           || x - dia_size < xmin
           || y + dia_size > ymax
           || y - dia_size < ymin)
           continue;

        for(dir= 0; dir<dia_size; dir+=2){
            int d;

            CHECK_MV(x + dir           , y + dia_size - dir);
            CHECK_MV(x + dia_size - dir, y - dir           );
            CHECK_MV(x - dir           , y - dia_size + dir);
            CHECK_MV(x - dia_size + dir, y + dir           );
        }

        if(x!=best[0] || y!=best[1])
            dia_size=0;
    }
    return dmin;
}

static int hex_search(MpegEncContext * s, int *best, int dmin,
                                       int src_index, int ref_index, int const penalty_factor,
                                       int size, int h, int flags, int dia_size)
{
    MotionEstContext * const c= &s->me;
    me_cmp_func cmpf, chroma_cmpf;
    LOAD_COMMON
    LOAD_COMMON2
    unsigned map_generation = c->map_generation;
    int x,y,d;
    const int dec= dia_size & (dia_size-1);

    cmpf= s->dsp.me_cmp[size];
    chroma_cmpf= s->dsp.me_cmp[size+1];

    for(;dia_size; dia_size= dec ? dia_size-1 : dia_size>>1){
        do{
            x= best[0];
            y= best[1];

            CHECK_CLIPPED_MV(x  -dia_size    , y);
            CHECK_CLIPPED_MV(x+  dia_size    , y);
            CHECK_CLIPPED_MV(x+( dia_size>>1), y+dia_size);
            CHECK_CLIPPED_MV(x+( dia_size>>1), y-dia_size);
            if(dia_size>1){
                CHECK_CLIPPED_MV(x+(-dia_size>>1), y+dia_size);
                CHECK_CLIPPED_MV(x+(-dia_size>>1), y-dia_size);
            }
        }while(best[0] != x || best[1] != y);
    }

    return dmin;
}

static int l2s_dia_search(MpegEncContext * s, int *best, int dmin,
                                       int src_index, int ref_index, int const penalty_factor,
                                       int size, int h, int flags)
{
    MotionEstContext * const c= &s->me;
    me_cmp_func cmpf, chroma_cmpf;
    LOAD_COMMON
    LOAD_COMMON2
    unsigned map_generation = c->map_generation;
    int x,y,i,d;
    int dia_size= c->dia_size&0xFF;
    const int dec= dia_size & (dia_size-1);
    static const int hex[8][2]={{-2, 0}, {-1,-1}, { 0,-2}, { 1,-1},
                                { 2, 0}, { 1, 1}, { 0, 2}, {-1, 1}};

    cmpf= s->dsp.me_cmp[size];
    chroma_cmpf= s->dsp.me_cmp[size+1];

    for(; dia_size; dia_size= dec ? dia_size-1 : dia_size>>1){
        do{
            x= best[0];
            y= best[1];
            for(i=0; i<8; i++){
                CHECK_CLIPPED_MV(x+hex[i][0]*dia_size, y+hex[i][1]*dia_size);
            }
        }while(best[0] != x || best[1] != y);
    }

    x= best[0];
    y= best[1];
    CHECK_CLIPPED_MV(x+1, y);
    CHECK_CLIPPED_MV(x, y+1);
    CHECK_CLIPPED_MV(x-1, y);
    CHECK_CLIPPED_MV(x, y-1);

    return dmin;
}

static int umh_search(MpegEncContext * s, int *best, int dmin,
                                       int src_index, int ref_index, int const penalty_factor,
                                       int size, int h, int flags)
{
    MotionEstContext * const c= &s->me;
    me_cmp_func cmpf, chroma_cmpf;
    LOAD_COMMON
    LOAD_COMMON2
    unsigned map_generation = c->map_generation;
    int x,y,x2,y2, i, j, d;
    const int dia_size= c->dia_size&0xFE;
    static const int hex[16][2]={{-4,-2}, {-4,-1}, {-4, 0}, {-4, 1}, {-4, 2},
                                 { 4,-2}, { 4,-1}, { 4, 0}, { 4, 1}, { 4, 2},
                                 {-2, 3}, { 0, 4}, { 2, 3},
                                 {-2,-3}, { 0,-4}, { 2,-3},};

    cmpf= s->dsp.me_cmp[size];
    chroma_cmpf= s->dsp.me_cmp[size+1];

    x= best[0];
    y= best[1];
    for(x2=FFMAX(x-dia_size+1, xmin); x2<=FFMIN(x+dia_size-1,xmax); x2+=2){
        CHECK_MV(x2, y);
    }
    for(y2=FFMAX(y-dia_size/2+1, ymin); y2<=FFMIN(y+dia_size/2-1,ymax); y2+=2){
        CHECK_MV(x, y2);
    }

    x= best[0];
    y= best[1];
    for(y2=FFMAX(y-2, ymin); y2<=FFMIN(y+2,ymax); y2++){
        for(x2=FFMAX(x-2, xmin); x2<=FFMIN(x+2,xmax); x2++){
            CHECK_MV(x2, y2);
        }
    }

//FIXME prevent the CLIP stuff

    for(j=1; j<=dia_size/4; j++){
        for(i=0; i<16; i++){
            CHECK_CLIPPED_MV(x+hex[i][0]*j, y+hex[i][1]*j);
        }
    }

    return hex_search(s, best, dmin, src_index, ref_index, penalty_factor, size, h, flags, 2);
}

static int full_search(MpegEncContext * s, int *best, int dmin,
                                       int src_index, int ref_index, int const penalty_factor,
                                       int size, int h, int flags)
{
    MotionEstContext * const c= &s->me;
    me_cmp_func cmpf, chroma_cmpf;
    LOAD_COMMON
    LOAD_COMMON2
    unsigned map_generation = c->map_generation;
    int x,y, d;
    const int dia_size= c->dia_size&0xFF;

    cmpf= s->dsp.me_cmp[size];
    chroma_cmpf= s->dsp.me_cmp[size+1];

    for(y=FFMAX(-dia_size, ymin); y<=FFMIN(dia_size,ymax); y++){
        for(x=FFMAX(-dia_size, xmin); x<=FFMIN(dia_size,xmax); x++){
            CHECK_MV(x, y);
        }
    }

    x= best[0];
    y= best[1];
    d= dmin;
    CHECK_CLIPPED_MV(x  , y);
    CHECK_CLIPPED_MV(x+1, y);
    CHECK_CLIPPED_MV(x, y+1);
    CHECK_CLIPPED_MV(x-1, y);
    CHECK_CLIPPED_MV(x, y-1);
    best[0]= x;
    best[1]= y;

    return d;
}

#define SAB_CHECK_MV(ax,ay)\
{\
    const unsigned key = ((ay)<<ME_MAP_MV_BITS) + (ax) + map_generation;\
    const int index= (((ay)<<ME_MAP_SHIFT) + (ax))&(ME_MAP_SIZE-1);\
    if(map[index]!=key){\
        d= cmp(s, ax, ay, 0, 0, size, h, ref_index, src_index, cmpf, chroma_cmpf, flags);\
        map[index]= key;\
        score_map[index]= d;\
        d += (mv_penalty[((ax)<<shift)-pred_x] + mv_penalty[((ay)<<shift)-pred_y])*penalty_factor;\
        if(d < minima[minima_count-1].height){\
            int j=0;\
            \
            while(d >= minima[j].height) j++;\
\
            memmove(&minima [j+1], &minima [j], (minima_count - j - 1)*sizeof(Minima));\
\
            minima[j].checked= 0;\
            minima[j].height= d;\
            minima[j].x= ax;\
            minima[j].y= ay;\
            \
            i=-1;\
            continue;\
        }\
    }\
}

#define MAX_SAB_SIZE ME_MAP_SIZE
static int sab_diamond_search(MpegEncContext * s, int *best, int dmin,
                                       int src_index, int ref_index, int const penalty_factor,
                                       int size, int h, int flags)
{
    MotionEstContext * const c= &s->me;
    me_cmp_func cmpf, chroma_cmpf;
    Minima minima[MAX_SAB_SIZE];
    const int minima_count= FFABS(c->dia_size);
    int i, j;
    LOAD_COMMON
    LOAD_COMMON2
    unsigned map_generation = c->map_generation;

    cmpf= s->dsp.me_cmp[size];
    chroma_cmpf= s->dsp.me_cmp[size+1];

    /*Note j<MAX_SAB_SIZE is needed if MAX_SAB_SIZE < ME_MAP_SIZE as j can
      become larger due to MVs overflowing their ME_MAP_MV_BITS bits space in map
     */
    for(j=i=0; i<ME_MAP_SIZE && j<MAX_SAB_SIZE; i++){
        uint32_t key= map[i];

        key += (1<<(ME_MAP_MV_BITS-1)) + (1<<(2*ME_MAP_MV_BITS-1));

        if((key&((-1)<<(2*ME_MAP_MV_BITS))) != map_generation) continue;

        minima[j].height= score_map[i];
        minima[j].x= key & ((1<<ME_MAP_MV_BITS)-1); key>>=ME_MAP_MV_BITS;
        minima[j].y= key & ((1<<ME_MAP_MV_BITS)-1);
        minima[j].x-= (1<<(ME_MAP_MV_BITS-1));
        minima[j].y-= (1<<(ME_MAP_MV_BITS-1));

        // all entries in map should be in range except if the mv overflows their ME_MAP_MV_BITS bits space
        if(   minima[j].x > xmax || minima[j].x < xmin
           || minima[j].y > ymax || minima[j].y < ymin)
            continue;

        minima[j].checked=0;
        if(minima[j].x || minima[j].y)
            minima[j].height+= (mv_penalty[((minima[j].x)<<shift)-pred_x] + mv_penalty[((minima[j].y)<<shift)-pred_y])*penalty_factor;

        j++;
    }

    qsort(minima, j, sizeof(Minima), minima_cmp);

    for(; j<minima_count; j++){
        minima[j].height=256*256*256*64;
        minima[j].checked=0;
        minima[j].x= minima[j].y=0;
    }

    for(i=0; i<minima_count; i++){
        const int x= minima[i].x;
        const int y= minima[i].y;
        int d;

        if(minima[i].checked) continue;

        if(   x >= xmax || x <= xmin
           || y >= ymax || y <= ymin)
           continue;

        SAB_CHECK_MV(x-1, y)
        SAB_CHECK_MV(x+1, y)
        SAB_CHECK_MV(x  , y-1)
        SAB_CHECK_MV(x  , y+1)

        minima[i].checked= 1;
    }

    best[0]= minima[0].x;
    best[1]= minima[0].y;
    dmin= minima[0].height;

    if(   best[0] < xmax && best[0] > xmin
       && best[1] < ymax && best[1] > ymin){
        int d;
        //ensure that the refernece samples for hpel refinement are in the map
        CHECK_MV(best[0]-1, best[1])
        CHECK_MV(best[0]+1, best[1])
        CHECK_MV(best[0], best[1]-1)
        CHECK_MV(best[0], best[1]+1)
    }
    return dmin;
}

static int var_diamond_search(MpegEncContext * s, int *best, int dmin,
                                       int src_index, int ref_index, int const penalty_factor,
                                       int size, int h, int flags)
{
    MotionEstContext * const c= &s->me;
    me_cmp_func cmpf, chroma_cmpf;
    int dia_size;
    LOAD_COMMON
    LOAD_COMMON2
    unsigned map_generation = c->map_generation;

    cmpf= s->dsp.me_cmp[size];
    chroma_cmpf= s->dsp.me_cmp[size+1];

    for(dia_size=1; dia_size<=c->dia_size; dia_size++){
        int dir, start, end;
        const int x= best[0];
        const int y= best[1];

        start= FFMAX(0, y + dia_size - ymax);
        end  = FFMIN(dia_size, xmax - x + 1);
        for(dir= start; dir<end; dir++){
            int d;

//check(x + dir,y + dia_size - dir,0, a0)
            CHECK_MV(x + dir           , y + dia_size - dir);
        }

        start= FFMAX(0, x + dia_size - xmax);
        end  = FFMIN(dia_size, y - ymin + 1);
        for(dir= start; dir<end; dir++){
            int d;

//check(x + dia_size - dir, y - dir,0, a1)
            CHECK_MV(x + dia_size - dir, y - dir           );
        }

        start= FFMAX(0, -y + dia_size + ymin );
        end  = FFMIN(dia_size, x - xmin + 1);
        for(dir= start; dir<end; dir++){
            int d;

//check(x - dir,y - dia_size + dir,0, a2)
            CHECK_MV(x - dir           , y - dia_size + dir);
        }

        start= FFMAX(0, -x + dia_size + xmin );
        end  = FFMIN(dia_size, ymax - y + 1);
        for(dir= start; dir<end; dir++){
            int d;

//check(x - dia_size + dir, y + dir,0, a3)
            CHECK_MV(x - dia_size + dir, y + dir           );
        }

        if(x!=best[0] || y!=best[1])
            dia_size=0;
    }
    return dmin;
}

static av_always_inline int diamond_search(MpegEncContext * s, int *best, int dmin,
                                       int src_index, int ref_index, int const penalty_factor,
                                       int size, int h, int flags){
    MotionEstContext * const c= &s->me;
    if(c->dia_size==-1)
        return funny_diamond_search(s, best, dmin, src_index, ref_index, penalty_factor, size, h, flags);
    else if(c->dia_size<-1)
        return   sab_diamond_search(s, best, dmin, src_index, ref_index, penalty_factor, size, h, flags);
    else if(c->dia_size<2)
        return small_diamond_search(s, best, dmin, src_index, ref_index, penalty_factor, size, h, flags);
    else if(c->dia_size>1024)
        return          full_search(s, best, dmin, src_index, ref_index, penalty_factor, size, h, flags);
    else if(c->dia_size>768)
        return           umh_search(s, best, dmin, src_index, ref_index, penalty_factor, size, h, flags);
    else if(c->dia_size>512)
        return           hex_search(s, best, dmin, src_index, ref_index, penalty_factor, size, h, flags, c->dia_size&0xFF);
    else if(c->dia_size>256)
        return       l2s_dia_search(s, best, dmin, src_index, ref_index, penalty_factor, size, h, flags);
    else
        return   var_diamond_search(s, best, dmin, src_index, ref_index, penalty_factor, size, h, flags);
}

/**
   @param P a list of candidate mvs to check before starting the
   iterative search. If one of the candidates is close to the optimal mv, then
   it takes fewer iterations. And it increases the chance that we find the
   optimal mv.
 */
static av_always_inline int epzs_motion_search_internal(MpegEncContext * s, int *mx_ptr, int *my_ptr,
                             int P[10][2], int src_index, int ref_index, int16_t (*last_mv)[2],
                             int ref_mv_scale, int flags, int size, int h)
{
    MotionEstContext * const c= &s->me;
    int best[2]={0, 0};      /**< x and y coordinates of the best motion vector.
                               i.e. the difference between the position of the
                               block currently being encoded and the position of
                               the block chosen to predict it from. */
    int d;                   ///< the score (cmp + penalty) of any given mv
    int dmin;                /**< the best value of d, i.e. the score
                               corresponding to the mv stored in best[]. */
    unsigned map_generation;
    int penalty_factor;
    const int ref_mv_stride= s->mb_stride; //pass as arg  FIXME
    const int ref_mv_xy= s->mb_x + s->mb_y*ref_mv_stride; //add to last_mv beforepassing FIXME
    me_cmp_func cmpf, chroma_cmpf;

    LOAD_COMMON
    LOAD_COMMON2

    if(c->pre_pass){
        penalty_factor= c->pre_penalty_factor;
        cmpf= s->dsp.me_pre_cmp[size];
        chroma_cmpf= s->dsp.me_pre_cmp[size+1];
    }else{
        penalty_factor= c->penalty_factor;
        cmpf= s->dsp.me_cmp[size];
        chroma_cmpf= s->dsp.me_cmp[size+1];
    }

    map_generation= update_map_generation(c);

    av_assert2(cmpf);
    dmin= cmp(s, 0, 0, 0, 0, size, h, ref_index, src_index, cmpf, chroma_cmpf, flags);
    map[0]= map_generation;
    score_map[0]= dmin;

    //FIXME precalc first term below?
    if((s->pict_type == AV_PICTURE_TYPE_B && !(c->flags & FLAG_DIRECT)) || s->flags&CODEC_FLAG_MV0)
        dmin += (mv_penalty[pred_x] + mv_penalty[pred_y])*penalty_factor;

    /* first line */
    if (s->first_slice_line) {
        CHECK_MV(P_LEFT[0]>>shift, P_LEFT[1]>>shift)
        CHECK_CLIPPED_MV((last_mv[ref_mv_xy][0]*ref_mv_scale + (1<<15))>>16,
                        (last_mv[ref_mv_xy][1]*ref_mv_scale + (1<<15))>>16)
    }else{
        if(dmin<((h*h*s->avctx->mv0_threshold)>>8)
                    && ( P_LEFT[0]    |P_LEFT[1]
                        |P_TOP[0]     |P_TOP[1]
                        |P_TOPRIGHT[0]|P_TOPRIGHT[1])==0){
            *mx_ptr= 0;
            *my_ptr= 0;
            c->skip=1;
            return dmin;
        }
        CHECK_MV(    P_MEDIAN[0] >>shift ,    P_MEDIAN[1] >>shift)
        CHECK_CLIPPED_MV((P_MEDIAN[0]>>shift)  , (P_MEDIAN[1]>>shift)-1)
        CHECK_CLIPPED_MV((P_MEDIAN[0]>>shift)  , (P_MEDIAN[1]>>shift)+1)
        CHECK_CLIPPED_MV((P_MEDIAN[0]>>shift)-1, (P_MEDIAN[1]>>shift)  )
        CHECK_CLIPPED_MV((P_MEDIAN[0]>>shift)+1, (P_MEDIAN[1]>>shift)  )
        CHECK_CLIPPED_MV((last_mv[ref_mv_xy][0]*ref_mv_scale + (1<<15))>>16,
                        (last_mv[ref_mv_xy][1]*ref_mv_scale + (1<<15))>>16)
        CHECK_MV(P_LEFT[0]    >>shift, P_LEFT[1]    >>shift)
        CHECK_MV(P_TOP[0]     >>shift, P_TOP[1]     >>shift)
        CHECK_MV(P_TOPRIGHT[0]>>shift, P_TOPRIGHT[1]>>shift)
    }
    if(dmin>h*h*4){
        if(c->pre_pass){
            CHECK_CLIPPED_MV((last_mv[ref_mv_xy-1][0]*ref_mv_scale + (1<<15))>>16,
                            (last_mv[ref_mv_xy-1][1]*ref_mv_scale + (1<<15))>>16)
            if(!s->first_slice_line)
                CHECK_CLIPPED_MV((last_mv[ref_mv_xy-ref_mv_stride][0]*ref_mv_scale + (1<<15))>>16,
                                (last_mv[ref_mv_xy-ref_mv_stride][1]*ref_mv_scale + (1<<15))>>16)
        }else{
            CHECK_CLIPPED_MV((last_mv[ref_mv_xy+1][0]*ref_mv_scale + (1<<15))>>16,
                            (last_mv[ref_mv_xy+1][1]*ref_mv_scale + (1<<15))>>16)
            if(s->mb_y+1<s->end_mb_y)  //FIXME replace at least with last_slice_line
                CHECK_CLIPPED_MV((last_mv[ref_mv_xy+ref_mv_stride][0]*ref_mv_scale + (1<<15))>>16,
                                (last_mv[ref_mv_xy+ref_mv_stride][1]*ref_mv_scale + (1<<15))>>16)
        }
    }

    if(c->avctx->last_predictor_count){
        const int count= c->avctx->last_predictor_count;
        const int xstart= FFMAX(0, s->mb_x - count);
        const int ystart= FFMAX(0, s->mb_y - count);
        const int xend= FFMIN(s->mb_width , s->mb_x + count + 1);
        const int yend= FFMIN(s->mb_height, s->mb_y + count + 1);
        int mb_y;

        for(mb_y=ystart; mb_y<yend; mb_y++){
            int mb_x;
            for(mb_x=xstart; mb_x<xend; mb_x++){
                const int xy= mb_x + 1 + (mb_y + 1)*ref_mv_stride;
                int mx= (last_mv[xy][0]*ref_mv_scale + (1<<15))>>16;
                int my= (last_mv[xy][1]*ref_mv_scale + (1<<15))>>16;

                if(mx>xmax || mx<xmin || my>ymax || my<ymin) continue;
                CHECK_MV(mx,my)
            }
        }
    }

//check(best[0],best[1],0, b0)
    dmin= diamond_search(s, best, dmin, src_index, ref_index, penalty_factor, size, h, flags);

//check(best[0],best[1],0, b1)
    *mx_ptr= best[0];
    *my_ptr= best[1];

    return dmin;
}

//this function is dedicated to the braindamaged gcc
int ff_epzs_motion_search(MpegEncContext *s, int *mx_ptr, int *my_ptr,
                          int P[10][2], int src_index, int ref_index,
                          int16_t (*last_mv)[2], int ref_mv_scale,
                          int size, int h)
{
    MotionEstContext * const c= &s->me;
//FIXME convert other functions in the same way if faster
    if(c->flags==0 && h==16 && size==0){
        return epzs_motion_search_internal(s, mx_ptr, my_ptr, P, src_index, ref_index, last_mv, ref_mv_scale, 0, 0, 16);
//    case FLAG_QPEL:
//        return epzs_motion_search_internal(s, mx_ptr, my_ptr, P, src_index, ref_index, last_mv, ref_mv_scale, FLAG_QPEL);
    }else{
        return epzs_motion_search_internal(s, mx_ptr, my_ptr, P, src_index, ref_index, last_mv, ref_mv_scale, c->flags, size, h);
    }
}

static int epzs_motion_search4(MpegEncContext * s,
                             int *mx_ptr, int *my_ptr, int P[10][2],
                             int src_index, int ref_index, int16_t (*last_mv)[2],
                             int ref_mv_scale)
{
    MotionEstContext * const c= &s->me;
    int best[2]={0, 0};
    int d, dmin;
    unsigned map_generation;
    const int penalty_factor= c->penalty_factor;
    const int size=1;
    const int h=8;
    const int ref_mv_stride= s->mb_stride;
    const int ref_mv_xy= s->mb_x + s->mb_y *ref_mv_stride;
    me_cmp_func cmpf, chroma_cmpf;
    LOAD_COMMON
    int flags= c->flags;
    LOAD_COMMON2

    cmpf= s->dsp.me_cmp[size];
    chroma_cmpf= s->dsp.me_cmp[size+1];

    map_generation= update_map_generation(c);

    dmin = 1000000;

    /* first line */
    if (s->first_slice_line) {
        CHECK_MV(P_LEFT[0]>>shift, P_LEFT[1]>>shift)
        CHECK_CLIPPED_MV((last_mv[ref_mv_xy][0]*ref_mv_scale + (1<<15))>>16,
                        (last_mv[ref_mv_xy][1]*ref_mv_scale + (1<<15))>>16)
        CHECK_MV(P_MV1[0]>>shift, P_MV1[1]>>shift)
    }else{
        CHECK_MV(P_MV1[0]>>shift, P_MV1[1]>>shift)
        //FIXME try some early stop
        CHECK_MV(P_MEDIAN[0]>>shift, P_MEDIAN[1]>>shift)
        CHECK_MV(P_LEFT[0]>>shift, P_LEFT[1]>>shift)
        CHECK_MV(P_TOP[0]>>shift, P_TOP[1]>>shift)
        CHECK_MV(P_TOPRIGHT[0]>>shift, P_TOPRIGHT[1]>>shift)
        CHECK_CLIPPED_MV((last_mv[ref_mv_xy][0]*ref_mv_scale + (1<<15))>>16,
                        (last_mv[ref_mv_xy][1]*ref_mv_scale + (1<<15))>>16)
    }
    if(dmin>64*4){
        CHECK_CLIPPED_MV((last_mv[ref_mv_xy+1][0]*ref_mv_scale + (1<<15))>>16,
                        (last_mv[ref_mv_xy+1][1]*ref_mv_scale + (1<<15))>>16)
        if(s->mb_y+1<s->end_mb_y)  //FIXME replace at least with last_slice_line
            CHECK_CLIPPED_MV((last_mv[ref_mv_xy+ref_mv_stride][0]*ref_mv_scale + (1<<15))>>16,
                            (last_mv[ref_mv_xy+ref_mv_stride][1]*ref_mv_scale + (1<<15))>>16)
    }

    dmin= diamond_search(s, best, dmin, src_index, ref_index, penalty_factor, size, h, flags);

    *mx_ptr= best[0];
    *my_ptr= best[1];

    return dmin;
}

//try to merge with above FIXME (needs PSNR test)
static int epzs_motion_search2(MpegEncContext * s,
                             int *mx_ptr, int *my_ptr, int P[10][2],
                             int src_index, int ref_index, int16_t (*last_mv)[2],
                             int ref_mv_scale)
{
    MotionEstContext * const c= &s->me;
    int best[2]={0, 0};
    int d, dmin;
    unsigned map_generation;
    const int penalty_factor= c->penalty_factor;
    const int size=0; //FIXME pass as arg
    const int h=8;
    const int ref_mv_stride= s->mb_stride;
    const int ref_mv_xy= s->mb_x + s->mb_y *ref_mv_stride;
    me_cmp_func cmpf, chroma_cmpf;
    LOAD_COMMON
    int flags= c->flags;
    LOAD_COMMON2

    cmpf= s->dsp.me_cmp[size];
    chroma_cmpf= s->dsp.me_cmp[size+1];

    map_generation= update_map_generation(c);

    dmin = 1000000;

    /* first line */
    if (s->first_slice_line) {
        CHECK_MV(P_LEFT[0]>>shift, P_LEFT[1]>>shift)
        CHECK_CLIPPED_MV((last_mv[ref_mv_xy][0]*ref_mv_scale + (1<<15))>>16,
                        (last_mv[ref_mv_xy][1]*ref_mv_scale + (1<<15))>>16)
        CHECK_MV(P_MV1[0]>>shift, P_MV1[1]>>shift)
    }else{
        CHECK_MV(P_MV1[0]>>shift, P_MV1[1]>>shift)
        //FIXME try some early stop
        CHECK_MV(P_MEDIAN[0]>>shift, P_MEDIAN[1]>>shift)
        CHECK_MV(P_LEFT[0]>>shift, P_LEFT[1]>>shift)
        CHECK_MV(P_TOP[0]>>shift, P_TOP[1]>>shift)
        CHECK_MV(P_TOPRIGHT[0]>>shift, P_TOPRIGHT[1]>>shift)
        CHECK_CLIPPED_MV((last_mv[ref_mv_xy][0]*ref_mv_scale + (1<<15))>>16,
                        (last_mv[ref_mv_xy][1]*ref_mv_scale + (1<<15))>>16)
    }
    if(dmin>64*4){
        CHECK_CLIPPED_MV((last_mv[ref_mv_xy+1][0]*ref_mv_scale + (1<<15))>>16,
                        (last_mv[ref_mv_xy+1][1]*ref_mv_scale + (1<<15))>>16)
        if(s->mb_y+1<s->end_mb_y)  //FIXME replace at least with last_slice_line
            CHECK_CLIPPED_MV((last_mv[ref_mv_xy+ref_mv_stride][0]*ref_mv_scale + (1<<15))>>16,
                            (last_mv[ref_mv_xy+ref_mv_stride][1]*ref_mv_scale + (1<<15))>>16)
    }

    dmin= diamond_search(s, best, dmin, src_index, ref_index, penalty_factor, size, h, flags);

    *mx_ptr= best[0];
    *my_ptr= best[1];

    return dmin;
}<|MERGE_RESOLUTION|>--- conflicted
+++ resolved
@@ -359,18 +359,10 @@
 {\
     const unsigned key = ((y)<<ME_MAP_MV_BITS) + (x) + map_generation;\
     const int index= (((y)<<ME_MAP_SHIFT) + (x))&(ME_MAP_SIZE-1);\
-<<<<<<< HEAD
     av_assert2((x) >= xmin);\
     av_assert2((x) <= xmax);\
     av_assert2((y) >= ymin);\
     av_assert2((y) <= ymax);\
-/*printf("check_mv %d %d\n", x, y);*/\
-=======
-    assert((x) >= xmin);\
-    assert((x) <= xmax);\
-    assert((y) >= ymin);\
-    assert((y) <= ymax);\
->>>>>>> 1218777f
     if(map[index]!=key){\
         d= cmp(s, x, y, 0, 0, size, h, ref_index, src_index, cmpf, chroma_cmpf, flags);\
         map[index]= key;\
