/*
 * Copyright (c) 2002 The FFmpeg Project
 *
 * This file is part of FFmpeg.
 *
 * FFmpeg is free software; you can redistribute it and/or
 * modify it under the terms of the GNU Lesser General Public
 * License as published by the Free Software Foundation; either
 * version 2.1 of the License, or (at your option) any later version.
 *
 * FFmpeg is distributed in the hope that it will be useful,
 * but WITHOUT ANY WARRANTY; without even the implied warranty of
 * MERCHANTABILITY or FITNESS FOR A PARTICULAR PURPOSE.  See the GNU
 * Lesser General Public License for more details.
 *
 * You should have received a copy of the GNU Lesser General Public
 * License along with FFmpeg; if not, write to the Free Software
 * Foundation, Inc., 51 Franklin Street, Fifth Floor, Boston, MA 02110-1301 USA
 */

#include "avcodec.h"
#include "h263.h"
#include "mpegvideo.h"
#include "msmpeg4.h"
#include "msmpeg4data.h"
#include "wmv2.h"


static int encode_ext_header(Wmv2Context *w)
{
    MpegEncContext *const s = &w->s;
    PutBitContext pb;
    int code;

    init_put_bits(&pb, s->avctx->extradata, s->avctx->extradata_size);

    put_bits(&pb, 5, s->avctx->time_base.den / s->avctx->time_base.num); // yes 29.97 -> 29
    put_bits(&pb, 11, FFMIN(s->bit_rate / 1024, 2047));

    put_bits(&pb, 1, w->mspel_bit        = 1);
    put_bits(&pb, 1, s->loop_filter);
    put_bits(&pb, 1, w->abt_flag         = 1);
    put_bits(&pb, 1, w->j_type_bit       = 1);
    put_bits(&pb, 1, w->top_left_mv_flag = 0);
    put_bits(&pb, 1, w->per_mb_rl_bit    = 1);
    put_bits(&pb, 3, code                = 1);

    flush_put_bits(&pb);

    s->slice_height = s->mb_height / code;

    return 0;
}

static av_cold int wmv2_encode_init(AVCodecContext *avctx)
{
    Wmv2Context *const w = avctx->priv_data;

    if (ff_mpv_encode_init(avctx) < 0)
        return -1;

    ff_wmv2_common_init(w);

<<<<<<< HEAD
    avctx->extradata_size= 4;
    avctx->extradata= av_mallocz(avctx->extradata_size + FF_INPUT_BUFFER_PADDING_SIZE);
    if (!avctx->extradata)
        return AVERROR(ENOMEM);
=======
    avctx->extradata_size = 4;
    avctx->extradata      = av_mallocz(avctx->extradata_size + 10);
>>>>>>> eda7571e
    encode_ext_header(w);

    return 0;
}

int ff_wmv2_encode_picture_header(MpegEncContext *s, int picture_number)
{
    Wmv2Context *const w = (Wmv2Context *) s;

    put_bits(&s->pb, 1, s->pict_type - 1);
    if (s->pict_type == AV_PICTURE_TYPE_I)
        put_bits(&s->pb, 7, 0);
    put_bits(&s->pb, 5, s->qscale);

    s->dc_table_index  = 1;
    s->mv_table_index  = 1; /* only if P frame */
    s->per_mb_rl_table = 0;
    s->mspel           = 0;
    w->per_mb_abt      = 0;
    w->abt_type        = 0;
    w->j_type          = 0;

    av_assert0(s->flipflop_rounding);

    if (s->pict_type == AV_PICTURE_TYPE_I) {
<<<<<<< HEAD
        av_assert0(s->no_rounding==1);
        if(w->j_type_bit) put_bits(&s->pb, 1, w->j_type);
=======
        assert(s->no_rounding == 1);
        if (w->j_type_bit)
            put_bits(&s->pb, 1, w->j_type);
>>>>>>> eda7571e

        if (w->per_mb_rl_bit)
            put_bits(&s->pb, 1, s->per_mb_rl_table);

        if (!s->per_mb_rl_table) {
            ff_msmpeg4_code012(&s->pb, s->rl_chroma_table_index);
            ff_msmpeg4_code012(&s->pb, s->rl_table_index);
        }

        put_bits(&s->pb, 1, s->dc_table_index);

        s->inter_intra_pred = 0;
    } else {
        int cbp_index;

        put_bits(&s->pb, 2, SKIP_TYPE_NONE);

        ff_msmpeg4_code012(&s->pb, cbp_index = 0);
        if (s->qscale <= 10) {
            int map[3]         = { 0, 2, 1 };
            w->cbp_table_index = map[cbp_index];
        } else if (s->qscale <= 20) {
            int map[3]         = { 1, 0, 2 };
            w->cbp_table_index = map[cbp_index];
        } else {
            int map[3]         = { 2, 1, 0 };
            w->cbp_table_index = map[cbp_index];
        }

        if (w->mspel_bit)
            put_bits(&s->pb, 1, s->mspel);

        if (w->abt_flag) {
            put_bits(&s->pb, 1, w->per_mb_abt ^ 1);
            if (!w->per_mb_abt)
                ff_msmpeg4_code012(&s->pb, w->abt_type);
        }

        if (w->per_mb_rl_bit)
            put_bits(&s->pb, 1, s->per_mb_rl_table);

        if (!s->per_mb_rl_table) {
            ff_msmpeg4_code012(&s->pb, s->rl_table_index);
            s->rl_chroma_table_index = s->rl_table_index;
        }
        put_bits(&s->pb, 1, s->dc_table_index);
        put_bits(&s->pb, 1, s->mv_table_index);

        s->inter_intra_pred = 0; // (s->width * s->height < 320 * 240 && s->bit_rate <= II_BITRATE);
    }
    s->esc3_level_length = 0;
    s->esc3_run_length   = 0;

    return 0;
}

/* Nearly identical to wmv1 but that is just because we do not use the
 * useless M$ crap features. It is duplicated here in case someone wants
 * to add support for these crap features. */
void ff_wmv2_encode_mb(MpegEncContext *s, int16_t block[6][64],
                       int motion_x, int motion_y)
{
    Wmv2Context *const w = (Wmv2Context *) s;
    int cbp, coded_cbp, i;
    int pred_x, pred_y;
    uint8_t *coded_block;

    ff_msmpeg4_handle_slices(s);

    if (!s->mb_intra) {
        /* compute cbp */
        cbp = 0;
        for (i = 0; i < 6; i++)
            if (s->block_last_index[i] >= 0)
                cbp |= 1 << (5 - i);

        put_bits(&s->pb,
                 ff_wmv2_inter_table[w->cbp_table_index][cbp + 64][1],
                 ff_wmv2_inter_table[w->cbp_table_index][cbp + 64][0]);

        s->misc_bits += get_bits_diff(s);
        /* motion vector */
        ff_h263_pred_motion(s, 0, 0, &pred_x, &pred_y);
        ff_msmpeg4_encode_motion(s, motion_x - pred_x,
<<<<<<< HEAD
                              motion_y - pred_y);
        s->mv_bits += get_bits_diff(s);
=======
                                 motion_y - pred_y);
>>>>>>> eda7571e
    } else {
        /* compute cbp */
        cbp       = 0;
        coded_cbp = 0;
        for (i = 0; i < 6; i++) {
            int val, pred;
            val  = (s->block_last_index[i] >= 1);
            cbp |= val << (5 - i);
            if (i < 4) {
                /* predict value for close blocks only for luma */
                pred         = ff_msmpeg4_coded_block_pred(s, i, &coded_block);
                *coded_block = val;
                val          = val ^ pred;
            }
            coded_cbp |= val << (5 - i);
        }

        if (s->pict_type == AV_PICTURE_TYPE_I)
            put_bits(&s->pb,
                     ff_msmp4_mb_i_table[coded_cbp][1],
                     ff_msmp4_mb_i_table[coded_cbp][0]);
        else
            put_bits(&s->pb,
                     ff_wmv2_inter_table[w->cbp_table_index][cbp][1],
                     ff_wmv2_inter_table[w->cbp_table_index][cbp][0]);
        put_bits(&s->pb, 1, 0);         /* no AC prediction yet */
        if (s->inter_intra_pred) {
            s->h263_aic_dir = 0;
            put_bits(&s->pb,
                     ff_table_inter_intra[s->h263_aic_dir][1],
                     ff_table_inter_intra[s->h263_aic_dir][0]);
        }
        s->misc_bits += get_bits_diff(s);
    }

    for (i = 0; i < 6; i++)
        ff_msmpeg4_encode_block(s, block[i], i);
<<<<<<< HEAD
    }
    if (s->mb_intra)
        s->i_tex_bits += get_bits_diff(s);
    else
        s->p_tex_bits += get_bits_diff(s);
=======
>>>>>>> eda7571e
}

AVCodec ff_wmv2_encoder = {
    .name           = "wmv2",
    .long_name      = NULL_IF_CONFIG_SMALL("Windows Media Video 8"),
    .type           = AVMEDIA_TYPE_VIDEO,
    .id             = AV_CODEC_ID_WMV2,
    .priv_data_size = sizeof(Wmv2Context),
    .init           = wmv2_encode_init,
    .encode2        = ff_mpv_encode_picture,
    .close          = ff_mpv_encode_end,
    .pix_fmts       = (const enum AVPixelFormat[]) { AV_PIX_FMT_YUV420P,
                                                     AV_PIX_FMT_NONE },
};<|MERGE_RESOLUTION|>--- conflicted
+++ resolved
@@ -61,15 +61,10 @@
 
     ff_wmv2_common_init(w);
 
-<<<<<<< HEAD
-    avctx->extradata_size= 4;
-    avctx->extradata= av_mallocz(avctx->extradata_size + FF_INPUT_BUFFER_PADDING_SIZE);
+    avctx->extradata_size = 4;
+    avctx->extradata      = av_mallocz(avctx->extradata_size + FF_INPUT_BUFFER_PADDING_SIZE);
     if (!avctx->extradata)
         return AVERROR(ENOMEM);
-=======
-    avctx->extradata_size = 4;
-    avctx->extradata      = av_mallocz(avctx->extradata_size + 10);
->>>>>>> eda7571e
     encode_ext_header(w);
 
     return 0;
@@ -95,14 +90,9 @@
     av_assert0(s->flipflop_rounding);
 
     if (s->pict_type == AV_PICTURE_TYPE_I) {
-<<<<<<< HEAD
-        av_assert0(s->no_rounding==1);
-        if(w->j_type_bit) put_bits(&s->pb, 1, w->j_type);
-=======
-        assert(s->no_rounding == 1);
+        av_assert0(s->no_rounding == 1);
         if (w->j_type_bit)
             put_bits(&s->pb, 1, w->j_type);
->>>>>>> eda7571e
 
         if (w->per_mb_rl_bit)
             put_bits(&s->pb, 1, s->per_mb_rl_table);
@@ -187,12 +177,8 @@
         /* motion vector */
         ff_h263_pred_motion(s, 0, 0, &pred_x, &pred_y);
         ff_msmpeg4_encode_motion(s, motion_x - pred_x,
-<<<<<<< HEAD
-                              motion_y - pred_y);
+                                 motion_y - pred_y);
         s->mv_bits += get_bits_diff(s);
-=======
-                                 motion_y - pred_y);
->>>>>>> eda7571e
     } else {
         /* compute cbp */
         cbp       = 0;
@@ -230,14 +216,10 @@
 
     for (i = 0; i < 6; i++)
         ff_msmpeg4_encode_block(s, block[i], i);
-<<<<<<< HEAD
-    }
     if (s->mb_intra)
         s->i_tex_bits += get_bits_diff(s);
     else
         s->p_tex_bits += get_bits_diff(s);
-=======
->>>>>>> eda7571e
 }
 
 AVCodec ff_wmv2_encoder = {
