/*
 * utils for libavcodec
 * Copyright (c) 2001 Fabrice Bellard
 * Copyright (c) 2002-2004 Michael Niedermayer <michaelni@gmx.at>
 *
 * This file is part of FFmpeg.
 *
 * FFmpeg is free software; you can redistribute it and/or
 * modify it under the terms of the GNU Lesser General Public
 * License as published by the Free Software Foundation; either
 * version 2.1 of the License, or (at your option) any later version.
 *
 * FFmpeg is distributed in the hope that it will be useful,
 * but WITHOUT ANY WARRANTY; without even the implied warranty of
 * MERCHANTABILITY or FITNESS FOR A PARTICULAR PURPOSE.  See the GNU
 * Lesser General Public License for more details.
 *
 * You should have received a copy of the GNU Lesser General Public
 * License along with FFmpeg; if not, write to the Free Software
 * Foundation, Inc., 51 Franklin Street, Fifth Floor, Boston, MA 02110-1301 USA
 */

/**
 * @file
 * utils.
 */

#include "libavutil/avassert.h"
#include "libavutil/avstring.h"
#include "libavutil/crc.h"
#include "libavutil/mathematics.h"
#include "libavutil/pixdesc.h"
#include "libavutil/audioconvert.h"
#include "libavutil/imgutils.h"
#include "libavutil/samplefmt.h"
#include "libavutil/dict.h"
#include "libavutil/avassert.h"
#include "avcodec.h"
#include "dsputil.h"
#include "libavutil/opt.h"
#include "imgconvert.h"
#include "thread.h"
#include "audioconvert.h"
#include "internal.h"
#include "bytestream.h"
#include <stdlib.h>
#include <stdarg.h>
#include <limits.h>
#include <float.h>

static int volatile entangled_thread_counter=0;
static int (*ff_lockmgr_cb)(void **mutex, enum AVLockOp op);
static void *codec_mutex;
static void *avformat_mutex;

void *av_fast_realloc(void *ptr, unsigned int *size, size_t min_size)
{
    if(min_size < *size)
        return ptr;

    min_size= FFMAX(17*min_size/16 + 32, min_size);

    ptr= av_realloc(ptr, min_size);
    if(!ptr) //we could set this to the unmodified min_size but this is safer if the user lost the ptr and uses NULL now
        min_size= 0;

    *size= min_size;

    return ptr;
}

static inline int ff_fast_malloc(void *ptr, unsigned int *size, size_t min_size, int zero_realloc)
{
    void **p = ptr;
    if (min_size < *size)
        return 0;
    min_size= FFMAX(17*min_size/16 + 32, min_size);
    av_free(*p);
    *p = zero_realloc ? av_mallocz(min_size) : av_malloc(min_size);
    if (!*p) min_size = 0;
    *size= min_size;
    return 1;
}

void av_fast_malloc(void *ptr, unsigned int *size, size_t min_size)
{
    ff_fast_malloc(ptr, size, min_size, 0);
}

void av_fast_padded_malloc(void *ptr, unsigned int *size, size_t min_size)
{
    uint8_t **p = ptr;
    if (min_size > SIZE_MAX - FF_INPUT_BUFFER_PADDING_SIZE) {
        av_freep(p);
        *size = 0;
        return;
    }
    if (!ff_fast_malloc(p, size, min_size + FF_INPUT_BUFFER_PADDING_SIZE, 1))
        memset(*p + min_size, 0, FF_INPUT_BUFFER_PADDING_SIZE);
}

/* encoder management */
static AVCodec *first_avcodec = NULL;

AVCodec *av_codec_next(AVCodec *c){
    if(c) return c->next;
    else  return first_avcodec;
}

static void avcodec_init(void)
{
    static int initialized = 0;

    if (initialized != 0)
        return;
    initialized = 1;

    ff_dsputil_static_init();
}

static av_always_inline int codec_is_encoder(AVCodec *codec)
{
    return codec && (codec->encode || codec->encode2);
}

static av_always_inline int codec_is_decoder(AVCodec *codec)
{
    return codec && codec->decode;
}

void avcodec_register(AVCodec *codec)
{
    AVCodec **p;
    avcodec_init();
    p = &first_avcodec;
    while (*p != NULL) p = &(*p)->next;
    *p = codec;
    codec->next = NULL;

    if (codec->init_static_data)
        codec->init_static_data(codec);
}

unsigned avcodec_get_edge_width(void)
{
    return EDGE_WIDTH;
}

void avcodec_set_dimensions(AVCodecContext *s, int width, int height){
    s->coded_width = width;
    s->coded_height= height;
    s->width = -((-width )>>s->lowres);
    s->height= -((-height)>>s->lowres);
}

#define INTERNAL_BUFFER_SIZE (32+1)

void avcodec_align_dimensions2(AVCodecContext *s, int *width, int *height,
                               int linesize_align[AV_NUM_DATA_POINTERS])
{
    int i;
    int w_align= 1;
    int h_align= 1;

    switch(s->pix_fmt){
    case PIX_FMT_YUV420P:
    case PIX_FMT_YUYV422:
    case PIX_FMT_UYVY422:
    case PIX_FMT_YUV422P:
    case PIX_FMT_YUV440P:
    case PIX_FMT_YUV444P:
    case PIX_FMT_GBRP:
    case PIX_FMT_GRAY8:
    case PIX_FMT_GRAY16BE:
    case PIX_FMT_GRAY16LE:
    case PIX_FMT_YUVJ420P:
    case PIX_FMT_YUVJ422P:
    case PIX_FMT_YUVJ440P:
    case PIX_FMT_YUVJ444P:
    case PIX_FMT_YUVA420P:
    case PIX_FMT_YUVA444P:
    case PIX_FMT_YUV420P9LE:
    case PIX_FMT_YUV420P9BE:
    case PIX_FMT_YUV420P10LE:
    case PIX_FMT_YUV420P10BE:
    case PIX_FMT_YUV422P9LE:
    case PIX_FMT_YUV422P9BE:
    case PIX_FMT_YUV422P10LE:
    case PIX_FMT_YUV422P10BE:
    case PIX_FMT_YUV444P9LE:
    case PIX_FMT_YUV444P9BE:
    case PIX_FMT_YUV444P10LE:
    case PIX_FMT_YUV444P10BE:
    case PIX_FMT_GBRP9LE:
    case PIX_FMT_GBRP9BE:
    case PIX_FMT_GBRP10LE:
    case PIX_FMT_GBRP10BE:
        w_align = 16; //FIXME assume 16 pixel per macroblock
        h_align = 16 * 2; // interlaced needs 2 macroblocks height
        break;
    case PIX_FMT_YUV411P:
    case PIX_FMT_UYYVYY411:
        w_align=32;
        h_align=8;
        break;
    case PIX_FMT_YUV410P:
        if(s->codec_id == CODEC_ID_SVQ1){
            w_align=64;
            h_align=64;
        }
    case PIX_FMT_RGB555:
        if(s->codec_id == CODEC_ID_RPZA){
            w_align=4;
            h_align=4;
        }
    case PIX_FMT_PAL8:
    case PIX_FMT_BGR8:
    case PIX_FMT_RGB8:
        if(s->codec_id == CODEC_ID_SMC){
            w_align=4;
            h_align=4;
        }
        break;
    case PIX_FMT_BGR24:
        if((s->codec_id == CODEC_ID_MSZH) || (s->codec_id == CODEC_ID_ZLIB)){
            w_align=4;
            h_align=4;
        }
        break;
    default:
        w_align= 1;
        h_align= 1;
        break;
    }

    if(s->codec_id == CODEC_ID_IFF_ILBM || s->codec_id == CODEC_ID_IFF_BYTERUN1){
        w_align= FFMAX(w_align, 8);
    }

    *width = FFALIGN(*width , w_align);
    *height= FFALIGN(*height, h_align);
    if(s->codec_id == CODEC_ID_H264 || s->lowres)
        *height+=2; // some of the optimized chroma MC reads one line too much
                    // which is also done in mpeg decoders with lowres > 0

    for (i = 0; i < 4; i++)
        linesize_align[i] = STRIDE_ALIGN;
}

void avcodec_align_dimensions(AVCodecContext *s, int *width, int *height){
    int chroma_shift = av_pix_fmt_descriptors[s->pix_fmt].log2_chroma_w;
    int linesize_align[AV_NUM_DATA_POINTERS];
    int align;
    avcodec_align_dimensions2(s, width, height, linesize_align);
    align = FFMAX(linesize_align[0], linesize_align[3]);
    linesize_align[1] <<= chroma_shift;
    linesize_align[2] <<= chroma_shift;
    align = FFMAX3(align, linesize_align[1], linesize_align[2]);
    *width=FFALIGN(*width, align);
}

void ff_init_buffer_info(AVCodecContext *s, AVFrame *pic)
{
    if (s->pkt) {
        pic->pkt_pts = s->pkt->pts;
        pic->pkt_pos = s->pkt->pos;
    } else {
        pic->pkt_pts = AV_NOPTS_VALUE;
        pic->pkt_pos = -1;
    }
    pic->reordered_opaque= s->reordered_opaque;
    pic->sample_aspect_ratio = s->sample_aspect_ratio;
    pic->width               = s->width;
    pic->height              = s->height;
    pic->format              = s->pix_fmt;
}

int avcodec_fill_audio_frame(AVFrame *frame, int nb_channels,
                             enum AVSampleFormat sample_fmt, const uint8_t *buf,
                             int buf_size, int align)
{
    int ch, planar, needed_size, ret = 0;

    needed_size = av_samples_get_buffer_size(NULL, nb_channels,
                                             frame->nb_samples, sample_fmt,
                                             align);
    if (buf_size < needed_size)
        return AVERROR(EINVAL);

    planar = av_sample_fmt_is_planar(sample_fmt);
    if (planar && nb_channels > AV_NUM_DATA_POINTERS) {
        if (!(frame->extended_data = av_mallocz(nb_channels *
                                                sizeof(*frame->extended_data))))
            return AVERROR(ENOMEM);
    } else {
        frame->extended_data = frame->data;
    }

    if ((ret = av_samples_fill_arrays(frame->extended_data, &frame->linesize[0],
                                      buf, nb_channels, frame->nb_samples,
                                      sample_fmt, align)) < 0) {
        if (frame->extended_data != frame->data)
            av_freep(&frame->extended_data);
        return ret;
    }
    if (frame->extended_data != frame->data) {
        for (ch = 0; ch < AV_NUM_DATA_POINTERS; ch++)
            frame->data[ch] = frame->extended_data[ch];
    }

    return ret;
}

static int audio_get_buffer(AVCodecContext *avctx, AVFrame *frame)
{
    AVCodecInternal *avci = avctx->internal;
    InternalBuffer *buf;
    int buf_size, ret;

    buf_size = av_samples_get_buffer_size(NULL, avctx->channels,
                                          frame->nb_samples, avctx->sample_fmt,
                                          32);
    if (buf_size < 0)
        return AVERROR(EINVAL);

    /* allocate InternalBuffer if needed */
    if (!avci->buffer) {
        avci->buffer = av_mallocz(sizeof(InternalBuffer));
        if (!avci->buffer)
            return AVERROR(ENOMEM);
    }
    buf = avci->buffer;

    /* if there is a previously-used internal buffer, check its size and
       channel count to see if we can reuse it */
    if (buf->extended_data) {
        /* if current buffer is too small, free it */
        if (buf->extended_data[0] && buf_size > buf->audio_data_size) {
            av_free(buf->extended_data[0]);
            if (buf->extended_data != buf->data)
                av_freep(&buf->extended_data);
            buf->extended_data = NULL;
            buf->data[0] = NULL;
        }
        /* if number of channels has changed, reset and/or free extended data
           pointers but leave data buffer in buf->data[0] for reuse */
        if (buf->nb_channels != avctx->channels) {
            if (buf->extended_data != buf->data)
                av_free(buf->extended_data);
            buf->extended_data = NULL;
        }
    }

    /* if there is no previous buffer or the previous buffer cannot be used
       as-is, allocate a new buffer and/or rearrange the channel pointers */
    if (!buf->extended_data) {
        if (!buf->data[0]) {
            if (!(buf->data[0] = av_mallocz(buf_size)))
                return AVERROR(ENOMEM);
            buf->audio_data_size = buf_size;
        }
        if ((ret = avcodec_fill_audio_frame(frame, avctx->channels,
                                            avctx->sample_fmt, buf->data[0],
                                            buf->audio_data_size, 32)))
            return ret;

        if (frame->extended_data == frame->data)
            buf->extended_data = buf->data;
        else
            buf->extended_data = frame->extended_data;
        memcpy(buf->data, frame->data, sizeof(frame->data));
        buf->linesize[0] = frame->linesize[0];
        buf->nb_channels = avctx->channels;
    } else {
        /* copy InternalBuffer info to the AVFrame */
        frame->extended_data = buf->extended_data;
        frame->linesize[0]   = buf->linesize[0];
        memcpy(frame->data, buf->data, sizeof(frame->data));
    }

    frame->type          = FF_BUFFER_TYPE_INTERNAL;

    if (avctx->pkt) {
        frame->pkt_pts = avctx->pkt->pts;
        frame->pkt_pos = avctx->pkt->pos;
    } else {
        frame->pkt_pts = AV_NOPTS_VALUE;
        frame->pkt_pos = -1;
    }

    frame->reordered_opaque = avctx->reordered_opaque;

    if (avctx->debug & FF_DEBUG_BUFFERS)
        av_log(avctx, AV_LOG_DEBUG, "default_get_buffer called on frame %p, "
               "internal audio buffer used\n", frame);

    return 0;
}

static int video_get_buffer(AVCodecContext *s, AVFrame *pic)
{
    int i;
    int w= s->width;
    int h= s->height;
    InternalBuffer *buf;
    AVCodecInternal *avci = s->internal;

    if(pic->data[0]!=NULL) {
        av_log(s, AV_LOG_ERROR, "pic->data[0]!=NULL in avcodec_default_get_buffer\n");
        return -1;
    }
    if(avci->buffer_count >= INTERNAL_BUFFER_SIZE) {
        av_log(s, AV_LOG_ERROR, "buffer_count overflow (missing release_buffer?)\n");
        return -1;
    }

    if(av_image_check_size(w, h, 0, s))
        return -1;

    if (!avci->buffer) {
        avci->buffer = av_mallocz((INTERNAL_BUFFER_SIZE+1) *
                                  sizeof(InternalBuffer));
    }

    buf = &avci->buffer[avci->buffer_count];

    if(buf->base[0] && (buf->width != w || buf->height != h || buf->pix_fmt != s->pix_fmt)){
        if(s->active_thread_type&FF_THREAD_FRAME) {
            av_log_missing_feature(s, "Width/height changing with frame threads is", 0);
            return -1;
        }

        for (i = 0; i < AV_NUM_DATA_POINTERS; i++) {
            av_freep(&buf->base[i]);
            buf->data[i]= NULL;
        }
    }

    if (!buf->base[0]) {
        int h_chroma_shift, v_chroma_shift;
        int size[4] = {0};
        int tmpsize;
        int unaligned;
        AVPicture picture;
        int stride_align[AV_NUM_DATA_POINTERS];
        const int pixel_size = av_pix_fmt_descriptors[s->pix_fmt].comp[0].step_minus1+1;

        avcodec_get_chroma_sub_sample(s->pix_fmt, &h_chroma_shift, &v_chroma_shift);

        avcodec_align_dimensions2(s, &w, &h, stride_align);

        if(!(s->flags&CODEC_FLAG_EMU_EDGE)){
            w+= EDGE_WIDTH*2;
            h+= EDGE_WIDTH*2;
        }

        do {
            // NOTE: do not align linesizes individually, this breaks e.g. assumptions
            // that linesize[0] == 2*linesize[1] in the MPEG-encoder for 4:2:2
            av_image_fill_linesizes(picture.linesize, s->pix_fmt, w);
            // increase alignment of w for next try (rhs gives the lowest bit set in w)
            w += w & ~(w-1);

            unaligned = 0;
            for (i=0; i<4; i++){
                unaligned |= picture.linesize[i] % stride_align[i];
            }
        } while (unaligned);

        tmpsize = av_image_fill_pointers(picture.data, s->pix_fmt, h, NULL, picture.linesize);
        if (tmpsize < 0)
            return -1;

        for (i=0; i<3 && picture.data[i+1]; i++)
            size[i] = picture.data[i+1] - picture.data[i];
        size[i] = tmpsize - (picture.data[i] - picture.data[0]);

        memset(buf->base, 0, sizeof(buf->base));
        memset(buf->data, 0, sizeof(buf->data));

        for(i=0; i<4 && size[i]; i++){
            const int h_shift= i==0 ? 0 : h_chroma_shift;
            const int v_shift= i==0 ? 0 : v_chroma_shift;

            buf->linesize[i]= picture.linesize[i];

            buf->base[i]= av_malloc(size[i]+16); //FIXME 16
            if(buf->base[i]==NULL) return -1;
            memset(buf->base[i], 128, size[i]);

            // no edge if EDGE EMU or not planar YUV
            if((s->flags&CODEC_FLAG_EMU_EDGE) || !size[2])
                buf->data[i] = buf->base[i];
            else
                buf->data[i] = buf->base[i] + FFALIGN((buf->linesize[i]*EDGE_WIDTH>>v_shift) + (pixel_size*EDGE_WIDTH>>h_shift), stride_align[i]);
        }
        for (; i < AV_NUM_DATA_POINTERS; i++) {
            buf->base[i] = buf->data[i] = NULL;
            buf->linesize[i] = 0;
        }
        if(size[1] && !size[2])
            ff_set_systematic_pal2((uint32_t*)buf->data[1], s->pix_fmt);
        buf->width  = s->width;
        buf->height = s->height;
        buf->pix_fmt= s->pix_fmt;
    }
    pic->type= FF_BUFFER_TYPE_INTERNAL;

    for (i = 0; i < AV_NUM_DATA_POINTERS; i++) {
        pic->base[i]= buf->base[i];
        pic->data[i]= buf->data[i];
        pic->linesize[i]= buf->linesize[i];
    }
    pic->extended_data = pic->data;
    avci->buffer_count++;

    if (s->pkt) {
        pic->pkt_pts = s->pkt->pts;
        pic->pkt_pos = s->pkt->pos;
    } else {
        pic->pkt_pts = AV_NOPTS_VALUE;
        pic->pkt_pos = -1;
    }
    pic->reordered_opaque= s->reordered_opaque;
    pic->sample_aspect_ratio = s->sample_aspect_ratio;
    pic->width               = s->width;
    pic->height              = s->height;
    pic->format              = s->pix_fmt;

    if(s->debug&FF_DEBUG_BUFFERS)
        av_log(s, AV_LOG_DEBUG, "default_get_buffer called on pic %p, %d "
               "buffers used\n", pic, avci->buffer_count);

    return 0;
}

int avcodec_default_get_buffer(AVCodecContext *avctx, AVFrame *frame)
{
    switch (avctx->codec_type) {
    case AVMEDIA_TYPE_VIDEO:
        return video_get_buffer(avctx, frame);
    case AVMEDIA_TYPE_AUDIO:
        return audio_get_buffer(avctx, frame);
    default:
        return -1;
    }
}

void avcodec_default_release_buffer(AVCodecContext *s, AVFrame *pic){
    int i;
    InternalBuffer *buf, *last;
    AVCodecInternal *avci = s->internal;

    assert(s->codec_type == AVMEDIA_TYPE_VIDEO);

    assert(pic->type==FF_BUFFER_TYPE_INTERNAL);
    assert(avci->buffer_count);

    if (avci->buffer) {
        buf = NULL; /* avoids warning */
        for (i = 0; i < avci->buffer_count; i++) { //just 3-5 checks so is not worth to optimize
            buf = &avci->buffer[i];
            if (buf->data[0] == pic->data[0])
                break;
        }
        assert(i < avci->buffer_count);
        avci->buffer_count--;
        last = &avci->buffer[avci->buffer_count];

        if (buf != last)
            FFSWAP(InternalBuffer, *buf, *last);
    }

    for (i = 0; i < AV_NUM_DATA_POINTERS; i++) {
        pic->data[i]=NULL;
//        pic->base[i]=NULL;
    }
//printf("R%X\n", pic->opaque);

    if(s->debug&FF_DEBUG_BUFFERS)
        av_log(s, AV_LOG_DEBUG, "default_release_buffer called on pic %p, %d "
               "buffers used\n", pic, avci->buffer_count);
}

int avcodec_default_reget_buffer(AVCodecContext *s, AVFrame *pic){
    AVFrame temp_pic;
    int i;

    assert(s->codec_type == AVMEDIA_TYPE_VIDEO);

    if (pic->data[0] && (pic->width != s->width || pic->height != s->height || pic->format != s->pix_fmt)) {
        av_log(s, AV_LOG_WARNING, "Picture changed from size:%dx%d fmt:%s to size:%dx%d fmt:%s in reget buffer()\n",
               pic->width, pic->height, av_get_pix_fmt_name(pic->format), s->width, s->height, av_get_pix_fmt_name(s->pix_fmt));
        s->release_buffer(s, pic);
    }

    ff_init_buffer_info(s, pic);

    /* If no picture return a new buffer */
    if(pic->data[0] == NULL) {
        /* We will copy from buffer, so must be readable */
        pic->buffer_hints |= FF_BUFFER_HINTS_READABLE;
        return s->get_buffer(s, pic);
    }

    /* If internal buffer type return the same buffer */
    if(pic->type == FF_BUFFER_TYPE_INTERNAL) {
        return 0;
    }

    /*
     * Not internal type and reget_buffer not overridden, emulate cr buffer
     */
    temp_pic = *pic;
    for(i = 0; i < AV_NUM_DATA_POINTERS; i++)
        pic->data[i] = pic->base[i] = NULL;
    pic->opaque = NULL;
    /* Allocate new frame */
    if (s->get_buffer(s, pic))
        return -1;
    /* Copy image data from old buffer to new buffer */
    av_picture_copy((AVPicture*)pic, (AVPicture*)&temp_pic, s->pix_fmt, s->width,
             s->height);
    s->release_buffer(s, &temp_pic); // Release old frame
    return 0;
}

int avcodec_default_execute(AVCodecContext *c, int (*func)(AVCodecContext *c2, void *arg2),void *arg, int *ret, int count, int size){
    int i;

    for(i=0; i<count; i++){
        int r= func(c, (char*)arg + i*size);
        if(ret) ret[i]= r;
    }
    return 0;
}

int avcodec_default_execute2(AVCodecContext *c, int (*func)(AVCodecContext *c2, void *arg2, int jobnr, int threadnr),void *arg, int *ret, int count){
    int i;

    for(i=0; i<count; i++){
        int r= func(c, arg, i, 0);
        if(ret) ret[i]= r;
    }
    return 0;
}

enum PixelFormat avcodec_default_get_format(struct AVCodecContext *s, const enum PixelFormat *fmt){
    while (*fmt != PIX_FMT_NONE && ff_is_hwaccel_pix_fmt(*fmt))
        ++fmt;
    return fmt[0];
}

void avcodec_get_frame_defaults(AVFrame *pic){
    memset(pic, 0, sizeof(AVFrame));

    pic->pts = pic->pkt_dts = pic->pkt_pts = pic->best_effort_timestamp = AV_NOPTS_VALUE;
    pic->pkt_pos = -1;
    pic->key_frame= 1;
    pic->sample_aspect_ratio = (AVRational){0, 1};
    pic->format = -1;           /* unknown */
}

AVFrame *avcodec_alloc_frame(void){
    AVFrame *pic= av_malloc(sizeof(AVFrame));

    if(pic==NULL) return NULL;

    avcodec_get_frame_defaults(pic);

    return pic;
}

static void avcodec_get_subtitle_defaults(AVSubtitle *sub)
{
    memset(sub, 0, sizeof(*sub));
    sub->pts = AV_NOPTS_VALUE;
}

static int get_bit_rate(AVCodecContext *ctx)
{
    int bit_rate;
    int bits_per_sample;

    switch(ctx->codec_type) {
    case AVMEDIA_TYPE_VIDEO:
    case AVMEDIA_TYPE_DATA:
    case AVMEDIA_TYPE_SUBTITLE:
    case AVMEDIA_TYPE_ATTACHMENT:
        bit_rate = ctx->bit_rate;
        break;
    case AVMEDIA_TYPE_AUDIO:
        bits_per_sample = av_get_bits_per_sample(ctx->codec_id);
        bit_rate = bits_per_sample ? ctx->sample_rate * ctx->channels * bits_per_sample : ctx->bit_rate;
        break;
    default:
        bit_rate = 0;
        break;
    }
    return bit_rate;
}

#if FF_API_AVCODEC_OPEN
int attribute_align_arg avcodec_open(AVCodecContext *avctx, AVCodec *codec)
{
    return avcodec_open2(avctx, codec, NULL);
}
#endif

int attribute_align_arg avcodec_open2(AVCodecContext *avctx, AVCodec *codec, AVDictionary **options)
{
    int ret = 0;
    AVDictionary *tmp = NULL;

    if (avcodec_is_open(avctx))
        return 0;

    if ((!codec && !avctx->codec)) {
        av_log(avctx, AV_LOG_ERROR, "No codec provided to avcodec_open2().\n");
        return AVERROR(EINVAL);
    }
    if ((codec && avctx->codec && codec != avctx->codec)) {
        av_log(avctx, AV_LOG_ERROR, "This AVCodecContext was allocated for %s, "
               "but %s passed to avcodec_open2().\n", avctx->codec->name, codec->name);
        return AVERROR(EINVAL);
    }
    if (!codec)
        codec = avctx->codec;

    if (avctx->extradata_size < 0 || avctx->extradata_size >= FF_MAX_EXTRADATA_SIZE)
        return AVERROR(EINVAL);

    if (options)
        av_dict_copy(&tmp, *options, 0);

    /* If there is a user-supplied mutex locking routine, call it. */
    if (ff_lockmgr_cb) {
        if ((*ff_lockmgr_cb)(&codec_mutex, AV_LOCK_OBTAIN))
            return -1;
    }

    entangled_thread_counter++;
    if(entangled_thread_counter != 1){
        av_log(avctx, AV_LOG_ERROR, "insufficient thread locking around avcodec_open/close()\n");
        ret = -1;
        goto end;
    }

    avctx->internal = av_mallocz(sizeof(AVCodecInternal));
    if (!avctx->internal) {
        ret = AVERROR(ENOMEM);
        goto end;
    }

    if (codec->priv_data_size > 0) {
      if(!avctx->priv_data){
        avctx->priv_data = av_mallocz(codec->priv_data_size);
        if (!avctx->priv_data) {
            ret = AVERROR(ENOMEM);
            goto end;
        }
        if (codec->priv_class) {
            *(AVClass**)avctx->priv_data= codec->priv_class;
            av_opt_set_defaults(avctx->priv_data);
        }
      }
      if (codec->priv_class && (ret = av_opt_set_dict(avctx->priv_data, &tmp)) < 0)
          goto free_and_end;
    } else {
        avctx->priv_data = NULL;
    }
    if ((ret = av_opt_set_dict(avctx, &tmp)) < 0)
        goto free_and_end;

    if (codec->capabilities & CODEC_CAP_EXPERIMENTAL)
        if (avctx->strict_std_compliance > FF_COMPLIANCE_EXPERIMENTAL) {
            av_log(avctx, AV_LOG_ERROR, "Codec is experimental but experimental codecs are not enabled, see -strict -2\n");
            ret = -1;
            goto free_and_end;
        }

    //We only call avcodec_set_dimensions() for non h264 codecs so as not to overwrite previously setup dimensions
    if(!( avctx->coded_width && avctx->coded_height && avctx->width && avctx->height && avctx->codec_id == CODEC_ID_H264)){
    if(avctx->coded_width && avctx->coded_height)
        avcodec_set_dimensions(avctx, avctx->coded_width, avctx->coded_height);
    else if(avctx->width && avctx->height)
        avcodec_set_dimensions(avctx, avctx->width, avctx->height);
    }

    if ((avctx->coded_width || avctx->coded_height || avctx->width || avctx->height)
        && (  av_image_check_size(avctx->coded_width, avctx->coded_height, 0, avctx) < 0
           || av_image_check_size(avctx->width,       avctx->height,       0, avctx) < 0)) {
        av_log(avctx, AV_LOG_WARNING, "ignoring invalid width/height values\n");
        avcodec_set_dimensions(avctx, 0, 0);
    }

    /* if the decoder init function was already called previously,
       free the already allocated subtitle_header before overwriting it */
    if (codec_is_decoder(codec))
        av_freep(&avctx->subtitle_header);

#define SANE_NB_CHANNELS 128U
    if (avctx->channels > SANE_NB_CHANNELS) {
        ret = AVERROR(EINVAL);
        goto free_and_end;
    }

    avctx->codec = codec;
    if ((avctx->codec_type == AVMEDIA_TYPE_UNKNOWN || avctx->codec_type == codec->type) &&
        avctx->codec_id == CODEC_ID_NONE) {
        avctx->codec_type = codec->type;
        avctx->codec_id   = codec->id;
    }
    if (avctx->codec_id != codec->id || (avctx->codec_type != codec->type
                           && avctx->codec_type != AVMEDIA_TYPE_ATTACHMENT)) {
        av_log(avctx, AV_LOG_ERROR, "codec type or id mismatches\n");
        ret = AVERROR(EINVAL);
        goto free_and_end;
    }
    avctx->frame_number = 0;

    if (avctx->codec_type == AVMEDIA_TYPE_AUDIO &&
        (!avctx->time_base.num || !avctx->time_base.den)) {
        avctx->time_base.num = 1;
        avctx->time_base.den = avctx->sample_rate;
    }

    if (!HAVE_THREADS)
        av_log(avctx, AV_LOG_WARNING, "Warning: not compiled with thread support, using thread emulation\n");

    if (HAVE_THREADS && !avctx->thread_opaque) {
        ret = ff_thread_init(avctx);
        if (ret < 0) {
            goto free_and_end;
        }
    }
    if (!HAVE_THREADS && !(codec->capabilities & CODEC_CAP_AUTO_THREADS))
        avctx->thread_count = 1;

    if (avctx->codec->max_lowres < avctx->lowres || avctx->lowres < 0) {
        av_log(avctx, AV_LOG_ERROR, "The maximum value for lowres supported by the decoder is %d\n",
               avctx->codec->max_lowres);
        ret = AVERROR(EINVAL);
        goto free_and_end;
    }
    if (codec_is_encoder(avctx->codec)) {
        int i;
        if (avctx->codec->sample_fmts) {
            for (i = 0; avctx->codec->sample_fmts[i] != AV_SAMPLE_FMT_NONE; i++)
                if (avctx->sample_fmt == avctx->codec->sample_fmts[i])
                    break;
            if (avctx->codec->sample_fmts[i] == AV_SAMPLE_FMT_NONE) {
                av_log(avctx, AV_LOG_ERROR, "Specified sample_fmt is not supported.\n");
                ret = AVERROR(EINVAL);
                goto free_and_end;
            }
        }
        if (avctx->codec->pix_fmts) {
            for (i = 0; avctx->codec->pix_fmts[i] != PIX_FMT_NONE; i++)
                if (avctx->pix_fmt == avctx->codec->pix_fmts[i])
                    break;
            if (avctx->codec->pix_fmts[i] == PIX_FMT_NONE) {
                av_log(avctx, AV_LOG_ERROR, "Specified pix_fmt is not supported\n");
                ret = AVERROR(EINVAL);
                goto free_and_end;
            }
        }
        if (avctx->codec->supported_samplerates) {
            for (i = 0; avctx->codec->supported_samplerates[i] != 0; i++)
                if (avctx->sample_rate == avctx->codec->supported_samplerates[i])
                    break;
            if (avctx->codec->supported_samplerates[i] == 0) {
                av_log(avctx, AV_LOG_ERROR, "Specified sample_rate is not supported\n");
                ret = AVERROR(EINVAL);
                goto free_and_end;
            }
        }
        if (avctx->codec->channel_layouts) {
            if (!avctx->channel_layout) {
                av_log(avctx, AV_LOG_WARNING, "channel_layout not specified\n");
            } else {
                for (i = 0; avctx->codec->channel_layouts[i] != 0; i++)
                    if (avctx->channel_layout == avctx->codec->channel_layouts[i])
                        break;
                if (avctx->codec->channel_layouts[i] == 0) {
                    av_log(avctx, AV_LOG_ERROR, "Specified channel_layout is not supported\n");
                    ret = AVERROR(EINVAL);
                    goto free_and_end;
                }
            }
        }
        if (avctx->channel_layout && avctx->channels) {
            if (av_get_channel_layout_nb_channels(avctx->channel_layout) != avctx->channels) {
                av_log(avctx, AV_LOG_ERROR, "channel layout does not match number of channels\n");
                ret = AVERROR(EINVAL);
                goto free_and_end;
            }
        } else if (avctx->channel_layout) {
            avctx->channels = av_get_channel_layout_nb_channels(avctx->channel_layout);
        }
    }

    avctx->pts_correction_num_faulty_pts =
    avctx->pts_correction_num_faulty_dts = 0;
    avctx->pts_correction_last_pts =
    avctx->pts_correction_last_dts = INT64_MIN;

    if(avctx->codec->init && !(avctx->active_thread_type&FF_THREAD_FRAME)){
        ret = avctx->codec->init(avctx);
        if (ret < 0) {
            goto free_and_end;
        }
    }

    if (codec_is_decoder(avctx->codec) && !avctx->bit_rate)
        avctx->bit_rate = get_bit_rate(avctx);

    ret=0;
end:
    entangled_thread_counter--;

    /* Release any user-supplied mutex. */
    if (ff_lockmgr_cb) {
        (*ff_lockmgr_cb)(&codec_mutex, AV_LOCK_RELEASE);
    }
    if (options) {
        av_dict_free(options);
        *options = tmp;
    }

    return ret;
free_and_end:
    av_dict_free(&tmp);
    av_freep(&avctx->priv_data);
    av_freep(&avctx->internal);
    avctx->codec= NULL;
    goto end;
}

int ff_alloc_packet(AVPacket *avpkt, int size)
{
    if (size > INT_MAX - FF_INPUT_BUFFER_PADDING_SIZE)
        return AVERROR(EINVAL);

    if (avpkt->data) {
        uint8_t *pkt_data;

        if (avpkt->size < size)
            return AVERROR(EINVAL);

        pkt_data = avpkt->data;
        av_init_packet(avpkt);
        avpkt->data = pkt_data;
        avpkt->size = size;
        return 0;
    } else {
        return av_new_packet(avpkt, size);
    }
}

int attribute_align_arg avcodec_encode_audio2(AVCodecContext *avctx,
                                              AVPacket *avpkt,
                                              const AVFrame *frame,
                                              int *got_packet_ptr)
{
    int ret;
    int user_packet = !!avpkt->data;
    int nb_samples;

    if (!(avctx->codec->capabilities & CODEC_CAP_DELAY) && !frame) {
        av_init_packet(avpkt);
        avpkt->size = 0;
        return 0;
    }

    /* check for valid frame size */
    if (frame) {
        nb_samples = frame->nb_samples;
        if (avctx->codec->capabilities & CODEC_CAP_SMALL_LAST_FRAME) {
            if (nb_samples > avctx->frame_size)
                return AVERROR(EINVAL);
        } else if (!(avctx->codec->capabilities & CODEC_CAP_VARIABLE_FRAME_SIZE)) {
            if (nb_samples != avctx->frame_size)
                return AVERROR(EINVAL);
        }
    } else {
        nb_samples = avctx->frame_size;
    }

    if (avctx->codec->encode2) {
        *got_packet_ptr = 0;
        ret = avctx->codec->encode2(avctx, avpkt, frame, got_packet_ptr);
        if (!ret && *got_packet_ptr) {
            if (!(avctx->codec->capabilities & CODEC_CAP_DELAY)) {
                avpkt->pts = frame->pts;
                avpkt->duration = ff_samples_to_time_base(avctx,
                                                          frame->nb_samples);
            }
            avpkt->dts = avpkt->pts;
        } else {
            avpkt->size = 0;
        }
    } else {
        /* for compatibility with encoders not supporting encode2(), we need to
           allocate a packet buffer if the user has not provided one or check
           the size otherwise */
        int fs_tmp   = 0;
        int buf_size = avpkt->size;
        if (!user_packet) {
            if (avctx->codec->capabilities & CODEC_CAP_VARIABLE_FRAME_SIZE) {
                av_assert0(av_get_bits_per_sample(avctx->codec_id) != 0);
                if (!frame)
                    return AVERROR(EINVAL);
                buf_size = nb_samples * avctx->channels *
                           av_get_bits_per_sample(avctx->codec_id) / 8;
            } else {
                /* this is a guess as to the required size.
                   if an encoder needs more than this, it should probably
                   implement encode2() */
                buf_size = 2 * avctx->frame_size * avctx->channels *
                           av_get_bytes_per_sample(avctx->sample_fmt);
                buf_size += FF_MIN_BUFFER_SIZE;
            }
        }
        if ((ret = ff_alloc_packet(avpkt, buf_size)))
            return ret;

        /* Encoders using AVCodec.encode() that support
           CODEC_CAP_SMALL_LAST_FRAME require avctx->frame_size to be set to
           the smaller size when encoding the last frame.
           This code can be removed once all encoders supporting
           CODEC_CAP_SMALL_LAST_FRAME use encode2() */
        if ((avctx->codec->capabilities & CODEC_CAP_SMALL_LAST_FRAME) &&
            nb_samples < avctx->frame_size) {
            fs_tmp = avctx->frame_size;
            avctx->frame_size = nb_samples;
        }

        /* encode the frame */
        ret = avctx->codec->encode(avctx, avpkt->data, avpkt->size,
                                   frame ? frame->data[0] : NULL);
        if (ret >= 0) {
            if (!ret) {
                /* no output. if the packet data was allocated by libavcodec,
                   free it */
                if (!user_packet)
                    av_freep(&avpkt->data);
            } else {
                if (avctx->coded_frame)
                    avpkt->pts = avpkt->dts = avctx->coded_frame->pts;
                /* Set duration for final small packet. This can be removed
                   once all encoders supporting CODEC_CAP_SMALL_LAST_FRAME use
                   encode2() */
                if (fs_tmp) {
                    avpkt->duration = ff_samples_to_time_base(avctx,
                                                              avctx->frame_size);
                }
            }
            avpkt->size = ret;
            *got_packet_ptr = (ret > 0);
            ret = 0;
        }

        if (fs_tmp)
            avctx->frame_size = fs_tmp;
    }
    if (!ret)
        avctx->frame_number++;

    /* NOTE: if we add any audio encoders which output non-keyframe packets,
             this needs to be moved to the encoders, but for now we can do it
             here to simplify things */
    avpkt->flags |= AV_PKT_FLAG_KEY;

    return ret;
}

#if FF_API_OLD_DECODE_AUDIO
int attribute_align_arg avcodec_encode_audio(AVCodecContext *avctx,
                                             uint8_t *buf, int buf_size,
                                             const short *samples)
{
    AVPacket pkt;
    AVFrame frame0;
    AVFrame *frame;
    int ret, samples_size, got_packet;

    av_init_packet(&pkt);
    pkt.data = buf;
    pkt.size = buf_size;

    if (samples) {
        frame = &frame0;
        avcodec_get_frame_defaults(frame);

        if (avctx->frame_size) {
            frame->nb_samples = avctx->frame_size;
        } else {
            /* if frame_size is not set, the number of samples must be
               calculated from the buffer size */
            int64_t nb_samples;
            if (!av_get_bits_per_sample(avctx->codec_id)) {
                av_log(avctx, AV_LOG_ERROR, "avcodec_encode_audio() does not "
                       "support this codec\n");
                return AVERROR(EINVAL);
            }
            nb_samples = (int64_t)buf_size * 8 /
                         (av_get_bits_per_sample(avctx->codec_id) *
                         avctx->channels);
            if (nb_samples >= INT_MAX)
                return AVERROR(EINVAL);
            frame->nb_samples = nb_samples;
        }

        /* it is assumed that the samples buffer is large enough based on the
           relevant parameters */
        samples_size = av_samples_get_buffer_size(NULL, avctx->channels,
                                                  frame->nb_samples,
                                                  avctx->sample_fmt, 1);
        if ((ret = avcodec_fill_audio_frame(frame, avctx->channels,
                                            avctx->sample_fmt,
                                            samples, samples_size, 1)))
            return ret;

        /* fabricate frame pts from sample count.
           this is needed because the avcodec_encode_audio() API does not have
           a way for the user to provide pts */
<<<<<<< HEAD
        if(avctx->sample_rate && avctx->time_base.num)
            frame->pts = av_rescale_q(avctx->internal->sample_count,
                                  (AVRational){ 1, avctx->sample_rate },
                                  avctx->time_base);
        else
            frame->pts = AV_NOPTS_VALUE;
=======
        frame->pts = ff_samples_to_time_base(avctx,
                                             avctx->internal->sample_count);
>>>>>>> 770a5c6d
        avctx->internal->sample_count += frame->nb_samples;
    } else {
        frame = NULL;
    }

    got_packet = 0;
    ret = avcodec_encode_audio2(avctx, &pkt, frame, &got_packet);
    if (!ret && got_packet && avctx->coded_frame) {
        avctx->coded_frame->pts       = pkt.pts;
        avctx->coded_frame->key_frame = !!(pkt.flags & AV_PKT_FLAG_KEY);
    }
    /* free any side data since we cannot return it */
    ff_packet_free_side_data(&pkt);

    if (frame && frame->extended_data != frame->data)
        av_freep(&frame->extended_data);

    return ret ? ret : pkt.size;
}
#endif

#if FF_API_OLD_ENCODE_VIDEO
int attribute_align_arg avcodec_encode_video(AVCodecContext *avctx, uint8_t *buf, int buf_size,
                         const AVFrame *pict)
{
    AVPacket pkt;
    int ret, got_packet = 0;

    if(buf_size < FF_MIN_BUFFER_SIZE){
        av_log(avctx, AV_LOG_ERROR, "buffer smaller than minimum size\n");
        return -1;
    }

    av_init_packet(&pkt);
    pkt.data = buf;
    pkt.size = buf_size;

    ret = avcodec_encode_video2(avctx, &pkt, pict, &got_packet);
    if (!ret && got_packet && avctx->coded_frame) {
        avctx->coded_frame->pts       = pkt.pts;
        avctx->coded_frame->key_frame = !!(pkt.flags & AV_PKT_FLAG_KEY);
    }

    /* free any side data since we cannot return it */
    if (pkt.side_data_elems > 0) {
        int i;
        for (i = 0; i < pkt.side_data_elems; i++)
            av_free(pkt.side_data[i].data);
        av_freep(&pkt.side_data);
        pkt.side_data_elems = 0;
    }

    return ret ? ret : pkt.size;
}
#endif

#define MAX_CODED_FRAME_SIZE(width, height)\
    (9*(width)*(height) + FF_MIN_BUFFER_SIZE)

int attribute_align_arg avcodec_encode_video2(AVCodecContext *avctx,
                                              AVPacket *avpkt,
                                              const AVFrame *frame,
                                              int *got_packet_ptr)
{
    int ret;
    int user_packet = !!avpkt->data;

    if (!(avctx->codec->capabilities & CODEC_CAP_DELAY) && !frame) {
        av_init_packet(avpkt);
        avpkt->size     = 0;
        *got_packet_ptr = 0;
        return 0;
    }

    if (av_image_check_size(avctx->width, avctx->height, 0, avctx))
        return AVERROR(EINVAL);

    if (avctx->codec->encode2) {
        *got_packet_ptr = 0;
        ret = avctx->codec->encode2(avctx, avpkt, frame, got_packet_ptr);
        if (!ret) {
            if (!*got_packet_ptr)
                avpkt->size = 0;
            else if (!(avctx->codec->capabilities & CODEC_CAP_DELAY))
                avpkt->pts = avpkt->dts = frame->pts;
        }
    } else {
        /* for compatibility with encoders not supporting encode2(), we need to
           allocate a packet buffer if the user has not provided one or check
           the size otherwise */
        int buf_size = avpkt->size;

        if (!user_packet)
            buf_size = MAX_CODED_FRAME_SIZE(avctx->width, avctx->height);

        if ((ret = ff_alloc_packet(avpkt, buf_size)))
            return ret;

        /* encode the frame */
        ret = avctx->codec->encode(avctx, avpkt->data, avpkt->size, frame);
        if (ret >= 0) {
            if (!ret) {
                /* no output. if the packet data was allocated by libavcodec,
                   free it */
                if (!user_packet)
                    av_freep(&avpkt->data);
            } else if (avctx->coded_frame) {
                avpkt->pts    = avctx->coded_frame->pts;
                avpkt->flags |= AV_PKT_FLAG_KEY*!!avctx->coded_frame->key_frame;
            }

            avpkt->size     = ret;
            *got_packet_ptr = (ret > 0);
            ret             = 0;
        }
    }

    if (!ret)
        avctx->frame_number++;

    emms_c();
    return ret;
}

int avcodec_encode_subtitle(AVCodecContext *avctx, uint8_t *buf, int buf_size,
                            const AVSubtitle *sub)
{
    int ret;
    if(sub->start_display_time) {
        av_log(avctx, AV_LOG_ERROR, "start_display_time must be 0.\n");
        return -1;
    }

    ret = avctx->codec->encode(avctx, buf, buf_size, sub);
    avctx->frame_number++;
    return ret;
}

/**
 * Attempt to guess proper monotonic timestamps for decoded video frames
 * which might have incorrect times. Input timestamps may wrap around, in
 * which case the output will as well.
 *
 * @param pts the pts field of the decoded AVPacket, as passed through
 * AVFrame.pkt_pts
 * @param dts the dts field of the decoded AVPacket
 * @return one of the input values, may be AV_NOPTS_VALUE
 */
static int64_t guess_correct_pts(AVCodecContext *ctx,
                                 int64_t reordered_pts, int64_t dts)
{
    int64_t pts = AV_NOPTS_VALUE;

    if (dts != AV_NOPTS_VALUE) {
        ctx->pts_correction_num_faulty_dts += dts <= ctx->pts_correction_last_dts;
        ctx->pts_correction_last_dts = dts;
    }
    if (reordered_pts != AV_NOPTS_VALUE) {
        ctx->pts_correction_num_faulty_pts += reordered_pts <= ctx->pts_correction_last_pts;
        ctx->pts_correction_last_pts = reordered_pts;
    }
    if ((ctx->pts_correction_num_faulty_pts<=ctx->pts_correction_num_faulty_dts || dts == AV_NOPTS_VALUE)
       && reordered_pts != AV_NOPTS_VALUE)
        pts = reordered_pts;
    else
        pts = dts;

    return pts;
}

static void apply_param_change(AVCodecContext *avctx, AVPacket *avpkt)
{
    int size = 0;
    const uint8_t *data;
    uint32_t flags;

    if (!(avctx->codec->capabilities & CODEC_CAP_PARAM_CHANGE))
        return;

    data = av_packet_get_side_data(avpkt, AV_PKT_DATA_PARAM_CHANGE, &size);
    if (!data || size < 4)
        return;
    flags = bytestream_get_le32(&data);
    size -= 4;
    if (size < 4) /* Required for any of the changes */
        return;
    if (flags & AV_SIDE_DATA_PARAM_CHANGE_CHANNEL_COUNT) {
        avctx->channels = bytestream_get_le32(&data);
        size -= 4;
    }
    if (flags & AV_SIDE_DATA_PARAM_CHANGE_CHANNEL_LAYOUT) {
        if (size < 8)
            return;
        avctx->channel_layout = bytestream_get_le64(&data);
        size -= 8;
    }
    if (size < 4)
        return;
    if (flags & AV_SIDE_DATA_PARAM_CHANGE_SAMPLE_RATE) {
        avctx->sample_rate = bytestream_get_le32(&data);
        size -= 4;
    }
    if (flags & AV_SIDE_DATA_PARAM_CHANGE_DIMENSIONS) {
        if (size < 8)
            return;
        avctx->width  = bytestream_get_le32(&data);
        avctx->height = bytestream_get_le32(&data);
        avcodec_set_dimensions(avctx, avctx->width, avctx->height);
        size -= 8;
    }
}

int attribute_align_arg avcodec_decode_video2(AVCodecContext *avctx, AVFrame *picture,
                         int *got_picture_ptr,
                         const AVPacket *avpkt)
{
    int ret;
    // copy to ensure we do not change avpkt
    AVPacket tmp = *avpkt;

    *got_picture_ptr= 0;
    if((avctx->coded_width||avctx->coded_height) && av_image_check_size(avctx->coded_width, avctx->coded_height, 0, avctx))
        return -1;

    if((avctx->codec->capabilities & CODEC_CAP_DELAY) || avpkt->size || (avctx->active_thread_type&FF_THREAD_FRAME)){
        int did_split = av_packet_split_side_data(&tmp);
        apply_param_change(avctx, &tmp);
        avctx->pkt = &tmp;
        if (HAVE_THREADS && avctx->active_thread_type&FF_THREAD_FRAME)
             ret = ff_thread_decode_frame(avctx, picture, got_picture_ptr,
                                          &tmp);
        else {
            ret = avctx->codec->decode(avctx, picture, got_picture_ptr,
                              &tmp);
            picture->pkt_dts= avpkt->dts;

            if(!avctx->has_b_frames){
            picture->pkt_pos= avpkt->pos;
            }
            //FIXME these should be under if(!avctx->has_b_frames)
            if (!picture->sample_aspect_ratio.num)
                picture->sample_aspect_ratio = avctx->sample_aspect_ratio;
            if (!picture->width)
                picture->width = avctx->width;
            if (!picture->height)
                picture->height = avctx->height;
            if (picture->format == PIX_FMT_NONE)
                picture->format = avctx->pix_fmt;
        }

        emms_c(); //needed to avoid an emms_c() call before every return;

        avctx->pkt = NULL;
        if (did_split)
            ff_packet_free_side_data(&tmp);

        if (*got_picture_ptr){
            avctx->frame_number++;
            picture->best_effort_timestamp = guess_correct_pts(avctx,
                                                            picture->pkt_pts,
                                                            picture->pkt_dts);
        }
    }else
        ret= 0;

    return ret;
}

#if FF_API_OLD_DECODE_AUDIO
int attribute_align_arg avcodec_decode_audio3(AVCodecContext *avctx, int16_t *samples,
                         int *frame_size_ptr,
                         AVPacket *avpkt)
{
    AVFrame frame;
    int ret, got_frame = 0;

    if (avctx->get_buffer != avcodec_default_get_buffer) {
        av_log(avctx, AV_LOG_ERROR, "Custom get_buffer() for use with"
               "avcodec_decode_audio3() detected. Overriding with avcodec_default_get_buffer\n");
        av_log(avctx, AV_LOG_ERROR, "Please port your application to "
               "avcodec_decode_audio4()\n");
        avctx->get_buffer = avcodec_default_get_buffer;
        avctx->release_buffer = avcodec_default_release_buffer;
    }

    ret = avcodec_decode_audio4(avctx, &frame, &got_frame, avpkt);

    if (ret >= 0 && got_frame) {
        int ch, plane_size;
        int planar = av_sample_fmt_is_planar(avctx->sample_fmt);
        int data_size = av_samples_get_buffer_size(&plane_size, avctx->channels,
                                                   frame.nb_samples,
                                                   avctx->sample_fmt, 1);
        if (*frame_size_ptr < data_size) {
            av_log(avctx, AV_LOG_ERROR, "output buffer size is too small for "
                   "the current frame (%d < %d)\n", *frame_size_ptr, data_size);
            return AVERROR(EINVAL);
        }

        memcpy(samples, frame.extended_data[0], plane_size);

        if (planar && avctx->channels > 1) {
            uint8_t *out = ((uint8_t *)samples) + plane_size;
            for (ch = 1; ch < avctx->channels; ch++) {
                memcpy(out, frame.extended_data[ch], plane_size);
                out += plane_size;
            }
        }
        *frame_size_ptr = data_size;
    } else {
        *frame_size_ptr = 0;
    }
    return ret;
}
#endif

int attribute_align_arg avcodec_decode_audio4(AVCodecContext *avctx,
                                              AVFrame *frame,
                                              int *got_frame_ptr,
                                              AVPacket *avpkt)
{
    int ret = 0;

    *got_frame_ptr = 0;

    if (!avpkt->data && avpkt->size) {
        av_log(avctx, AV_LOG_ERROR, "invalid packet: NULL data, size != 0\n");
        return AVERROR(EINVAL);
    }

    if ((avctx->codec->capabilities & CODEC_CAP_DELAY) || avpkt->size) {
        av_packet_split_side_data(avpkt);
        apply_param_change(avctx, avpkt);

        avctx->pkt = avpkt;
        ret = avctx->codec->decode(avctx, frame, got_frame_ptr, avpkt);
        if (ret >= 0 && *got_frame_ptr) {
            avctx->frame_number++;
            frame->pkt_dts = avpkt->dts;
            if (frame->format == AV_SAMPLE_FMT_NONE)
                frame->format = avctx->sample_fmt;
        }
    }
    return ret;
}

int avcodec_decode_subtitle2(AVCodecContext *avctx, AVSubtitle *sub,
                            int *got_sub_ptr,
                            AVPacket *avpkt)
{
    int ret;

    avctx->pkt = avpkt;
    *got_sub_ptr = 0;
    avcodec_get_subtitle_defaults(sub);
    ret = avctx->codec->decode(avctx, sub, got_sub_ptr, avpkt);
    if (*got_sub_ptr)
        avctx->frame_number++;
    return ret;
}

void avsubtitle_free(AVSubtitle *sub)
{
    int i;

    for (i = 0; i < sub->num_rects; i++)
    {
        av_freep(&sub->rects[i]->pict.data[0]);
        av_freep(&sub->rects[i]->pict.data[1]);
        av_freep(&sub->rects[i]->pict.data[2]);
        av_freep(&sub->rects[i]->pict.data[3]);
        av_freep(&sub->rects[i]->text);
        av_freep(&sub->rects[i]->ass);
        av_freep(&sub->rects[i]);
    }

    av_freep(&sub->rects);

    memset(sub, 0, sizeof(AVSubtitle));
}

av_cold int avcodec_close(AVCodecContext *avctx)
{
    /* If there is a user-supplied mutex locking routine, call it. */
    if (ff_lockmgr_cb) {
        if ((*ff_lockmgr_cb)(&codec_mutex, AV_LOCK_OBTAIN))
            return -1;
    }

    entangled_thread_counter++;
    if(entangled_thread_counter != 1){
        av_log(avctx, AV_LOG_ERROR, "insufficient thread locking around avcodec_open/close()\n");
        entangled_thread_counter--;
        return -1;
    }

    if (avcodec_is_open(avctx)) {
        if (HAVE_THREADS && avctx->thread_opaque)
            ff_thread_free(avctx);
        if (avctx->codec && avctx->codec->close)
            avctx->codec->close(avctx);
        avcodec_default_free_buffers(avctx);
        avctx->coded_frame = NULL;
        av_freep(&avctx->internal);
    }

    if (avctx->priv_data && avctx->codec && avctx->codec->priv_class)
        av_opt_free(avctx->priv_data);
    av_opt_free(avctx);
    av_freep(&avctx->priv_data);
    if (codec_is_encoder(avctx->codec))
        av_freep(&avctx->extradata);
    avctx->codec = NULL;
    avctx->active_thread_type = 0;
    entangled_thread_counter--;

    /* Release any user-supplied mutex. */
    if (ff_lockmgr_cb) {
        (*ff_lockmgr_cb)(&codec_mutex, AV_LOCK_RELEASE);
    }
    return 0;
}

static enum CodecID remap_deprecated_codec_id(enum CodecID id)
{
    switch(id){
        //This is for future deprecatec codec ids, its empty since
        //last major bump but will fill up again over time, please dont remove it
//         case CODEC_ID_UTVIDEO_DEPRECATED: return CODEC_ID_UTVIDEO;
        default                         : return id;
    }
}

AVCodec *avcodec_find_encoder(enum CodecID id)
{
    AVCodec *p, *experimental=NULL;
    p = first_avcodec;
    id= remap_deprecated_codec_id(id);
    while (p) {
        if (codec_is_encoder(p) && p->id == id) {
            if (p->capabilities & CODEC_CAP_EXPERIMENTAL && !experimental) {
                experimental = p;
            } else
                return p;
        }
        p = p->next;
    }
    return experimental;
}

AVCodec *avcodec_find_encoder_by_name(const char *name)
{
    AVCodec *p;
    if (!name)
        return NULL;
    p = first_avcodec;
    while (p) {
        if (codec_is_encoder(p) && strcmp(name,p->name) == 0)
            return p;
        p = p->next;
    }
    return NULL;
}

AVCodec *avcodec_find_decoder(enum CodecID id)
{
    AVCodec *p, *experimental=NULL;
    p = first_avcodec;
    id= remap_deprecated_codec_id(id);
    while (p) {
        if (codec_is_decoder(p) && p->id == id) {
            if (p->capabilities & CODEC_CAP_EXPERIMENTAL && !experimental) {
                experimental = p;
            } else
                return p;
        }
        p = p->next;
    }
    return experimental;
}

AVCodec *avcodec_find_decoder_by_name(const char *name)
{
    AVCodec *p;
    if (!name)
        return NULL;
    p = first_avcodec;
    while (p) {
        if (codec_is_decoder(p) && strcmp(name,p->name) == 0)
            return p;
        p = p->next;
    }
    return NULL;
}

const char *avcodec_get_name(enum CodecID id)
{
    AVCodec *codec;

#if !CONFIG_SMALL
    switch (id) {
#include "libavcodec/codec_names.h"
    }
    av_log(NULL, AV_LOG_WARNING, "Codec 0x%x is not in the full list.\n", id);
#endif
    codec = avcodec_find_decoder(id);
    if (codec)
        return codec->name;
    codec = avcodec_find_encoder(id);
    if (codec)
        return codec->name;
    return "unknown_codec";
}

size_t av_get_codec_tag_string(char *buf, size_t buf_size, unsigned int codec_tag)
{
    int i, len, ret = 0;

    for (i = 0; i < 4; i++) {
        len = snprintf(buf, buf_size,
                       isprint(codec_tag&0xFF) ? "%c" : "[%d]", codec_tag&0xFF);
        buf      += len;
        buf_size  = buf_size > len ? buf_size - len : 0;
        ret      += len;
        codec_tag>>=8;
    }
    return ret;
}

void avcodec_string(char *buf, int buf_size, AVCodecContext *enc, int encode)
{
    const char *codec_type;
    const char *codec_name;
    const char *profile = NULL;
    AVCodec *p;
    int bitrate;
    AVRational display_aspect_ratio;

    if (!buf || buf_size <= 0)
        return;
    codec_type = av_get_media_type_string(enc->codec_type);
    codec_name = avcodec_get_name(enc->codec_id);
    if (enc->profile != FF_PROFILE_UNKNOWN) {
        p = encode ? avcodec_find_encoder(enc->codec_id) :
                     avcodec_find_decoder(enc->codec_id);
        if (p)
            profile = av_get_profile_name(p, enc->profile);
    }

    snprintf(buf, buf_size, "%s: %s%s", codec_type ? codec_type : "unknown",
             codec_name, enc->mb_decision ? " (hq)" : "");
    buf[0] ^= 'a' ^ 'A'; /* first letter in uppercase */
    if (profile)
        snprintf(buf + strlen(buf), buf_size - strlen(buf), " (%s)", profile);
    if (enc->codec_tag) {
        char tag_buf[32];
        av_get_codec_tag_string(tag_buf, sizeof(tag_buf), enc->codec_tag);
        snprintf(buf + strlen(buf), buf_size - strlen(buf),
                 " (%s / 0x%04X)", tag_buf, enc->codec_tag);
    }
    switch(enc->codec_type) {
    case AVMEDIA_TYPE_VIDEO:
        if (enc->pix_fmt != PIX_FMT_NONE) {
            snprintf(buf + strlen(buf), buf_size - strlen(buf),
                     ", %s",
                     av_get_pix_fmt_name(enc->pix_fmt));
        }
        if (enc->width) {
            snprintf(buf + strlen(buf), buf_size - strlen(buf),
                     ", %dx%d",
                     enc->width, enc->height);
            if (enc->sample_aspect_ratio.num) {
                av_reduce(&display_aspect_ratio.num, &display_aspect_ratio.den,
                          enc->width*enc->sample_aspect_ratio.num,
                          enc->height*enc->sample_aspect_ratio.den,
                          1024*1024);
                snprintf(buf + strlen(buf), buf_size - strlen(buf),
                         " [SAR %d:%d DAR %d:%d]",
                         enc->sample_aspect_ratio.num, enc->sample_aspect_ratio.den,
                         display_aspect_ratio.num, display_aspect_ratio.den);
            }
            if(av_log_get_level() >= AV_LOG_DEBUG){
                int g= av_gcd(enc->time_base.num, enc->time_base.den);
                snprintf(buf + strlen(buf), buf_size - strlen(buf),
                     ", %d/%d",
                     enc->time_base.num/g, enc->time_base.den/g);
            }
        }
        if (encode) {
            snprintf(buf + strlen(buf), buf_size - strlen(buf),
                     ", q=%d-%d", enc->qmin, enc->qmax);
        }
        break;
    case AVMEDIA_TYPE_AUDIO:
        if (enc->sample_rate) {
            snprintf(buf + strlen(buf), buf_size - strlen(buf),
                     ", %d Hz", enc->sample_rate);
        }
        av_strlcat(buf, ", ", buf_size);
        av_get_channel_layout_string(buf + strlen(buf), buf_size - strlen(buf), enc->channels, enc->channel_layout);
        if (enc->sample_fmt != AV_SAMPLE_FMT_NONE) {
            snprintf(buf + strlen(buf), buf_size - strlen(buf),
                     ", %s", av_get_sample_fmt_name(enc->sample_fmt));
        }
        break;
    default:
        return;
    }
    if (encode) {
        if (enc->flags & CODEC_FLAG_PASS1)
            snprintf(buf + strlen(buf), buf_size - strlen(buf),
                     ", pass 1");
        if (enc->flags & CODEC_FLAG_PASS2)
            snprintf(buf + strlen(buf), buf_size - strlen(buf),
                     ", pass 2");
    }
    bitrate = get_bit_rate(enc);
    if (bitrate != 0) {
        snprintf(buf + strlen(buf), buf_size - strlen(buf),
                 ", %d kb/s", bitrate / 1000);
    }
}

const char *av_get_profile_name(const AVCodec *codec, int profile)
{
    const AVProfile *p;
    if (profile == FF_PROFILE_UNKNOWN || !codec->profiles)
        return NULL;

    for (p = codec->profiles; p->profile != FF_PROFILE_UNKNOWN; p++)
        if (p->profile == profile)
            return p->name;

    return NULL;
}

unsigned avcodec_version( void )
{
//    av_assert0(CODEC_ID_V410==164);
    av_assert0(CODEC_ID_PCM_S8_PLANAR==65563);
    av_assert0(CODEC_ID_ADPCM_G722==69660);
//     av_assert0(CODEC_ID_BMV_AUDIO==86071);
    av_assert0(CODEC_ID_SRT==94216);
    av_assert0(LIBAVCODEC_VERSION_MICRO >= 100);

  return LIBAVCODEC_VERSION_INT;
}

const char *avcodec_configuration(void)
{
    return FFMPEG_CONFIGURATION;
}

const char *avcodec_license(void)
{
#define LICENSE_PREFIX "libavcodec license: "
    return LICENSE_PREFIX FFMPEG_LICENSE + sizeof(LICENSE_PREFIX) - 1;
}

void avcodec_flush_buffers(AVCodecContext *avctx)
{
    if(HAVE_THREADS && avctx->active_thread_type&FF_THREAD_FRAME)
        ff_thread_flush(avctx);
    else if(avctx->codec->flush)
        avctx->codec->flush(avctx);
}

static void video_free_buffers(AVCodecContext *s)
{
    AVCodecInternal *avci = s->internal;
    int i, j;

    if (!avci->buffer)
        return;

    if (avci->buffer_count)
        av_log(s, AV_LOG_WARNING, "Found %i unreleased buffers!\n",
               avci->buffer_count);
    for(i=0; i<INTERNAL_BUFFER_SIZE; i++){
        InternalBuffer *buf = &avci->buffer[i];
        for(j=0; j<4; j++){
            av_freep(&buf->base[j]);
            buf->data[j]= NULL;
        }
    }
    av_freep(&avci->buffer);

    avci->buffer_count=0;
}

static void audio_free_buffers(AVCodecContext *avctx)
{
    AVCodecInternal *avci = avctx->internal;
    InternalBuffer *buf;

    if (!avci->buffer)
        return;
    buf = avci->buffer;

    if (buf->extended_data) {
        av_free(buf->extended_data[0]);
        if (buf->extended_data != buf->data)
            av_freep(&buf->extended_data);
    }
    av_freep(&avci->buffer);
}

void avcodec_default_free_buffers(AVCodecContext *avctx)
{
    switch (avctx->codec_type) {
    case AVMEDIA_TYPE_VIDEO:
        video_free_buffers(avctx);
        break;
    case AVMEDIA_TYPE_AUDIO:
        audio_free_buffers(avctx);
        break;
    default:
        break;
    }
}

int av_get_bits_per_sample(enum CodecID codec_id){
    switch(codec_id){
    case CODEC_ID_ADPCM_SBPRO_2:
        return 2;
    case CODEC_ID_ADPCM_SBPRO_3:
        return 3;
    case CODEC_ID_ADPCM_SBPRO_4:
    case CODEC_ID_ADPCM_CT:
    case CODEC_ID_ADPCM_IMA_APC:
    case CODEC_ID_ADPCM_IMA_WAV:
    case CODEC_ID_ADPCM_IMA_QT:
    case CODEC_ID_ADPCM_SWF:
    case CODEC_ID_ADPCM_MS:
    case CODEC_ID_ADPCM_YAMAHA:
    case CODEC_ID_ADPCM_G722:
        return 4;
    case CODEC_ID_PCM_ALAW:
    case CODEC_ID_PCM_MULAW:
    case CODEC_ID_PCM_S8:
    case CODEC_ID_PCM_U8:
    case CODEC_ID_PCM_ZORK:
        return 8;
    case CODEC_ID_PCM_S16BE:
    case CODEC_ID_PCM_S16LE:
    case CODEC_ID_PCM_S16LE_PLANAR:
    case CODEC_ID_PCM_U16BE:
    case CODEC_ID_PCM_U16LE:
        return 16;
    case CODEC_ID_PCM_S24DAUD:
    case CODEC_ID_PCM_S24BE:
    case CODEC_ID_PCM_S24LE:
    case CODEC_ID_PCM_U24BE:
    case CODEC_ID_PCM_U24LE:
        return 24;
    case CODEC_ID_PCM_S32BE:
    case CODEC_ID_PCM_S32LE:
    case CODEC_ID_PCM_U32BE:
    case CODEC_ID_PCM_U32LE:
    case CODEC_ID_PCM_F32BE:
    case CODEC_ID_PCM_F32LE:
        return 32;
    case CODEC_ID_PCM_F64BE:
    case CODEC_ID_PCM_F64LE:
        return 64;
    default:
        return 0;
    }
}

#if !HAVE_THREADS
int ff_thread_init(AVCodecContext *s){
    return -1;
}
#endif

unsigned int av_xiphlacing(unsigned char *s, unsigned int v)
{
    unsigned int n = 0;

    while(v >= 0xff) {
        *s++ = 0xff;
        v -= 0xff;
        n++;
    }
    *s = v;
    n++;
    return n;
}

int ff_match_2uint16(const uint16_t (*tab)[2], int size, int a, int b){
    int i;
    for(i=0; i<size && !(tab[i][0]==a && tab[i][1]==b); i++);
    return i;
}

void av_log_missing_feature(void *avc, const char *feature, int want_sample)
{
    av_log(avc, AV_LOG_WARNING, "%s not implemented. Update your FFmpeg "
            "version to the newest one from Git. If the problem still "
            "occurs, it means that your file has a feature which has not "
            "been implemented.\n", feature);
    if(want_sample)
        av_log_ask_for_sample(avc, NULL);
}

void av_log_ask_for_sample(void *avc, const char *msg, ...)
{
    va_list argument_list;

    va_start(argument_list, msg);

    if (msg)
        av_vlog(avc, AV_LOG_WARNING, msg, argument_list);
    av_log(avc, AV_LOG_WARNING, "If you want to help, upload a sample "
            "of this file to ftp://upload.ffmpeg.org/MPlayer/incoming/ "
            "and contact the ffmpeg-devel mailing list.\n");

    va_end(argument_list);
}

static AVHWAccel *first_hwaccel = NULL;

void av_register_hwaccel(AVHWAccel *hwaccel)
{
    AVHWAccel **p = &first_hwaccel;
    while (*p)
        p = &(*p)->next;
    *p = hwaccel;
    hwaccel->next = NULL;
}

AVHWAccel *av_hwaccel_next(AVHWAccel *hwaccel)
{
    return hwaccel ? hwaccel->next : first_hwaccel;
}

AVHWAccel *ff_find_hwaccel(enum CodecID codec_id, enum PixelFormat pix_fmt)
{
    AVHWAccel *hwaccel=NULL;

    while((hwaccel= av_hwaccel_next(hwaccel))){
        if (   hwaccel->id      == codec_id
            && hwaccel->pix_fmt == pix_fmt)
            return hwaccel;
    }
    return NULL;
}

int av_lockmgr_register(int (*cb)(void **mutex, enum AVLockOp op))
{
    if (ff_lockmgr_cb) {
        if (ff_lockmgr_cb(&codec_mutex, AV_LOCK_DESTROY))
            return -1;
        if (ff_lockmgr_cb(&avformat_mutex, AV_LOCK_DESTROY))
            return -1;
    }

    ff_lockmgr_cb = cb;

    if (ff_lockmgr_cb) {
        if (ff_lockmgr_cb(&codec_mutex, AV_LOCK_CREATE))
            return -1;
        if (ff_lockmgr_cb(&avformat_mutex, AV_LOCK_CREATE))
            return -1;
    }
    return 0;
}

int avpriv_lock_avformat(void)
{
    if (ff_lockmgr_cb) {
        if ((*ff_lockmgr_cb)(&avformat_mutex, AV_LOCK_OBTAIN))
            return -1;
    }
    return 0;
}

int avpriv_unlock_avformat(void)
{
    if (ff_lockmgr_cb) {
        if ((*ff_lockmgr_cb)(&avformat_mutex, AV_LOCK_RELEASE))
            return -1;
    }
    return 0;
}

unsigned int avpriv_toupper4(unsigned int x)
{
    return     toupper( x     &0xFF)
            + (toupper((x>>8 )&0xFF)<<8 )
            + (toupper((x>>16)&0xFF)<<16)
            + (toupper((x>>24)&0xFF)<<24);
}

#if !HAVE_THREADS

int ff_thread_get_buffer(AVCodecContext *avctx, AVFrame *f)
{
    f->owner = avctx;

    ff_init_buffer_info(avctx, f);

    return avctx->get_buffer(avctx, f);
}

void ff_thread_release_buffer(AVCodecContext *avctx, AVFrame *f)
{
    f->owner->release_buffer(f->owner, f);
}

void ff_thread_finish_setup(AVCodecContext *avctx)
{
}

void ff_thread_report_progress(AVFrame *f, int progress, int field)
{
}

void ff_thread_await_progress(AVFrame *f, int progress, int field)
{
}

#endif

enum AVMediaType avcodec_get_type(enum CodecID codec_id)
{
    AVCodec *c= avcodec_find_decoder(codec_id);
    if(!c)
        c= avcodec_find_encoder(codec_id);
    if(c)
        return c->type;

    if (codec_id <= CODEC_ID_NONE)
        return AVMEDIA_TYPE_UNKNOWN;
    else if (codec_id < CODEC_ID_FIRST_AUDIO)
        return AVMEDIA_TYPE_VIDEO;
    else if (codec_id < CODEC_ID_FIRST_SUBTITLE)
        return AVMEDIA_TYPE_AUDIO;
    else if (codec_id < CODEC_ID_FIRST_UNKNOWN)
        return AVMEDIA_TYPE_SUBTITLE;

    return AVMEDIA_TYPE_UNKNOWN;
}

int avcodec_is_open(AVCodecContext *s)
{
    return !!s->internal;
}<|MERGE_RESOLUTION|>--- conflicted
+++ resolved
@@ -1125,17 +1125,11 @@
         /* fabricate frame pts from sample count.
            this is needed because the avcodec_encode_audio() API does not have
            a way for the user to provide pts */
-<<<<<<< HEAD
         if(avctx->sample_rate && avctx->time_base.num)
-            frame->pts = av_rescale_q(avctx->internal->sample_count,
-                                  (AVRational){ 1, avctx->sample_rate },
-                                  avctx->time_base);
+            frame->pts = ff_samples_to_time_base(avctx,
+                                                avctx->internal->sample_count);
         else
             frame->pts = AV_NOPTS_VALUE;
-=======
-        frame->pts = ff_samples_to_time_base(avctx,
-                                             avctx->internal->sample_count);
->>>>>>> 770a5c6d
         avctx->internal->sample_count += frame->nb_samples;
     } else {
         frame = NULL;
