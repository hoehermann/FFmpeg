--- conflicted
+++ resolved
@@ -393,11 +393,7 @@
 
             for (k=0; k<coded_components; k++) {
                 sfIndx = get_bits(gb,6);
-<<<<<<< HEAD
-                if(component_count>=64)
-=======
                 if (component_count >= 64)
->>>>>>> 4451f9ae
                     return AVERROR_INVALIDDATA;
                 pComponent[component_count].pos = j * 64 + (get_bits(gb,6));
                 max_coded_values = 1024 - pComponent[component_count].pos;
