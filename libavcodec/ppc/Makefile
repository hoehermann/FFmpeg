--- conflicted
+++ resolved
@@ -3,7 +3,8 @@
 OBJS-$(CONFIG_AUDIODSP)                += ppc/audiodsp.o
 OBJS-$(CONFIG_BLOCKDSP)                += ppc/blockdsp.o
 OBJS-$(CONFIG_FFT)                     += ppc/fft_init.o                \
-                                          ppc/fft_altivec.o
+                                          ppc/fft_altivec.o             \
+                                          ppc/fft_vsx.o
 OBJS-$(CONFIG_H264CHROMA)              += ppc/h264chroma_init.o
 OBJS-$(CONFIG_H264DSP)                 += ppc/h264dsp.o ppc/hpeldsp_altivec.o
 OBJS-$(CONFIG_H264QPEL)                += ppc/h264qpel.o
@@ -25,12 +26,4 @@
 OBJS-$(CONFIG_VC1_DECODER)             += ppc/vc1dsp_altivec.o
 OBJS-$(CONFIG_VORBIS_DECODER)          += ppc/vorbisdsp_altivec.o
 OBJS-$(CONFIG_VP7_DECODER)             += ppc/vp8dsp_altivec.o
-<<<<<<< HEAD
-OBJS-$(CONFIG_VP8_DECODER)             += ppc/vp8dsp_altivec.o
-
-FFT-OBJS-$(HAVE_GNU_AS)                += ppc/fft_altivec_s.o
-FFT-OBJS-$(HAVE_VSX)                   += ppc/fft_vsx.o
-ALTIVEC-OBJS-$(CONFIG_FFT)             += $(FFT-OBJS-yes)
-=======
-OBJS-$(CONFIG_VP8_DECODER)             += ppc/vp8dsp_altivec.o
->>>>>>> ffa4d4ef
+OBJS-$(CONFIG_VP8_DECODER)             += ppc/vp8dsp_altivec.o