/*
 * JPEG 2000 decoding support via OpenJPEG
 * Copyright (c) 2009 Jaikrishnan Menon <realityman@gmx.net>
 *
 * This file is part of FFmpeg.
 *
 * FFmpeg is free software; you can redistribute it and/or
 * modify it under the terms of the GNU Lesser General Public
 * License as published by the Free Software Foundation; either
 * version 2.1 of the License, or (at your option) any later version.
 *
 * FFmpeg is distributed in the hope that it will be useful,
 * but WITHOUT ANY WARRANTY; without even the implied warranty of
 * MERCHANTABILITY or FITNESS FOR A PARTICULAR PURPOSE.  See the GNU
 * Lesser General Public License for more details.
 *
 * You should have received a copy of the GNU Lesser General Public
 * License along with FFmpeg; if not, write to the Free Software
 * Foundation, Inc., 51 Franklin Street, Fifth Floor, Boston, MA 02110-1301 USA
 */

/**
 * @file
 * JPEG 2000 decoder using libopenjpeg
 */

#define  OPJ_STATIC

#include "libavutil/common.h"
#include "libavutil/intreadwrite.h"
#include "libavutil/imgutils.h"
#include "libavutil/pixfmt.h"
#include "libavutil/opt.h"
#include "avcodec.h"
#include "thread.h"

#if HAVE_OPENJPEG_1_5_OPENJPEG_H
# include <openjpeg-1.5/openjpeg.h>
#else
# include <openjpeg.h>
#endif

#define JP2_SIG_TYPE    0x6A502020
#define JP2_SIG_VALUE   0x0D0A870A

// pix_fmts with lower bpp have to be listed before
// similar pix_fmts with higher bpp.
#define RGB_PIXEL_FORMATS   AV_PIX_FMT_RGB24,AV_PIX_FMT_RGBA,AV_PIX_FMT_RGB48,AV_PIX_FMT_RGBA64
#define GRAY_PIXEL_FORMATS  AV_PIX_FMT_GRAY8,AV_PIX_FMT_GRAY8A,AV_PIX_FMT_GRAY16
#define YUV_PIXEL_FORMATS   AV_PIX_FMT_YUV410P,AV_PIX_FMT_YUV411P,AV_PIX_FMT_YUVA420P, \
                            AV_PIX_FMT_YUV420P,AV_PIX_FMT_YUV422P,AV_PIX_FMT_YUVA422P, \
                            AV_PIX_FMT_YUV440P,AV_PIX_FMT_YUV444P,AV_PIX_FMT_YUVA444P, \
                            AV_PIX_FMT_YUV420P9,AV_PIX_FMT_YUV422P9,AV_PIX_FMT_YUV444P9, \
                            AV_PIX_FMT_YUVA420P9,AV_PIX_FMT_YUVA422P9,AV_PIX_FMT_YUVA444P9, \
                            AV_PIX_FMT_YUV420P10,AV_PIX_FMT_YUV422P10,AV_PIX_FMT_YUV444P10, \
                            AV_PIX_FMT_YUVA420P10,AV_PIX_FMT_YUVA422P10,AV_PIX_FMT_YUVA444P10, \
                            AV_PIX_FMT_YUV420P12,AV_PIX_FMT_YUV422P12,AV_PIX_FMT_YUV444P12, \
                            AV_PIX_FMT_YUV420P14,AV_PIX_FMT_YUV422P14,AV_PIX_FMT_YUV444P14, \
                            AV_PIX_FMT_YUV420P16,AV_PIX_FMT_YUV422P16,AV_PIX_FMT_YUV444P16, \
                            AV_PIX_FMT_YUVA420P16,AV_PIX_FMT_YUVA422P16,AV_PIX_FMT_YUVA444P16

#define XYZ_PIXEL_FORMATS  AV_PIX_FMT_XYZ12

static const enum AVPixelFormat libopenjpeg_rgb_pix_fmts[]  = {RGB_PIXEL_FORMATS};
static const enum AVPixelFormat libopenjpeg_gray_pix_fmts[] = {GRAY_PIXEL_FORMATS};
static const enum AVPixelFormat libopenjpeg_yuv_pix_fmts[]  = {YUV_PIXEL_FORMATS};
static const enum AVPixelFormat libopenjpeg_all_pix_fmts[]  = {RGB_PIXEL_FORMATS,
                                                               GRAY_PIXEL_FORMATS,
                                                               YUV_PIXEL_FORMATS,
                                                               XYZ_PIXEL_FORMATS};

typedef struct {
    AVClass *class;
    opj_dparameters_t dec_params;
    int lowqual;
} LibOpenJPEGContext;

static inline int libopenjpeg_matches_pix_fmt(const opj_image_t *image, enum AVPixelFormat pix_fmt)
{
    const AVPixFmtDescriptor *desc = av_pix_fmt_desc_get(pix_fmt);
    int match = 1;

    if (desc->nb_components != image->numcomps) {
        return 0;
    }

    switch (desc->nb_components) {
    case 4: match = match && desc->comp[3].depth_minus1 + 1 >= image->comps[3].prec &&
                             1 == image->comps[3].dx &&
                             1 == image->comps[3].dy;
    case 3: match = match && desc->comp[2].depth_minus1 + 1 >= image->comps[2].prec &&
                             1 << desc->log2_chroma_w == image->comps[2].dx &&
                             1 << desc->log2_chroma_h == image->comps[2].dy;
    case 2: match = match && desc->comp[1].depth_minus1 + 1 >= image->comps[1].prec &&
                             1 << desc->log2_chroma_w == image->comps[1].dx &&
                             1 << desc->log2_chroma_h == image->comps[1].dy;
    case 1: match = match && desc->comp[0].depth_minus1 + 1 >= image->comps[0].prec &&
                             1 == image->comps[0].dx &&
                             1 == image->comps[0].dy;
    default:
        break;
    }

    return match;
}

static inline enum AVPixelFormat libopenjpeg_guess_pix_fmt(const opj_image_t *image) {
    int index;
    const enum AVPixelFormat *possible_fmts = NULL;
    int possible_fmts_nb = 0;

    switch (image->color_space) {
    case CLRSPC_SRGB:
        possible_fmts = libopenjpeg_rgb_pix_fmts;
        possible_fmts_nb = FF_ARRAY_ELEMS(libopenjpeg_rgb_pix_fmts);
        break;
    case CLRSPC_GRAY:
        possible_fmts = libopenjpeg_gray_pix_fmts;
        possible_fmts_nb = FF_ARRAY_ELEMS(libopenjpeg_gray_pix_fmts);
        break;
    case CLRSPC_SYCC:
        possible_fmts = libopenjpeg_yuv_pix_fmts;
        possible_fmts_nb = FF_ARRAY_ELEMS(libopenjpeg_yuv_pix_fmts);
        break;
    default:
        possible_fmts = libopenjpeg_all_pix_fmts;
        possible_fmts_nb = FF_ARRAY_ELEMS(libopenjpeg_all_pix_fmts);
        break;
    }

    for (index = 0; index < possible_fmts_nb; ++index) {
        if (libopenjpeg_matches_pix_fmt(image, possible_fmts[index])) {
            return possible_fmts[index];
        }
    }

    return AV_PIX_FMT_NONE;
}

static inline int libopenjpeg_ispacked(enum AVPixelFormat pix_fmt)
{
    const AVPixFmtDescriptor *desc = av_pix_fmt_desc_get(pix_fmt);
    int i, component_plane;

    if (pix_fmt == AV_PIX_FMT_GRAY16)
        return 0;

    component_plane = desc->comp[0].plane;
    for (i = 1; i < desc->nb_components; i++) {
        if (component_plane != desc->comp[i].plane)
            return 0;
    }
    return 1;
}

static inline void libopenjpeg_copy_to_packed8(AVFrame *picture, opj_image_t *image) {
    uint8_t *img_ptr;
    int index, x, y, c;
    for (y = 0; y < picture->height; y++) {
        index = y*picture->width;
        img_ptr = picture->data[0] + y*picture->linesize[0];
        for (x = 0; x < picture->width; x++, index++) {
            for (c = 0; c < image->numcomps; c++) {
                *img_ptr++ = image->comps[c].data[index];
            }
        }
    }
}

static inline void libopenjpeg_copy_to_packed16(AVFrame *picture, opj_image_t *image) {
    uint16_t *img_ptr;
    int index, x, y, c;
    int adjust[4];
    for (x = 0; x < image->numcomps; x++)
        adjust[x] = FFMAX(FFMIN(16 - image->comps[x].prec, 8), 0);

    for (y = 0; y < picture->height; y++) {
        index = y*picture->width;
        img_ptr = (uint16_t*) (picture->data[0] + y*picture->linesize[0]);
        for (x = 0; x < picture->width; x++, index++) {
            for (c = 0; c < image->numcomps; c++) {
                *img_ptr++ = image->comps[c].data[index] << adjust[c];
            }
        }
    }
}

static inline void libopenjpeg_copyto8(AVFrame *picture, opj_image_t *image) {
    int *comp_data;
    uint8_t *img_ptr;
    int index, x, y;

    for (index = 0; index < image->numcomps; index++) {
        comp_data = image->comps[index].data;
        for (y = 0; y < image->comps[index].h; y++) {
            img_ptr = picture->data[index] + y * picture->linesize[index];
            for (x = 0; x < image->comps[index].w; x++) {
                *img_ptr = (uint8_t) *comp_data;
                img_ptr++;
                comp_data++;
            }
        }
    }
}

static inline void libopenjpeg_copyto16(AVFrame *picture, opj_image_t *image) {
    int *comp_data;
    uint16_t *img_ptr;
    int index, x, y;
    int adjust[4];
    for (x = 0; x < image->numcomps; x++)
        adjust[x] = FFMAX(FFMIN(16 - image->comps[x].prec, 8), 0);

    for (index = 0; index < image->numcomps; index++) {
        comp_data = image->comps[index].data;
        for (y = 0; y < image->comps[index].h; y++) {
            img_ptr = (uint16_t*) (picture->data[index] + y * picture->linesize[index]);
            for (x = 0; x < image->comps[index].w; x++) {
                *img_ptr = *comp_data << adjust[index];
                img_ptr++;
                comp_data++;
            }
        }
    }
}

static av_cold int libopenjpeg_decode_init(AVCodecContext *avctx)
{
    LibOpenJPEGContext *ctx = avctx->priv_data;

    opj_set_default_decoder_parameters(&ctx->dec_params);
    return 0;
}

static int libopenjpeg_decode_frame(AVCodecContext *avctx,
                                    void *data, int *got_frame,
                                    AVPacket *avpkt)
{
    uint8_t *buf = avpkt->data;
    int buf_size = avpkt->size;
    LibOpenJPEGContext *ctx = avctx->priv_data;
    ThreadFrame frame = { .f = data };
    AVFrame *picture  = data;
    const AVPixFmtDescriptor *desc;
    opj_dinfo_t *dec;
    opj_cio_t *stream;
    opj_image_t *image;
    int width, height, ret;
    int pixel_size = 0;
    int ispacked = 0;
    int i;

    *got_frame = 0;

    // Check if input is a raw jpeg2k codestream or in jp2 wrapping
    if ((AV_RB32(buf)     == 12)           &&
        (AV_RB32(buf + 4) == JP2_SIG_TYPE) &&
        (AV_RB32(buf + 8) == JP2_SIG_VALUE)) {
        dec = opj_create_decompress(CODEC_JP2);
    } else {
        /* If the AVPacket contains a jp2c box, then skip to
         * the starting byte of the codestream. */
        if (AV_RB32(buf + 4) == AV_RB32("jp2c"))
            buf += 8;
        dec = opj_create_decompress(CODEC_J2K);
    }

    if (!dec) {
        av_log(avctx, AV_LOG_ERROR, "Error initializing decoder.\n");
        return AVERROR_UNKNOWN;
    }
    opj_set_event_mgr((opj_common_ptr)dec, NULL, NULL);
    ctx->dec_params.cp_limit_decoding = LIMIT_TO_MAIN_HEADER;
    ctx->dec_params.cp_layer          = ctx->lowqual;
    // Tie decoder with decoding parameters
    opj_setup_decoder(dec, &ctx->dec_params);
    stream = opj_cio_open((opj_common_ptr)dec, buf, buf_size);

    if (!stream) {
        av_log(avctx, AV_LOG_ERROR,
               "Codestream could not be opened for reading.\n");
        opj_destroy_decompress(dec);
        return AVERROR_UNKNOWN;
    }

    // Decode the header only.
    image = opj_decode_with_info(dec, stream, NULL);
    opj_cio_close(stream);

    if (!image) {
        av_log(avctx, AV_LOG_ERROR, "Error decoding codestream.\n");
        opj_destroy_decompress(dec);
        return AVERROR_UNKNOWN;
    }

    width  = image->x1 - image->x0;
    height = image->y1 - image->y0;

<<<<<<< HEAD
    if (av_image_check_size(width, height, 0, avctx) < 0) {
=======
    if (ctx->lowres) {
        width  = (width  + (1 << ctx->lowres) - 1) >> ctx->lowres;
        height = (height + (1 << ctx->lowres) - 1) >> ctx->lowres;
    }

    if ((ret = av_image_check_size(width, height, 0, avctx)) < 0) {
>>>>>>> 5c0a0983
        av_log(avctx, AV_LOG_ERROR,
               "%dx%d dimension invalid.\n", width, height);
        goto done;
    }

    avcodec_set_dimensions(avctx, width, height);

    if (avctx->pix_fmt != AV_PIX_FMT_NONE)
        if (!libopenjpeg_matches_pix_fmt(image, avctx->pix_fmt))
            avctx->pix_fmt = AV_PIX_FMT_NONE;

    if (avctx->pix_fmt == AV_PIX_FMT_NONE)
        avctx->pix_fmt = libopenjpeg_guess_pix_fmt(image);

    if (avctx->pix_fmt == AV_PIX_FMT_NONE) {
        av_log(avctx, AV_LOG_ERROR, "Unable to determine pixel format\n");
        goto done;
    }
    for (i = 0; i < image->numcomps; i++)
        if (image->comps[i].prec > avctx->bits_per_raw_sample)
            avctx->bits_per_raw_sample = image->comps[i].prec;

<<<<<<< HEAD
    if (ff_thread_get_buffer(avctx, &frame, 0) < 0)
=======
    if ((ret = ff_thread_get_buffer(avctx, &frame, 0)) < 0) {
        av_log(avctx, AV_LOG_ERROR, "ff_thread_get_buffer() failed\n");
>>>>>>> 5c0a0983
        goto done;

    ctx->dec_params.cp_limit_decoding = NO_LIMITATION;
    ctx->dec_params.cp_reduce = avctx->lowres;
    // Tie decoder with decoding parameters.
    opj_setup_decoder(dec, &ctx->dec_params);
    stream = opj_cio_open((opj_common_ptr)dec, buf, buf_size);
    if (!stream) {
        av_log(avctx, AV_LOG_ERROR,
               "Codestream could not be opened for reading.\n");
        ret = AVERROR_UNKNOWN;
        goto done;
    }

    opj_image_destroy(image);
    // Decode the codestream
    image = opj_decode_with_info(dec, stream, NULL);
    opj_cio_close(stream);

    if (!image) {
        av_log(avctx, AV_LOG_ERROR, "Error decoding codestream.\n");
        ret = AVERROR_UNKNOWN;
        goto done;
    }

    desc = av_pix_fmt_desc_get(avctx->pix_fmt);
    pixel_size = desc->comp[0].step_minus1 + 1;
    ispacked = libopenjpeg_ispacked(avctx->pix_fmt);

    switch (pixel_size) {
    case 1:
        if (ispacked) {
            libopenjpeg_copy_to_packed8(picture, image);
        } else {
            libopenjpeg_copyto8(picture, image);
        }
        break;
    case 2:
        if (ispacked) {
            libopenjpeg_copy_to_packed8(picture, image);
        } else {
            libopenjpeg_copyto16(picture, image);
        }
        break;
    case 3:
    case 4:
        if (ispacked) {
            libopenjpeg_copy_to_packed8(picture, image);
        }
        break;
    case 6:
    case 8:
        if (ispacked) {
            libopenjpeg_copy_to_packed16(picture, image);
        }
        break;
    default:
        av_log(avctx, AV_LOG_ERROR, "unsupported pixel size %d\n", pixel_size);
        ret = AVERROR_PATCHWELCOME;
        goto done;
    }

    *got_frame = 1;
    ret        = buf_size;

done:
    opj_image_destroy(image);
    opj_destroy_decompress(dec);
    return ret;
}

#define OFFSET(x) offsetof(LibOpenJPEGContext, x)
#define VD AV_OPT_FLAG_VIDEO_PARAM | AV_OPT_FLAG_DECODING_PARAM

static const AVOption options[] = {
    { "lowqual", "Limit the number of layers used for decoding",    OFFSET(lowqual), AV_OPT_TYPE_INT, { .i64 = 0 }, 0, INT_MAX, VD },
    { NULL },
};

static const AVClass openjpeg_class = {
    .class_name = "libopenjpeg",
    .item_name  = av_default_item_name,
    .option     = options,
    .version    = LIBAVUTIL_VERSION_INT,
};

AVCodec ff_libopenjpeg_decoder = {
    .name             = "libopenjpeg",
    .long_name        = NULL_IF_CONFIG_SMALL("OpenJPEG JPEG 2000"),
    .type             = AVMEDIA_TYPE_VIDEO,
    .id               = AV_CODEC_ID_JPEG2000,
    .priv_data_size   = sizeof(LibOpenJPEGContext),
    .init             = libopenjpeg_decode_init,
    .decode           = libopenjpeg_decode_frame,
    .capabilities     = CODEC_CAP_DR1 | CODEC_CAP_FRAME_THREADS,
    .max_lowres       = 31,
    .priv_class       = &openjpeg_class,
};<|MERGE_RESOLUTION|>--- conflicted
+++ resolved
@@ -296,16 +296,7 @@
     width  = image->x1 - image->x0;
     height = image->y1 - image->y0;
 
-<<<<<<< HEAD
-    if (av_image_check_size(width, height, 0, avctx) < 0) {
-=======
-    if (ctx->lowres) {
-        width  = (width  + (1 << ctx->lowres) - 1) >> ctx->lowres;
-        height = (height + (1 << ctx->lowres) - 1) >> ctx->lowres;
-    }
-
     if ((ret = av_image_check_size(width, height, 0, avctx)) < 0) {
->>>>>>> 5c0a0983
         av_log(avctx, AV_LOG_ERROR,
                "%dx%d dimension invalid.\n", width, height);
         goto done;
@@ -328,12 +319,7 @@
         if (image->comps[i].prec > avctx->bits_per_raw_sample)
             avctx->bits_per_raw_sample = image->comps[i].prec;
 
-<<<<<<< HEAD
-    if (ff_thread_get_buffer(avctx, &frame, 0) < 0)
-=======
-    if ((ret = ff_thread_get_buffer(avctx, &frame, 0)) < 0) {
-        av_log(avctx, AV_LOG_ERROR, "ff_thread_get_buffer() failed\n");
->>>>>>> 5c0a0983
+    if ((ret = ff_thread_get_buffer(avctx, &frame, 0)) < 0)
         goto done;
 
     ctx->dec_params.cp_limit_decoding = NO_LIMITATION;
