--- conflicted
+++ resolved
@@ -1180,9 +1180,7 @@
 %ifdef HAVE_AVX
 INIT_YMM avx
 BUTTERFLIES_FLOAT_INTERLEAVE
-<<<<<<< HEAD
-%endif
-=======
+%endif
 
 INIT_XMM sse2
 ; %1 = aligned/unaligned
@@ -1305,4 +1303,3 @@
     mov      [r0], r2d
 .end:
     RET
->>>>>>> d7edd359
