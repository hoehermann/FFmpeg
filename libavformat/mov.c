/*
 * MOV demuxer
 * Copyright (c) 2001 Fabrice Bellard
 * Copyright (c) 2009 Baptiste Coudurier <baptiste dot coudurier at gmail dot com>
 *
 * first version by Francois Revol <revol@free.fr>
 * seek function by Gael Chardon <gael.dev@4now.net>
 *
 * This file is part of FFmpeg.
 *
 * FFmpeg is free software; you can redistribute it and/or
 * modify it under the terms of the GNU Lesser General Public
 * License as published by the Free Software Foundation; either
 * version 2.1 of the License, or (at your option) any later version.
 *
 * FFmpeg is distributed in the hope that it will be useful,
 * but WITHOUT ANY WARRANTY; without even the implied warranty of
 * MERCHANTABILITY or FITNESS FOR A PARTICULAR PURPOSE.  See the GNU
 * Lesser General Public License for more details.
 *
 * You should have received a copy of the GNU Lesser General Public
 * License along with FFmpeg; if not, write to the Free Software
 * Foundation, Inc., 51 Franklin Street, Fifth Floor, Boston, MA 02110-1301 USA
 */

#include <inttypes.h>
#include <limits.h>
#include <stdint.h>

#include "libavutil/attributes.h"
#include "libavutil/channel_layout.h"
#include "libavutil/display.h"
#include "libavutil/intreadwrite.h"
#include "libavutil/intfloat.h"
#include "libavutil/mathematics.h"
#include "libavutil/time_internal.h"
#include "libavutil/avstring.h"
#include "libavutil/dict.h"
#include "libavutil/opt.h"
#include "libavutil/timecode.h"
#include "libavcodec/ac3tab.h"
#include "avformat.h"
#include "internal.h"
#include "avio_internal.h"
#include "riff.h"
#include "isom.h"
#include "libavcodec/get_bits.h"
#include "id3v1.h"
#include "mov_chan.h"
#include "replaygain.h"

#if CONFIG_ZLIB
#include <zlib.h>
#endif

#include "qtpalette.h"


#undef NDEBUG
#include <assert.h>

/* those functions parse an atom */
/* links atom IDs to parse functions */
typedef struct MOVParseTableEntry {
    uint32_t type;
    int (*parse)(MOVContext *ctx, AVIOContext *pb, MOVAtom atom);
} MOVParseTableEntry;

static int mov_read_default(MOVContext *c, AVIOContext *pb, MOVAtom atom);
static int mov_read_mfra(MOVContext *c, AVIOContext *f);

static int mov_metadata_track_or_disc_number(MOVContext *c, AVIOContext *pb,
                                             unsigned len, const char *key)
{
    char buf[16];

    short current, total = 0;
    avio_rb16(pb); // unknown
    current = avio_rb16(pb);
    if (len >= 6)
        total = avio_rb16(pb);
    if (!total)
        snprintf(buf, sizeof(buf), "%d", current);
    else
        snprintf(buf, sizeof(buf), "%d/%d", current, total);
    c->fc->event_flags |= AVFMT_EVENT_FLAG_METADATA_UPDATED;
    av_dict_set(&c->fc->metadata, key, buf, 0);

    return 0;
}

static int mov_metadata_int8_bypass_padding(MOVContext *c, AVIOContext *pb,
                                            unsigned len, const char *key)
{
    /* bypass padding bytes */
    avio_r8(pb);
    avio_r8(pb);
    avio_r8(pb);

    c->fc->event_flags |= AVFMT_EVENT_FLAG_METADATA_UPDATED;
    av_dict_set_int(&c->fc->metadata, key, avio_r8(pb), 0);

    return 0;
}

static int mov_metadata_int8_no_padding(MOVContext *c, AVIOContext *pb,
                                        unsigned len, const char *key)
{
    c->fc->event_flags |= AVFMT_EVENT_FLAG_METADATA_UPDATED;
    av_dict_set_int(&c->fc->metadata, key, avio_r8(pb), 0);

    return 0;
}

static int mov_metadata_gnre(MOVContext *c, AVIOContext *pb,
                             unsigned len, const char *key)
{
    short genre;

    avio_r8(pb); // unknown

    genre = avio_r8(pb);
    if (genre < 1 || genre > ID3v1_GENRE_MAX)
        return 0;
    c->fc->event_flags |= AVFMT_EVENT_FLAG_METADATA_UPDATED;
    av_dict_set(&c->fc->metadata, key, ff_id3v1_genre_str[genre-1], 0);

    return 0;
}

static const uint32_t mac_to_unicode[128] = {
    0x00C4,0x00C5,0x00C7,0x00C9,0x00D1,0x00D6,0x00DC,0x00E1,
    0x00E0,0x00E2,0x00E4,0x00E3,0x00E5,0x00E7,0x00E9,0x00E8,
    0x00EA,0x00EB,0x00ED,0x00EC,0x00EE,0x00EF,0x00F1,0x00F3,
    0x00F2,0x00F4,0x00F6,0x00F5,0x00FA,0x00F9,0x00FB,0x00FC,
    0x2020,0x00B0,0x00A2,0x00A3,0x00A7,0x2022,0x00B6,0x00DF,
    0x00AE,0x00A9,0x2122,0x00B4,0x00A8,0x2260,0x00C6,0x00D8,
    0x221E,0x00B1,0x2264,0x2265,0x00A5,0x00B5,0x2202,0x2211,
    0x220F,0x03C0,0x222B,0x00AA,0x00BA,0x03A9,0x00E6,0x00F8,
    0x00BF,0x00A1,0x00AC,0x221A,0x0192,0x2248,0x2206,0x00AB,
    0x00BB,0x2026,0x00A0,0x00C0,0x00C3,0x00D5,0x0152,0x0153,
    0x2013,0x2014,0x201C,0x201D,0x2018,0x2019,0x00F7,0x25CA,
    0x00FF,0x0178,0x2044,0x20AC,0x2039,0x203A,0xFB01,0xFB02,
    0x2021,0x00B7,0x201A,0x201E,0x2030,0x00C2,0x00CA,0x00C1,
    0x00CB,0x00C8,0x00CD,0x00CE,0x00CF,0x00CC,0x00D3,0x00D4,
    0xF8FF,0x00D2,0x00DA,0x00DB,0x00D9,0x0131,0x02C6,0x02DC,
    0x00AF,0x02D8,0x02D9,0x02DA,0x00B8,0x02DD,0x02DB,0x02C7,
};

static int mov_read_mac_string(MOVContext *c, AVIOContext *pb, int len,
                               char *dst, int dstlen)
{
    char *p = dst;
    char *end = dst+dstlen-1;
    int i;

    for (i = 0; i < len; i++) {
        uint8_t t, c = avio_r8(pb);
        if (c < 0x80 && p < end)
            *p++ = c;
        else if (p < end)
            PUT_UTF8(mac_to_unicode[c-0x80], t, if (p < end) *p++ = t;);
    }
    *p = 0;
    return p - dst;
}

static int mov_read_covr(MOVContext *c, AVIOContext *pb, int type, int len)
{
    AVPacket pkt;
    AVStream *st;
    MOVStreamContext *sc;
    enum AVCodecID id;
    int ret;

    switch (type) {
    case 0xd:  id = AV_CODEC_ID_MJPEG; break;
    case 0xe:  id = AV_CODEC_ID_PNG;   break;
    case 0x1b: id = AV_CODEC_ID_BMP;   break;
    default:
        av_log(c->fc, AV_LOG_WARNING, "Unknown cover type: 0x%x.\n", type);
        avio_skip(pb, len);
        return 0;
    }

    st = avformat_new_stream(c->fc, NULL);
    if (!st)
        return AVERROR(ENOMEM);
    sc = av_mallocz(sizeof(*sc));
    if (!sc)
        return AVERROR(ENOMEM);
    st->priv_data = sc;

    ret = av_get_packet(pb, &pkt, len);
    if (ret < 0)
        return ret;

    st->disposition              |= AV_DISPOSITION_ATTACHED_PIC;

    st->attached_pic              = pkt;
    st->attached_pic.stream_index = st->index;
    st->attached_pic.flags       |= AV_PKT_FLAG_KEY;

    st->codec->codec_type = AVMEDIA_TYPE_VIDEO;
    st->codec->codec_id   = id;

    return 0;
}

static int mov_metadata_raw(MOVContext *c, AVIOContext *pb,
                            unsigned len, const char *key)
{
    char *value = av_malloc(len + 1);
    if (!value)
        return AVERROR(ENOMEM);
    avio_read(pb, value, len);
    value[len] = 0;
    return av_dict_set(&c->fc->metadata, key, value, AV_DICT_DONT_STRDUP_VAL);
}

static int mov_metadata_loci(MOVContext *c, AVIOContext *pb, unsigned len)
{
    char language[4] = { 0 };
    char buf[100];
    uint16_t langcode = 0;
    double longitude, latitude;
    const char *key = "location";

    if (len < 4 + 2 + 1 + 1 + 4 + 4 + 4)
        return AVERROR_INVALIDDATA;

    avio_skip(pb, 4); // version+flags
    langcode = avio_rb16(pb);
    ff_mov_lang_to_iso639(langcode, language);
    len -= 6;

    len -= avio_get_str(pb, len, buf, sizeof(buf)); // place name
    if (len < 1)
        return AVERROR_INVALIDDATA;
    avio_skip(pb, 1); // role
    len -= 1;

    if (len < 14)
        return AVERROR_INVALIDDATA;
    longitude = ((int32_t) avio_rb32(pb)) / (float) (1 << 16);
    latitude  = ((int32_t) avio_rb32(pb)) / (float) (1 << 16);

    // Try to output in the same format as the ?xyz field
    snprintf(buf, sizeof(buf), "%+08.4f%+09.4f/", latitude, longitude);
    if (*language && strcmp(language, "und")) {
        char key2[16];
        snprintf(key2, sizeof(key2), "%s-%s", key, language);
        av_dict_set(&c->fc->metadata, key2, buf, 0);
    }
    c->fc->event_flags |= AVFMT_EVENT_FLAG_METADATA_UPDATED;
    return av_dict_set(&c->fc->metadata, key, buf, 0);
}

static int mov_read_udta_string(MOVContext *c, AVIOContext *pb, MOVAtom atom)
{
    char tmp_key[5];
    char key2[32], language[4] = {0};
    char *str = NULL;
    const char *key = NULL;
    uint16_t langcode = 0;
    uint32_t data_type = 0, str_size, str_size_alloc;
    int (*parse)(MOVContext*, AVIOContext*, unsigned, const char*) = NULL;

    switch (atom.type) {
    case MKTAG( 'a','A','R','T'): key = "album_artist";    break;
<<<<<<< HEAD
    case MKTAG(0xa9,'w','r','t'): key = "composer";  break;
    case MKTAG( 'c','p','i','l'): key = "compilation";
        parse = mov_metadata_int8_no_padding; break;
    case MKTAG( 'c','p','r','t'):
    case MKTAG(0xa9,'c','p','y'): key = "copyright"; break;
    case MKTAG(0xa9,'g','r','p'): key = "grouping"; break;
    case MKTAG(0xa9,'l','y','r'): key = "lyrics"; break;
    case MKTAG(0xa9,'c','m','t'):
    case MKTAG(0xa9,'i','n','f'): key = "comment";   break;
    case MKTAG(0xa9,'a','l','b'): key = "album";     break;
    case MKTAG(0xa9,'d','a','y'): key = "date";      break;
    case MKTAG(0xa9,'g','e','n'): key = "genre";     break;
    case MKTAG( 'g','n','r','e'): key = "genre";
        parse = mov_metadata_gnre; break;
    case MKTAG(0xa9,'t','o','o'):
    case MKTAG(0xa9,'s','w','r'): key = "encoder";   break;
    case MKTAG(0xa9,'e','n','c'): key = "encoder";   break;
    case MKTAG(0xa9,'m','a','k'): key = "make";      break;
    case MKTAG(0xa9,'m','o','d'): key = "model";     break;
    case MKTAG(0xa9,'x','y','z'): key = "location";  break;
    case MKTAG( 'd','e','s','c'): key = "description";break;
=======
    case MKTAG( 'c','p','r','t'): key = "copyright"; break;
    case MKTAG( 'd','e','s','c'): key = "description"; break;
    case MKTAG( 'd','i','s','k'): key = "disc";
        parse = mov_metadata_track_or_disc_number; break;
    case MKTAG( 'g','n','r','e'): key = "genre";
        parse = mov_metadata_gnre; break;
    case MKTAG( 'h','d','v','d'): key = "hd_video";
        parse = mov_metadata_int8_no_padding; break;
>>>>>>> 35384934
    case MKTAG( 'l','d','e','s'): key = "synopsis";  break;
    case MKTAG( 'l','o','c','i'):
        return mov_metadata_loci(c, pb, atom.size);
    case MKTAG( 'p','g','a','p'): key = "gapless_playback";
        parse = mov_metadata_int8_no_padding; break;
    case MKTAG( 's','t','i','k'): key = "media_type";
        parse = mov_metadata_int8_no_padding; break;
    case MKTAG( 't','r','k','n'): key = "track";
        parse = mov_metadata_track_or_disc_number; break;
    case MKTAG( 't','v','e','n'): key = "episode_id"; break;
    case MKTAG( 't','v','e','s'): key = "episode_sort";
        parse = mov_metadata_int8_bypass_padding; break;
    case MKTAG( 't','v','n','n'): key = "network";   break;
    case MKTAG( 't','v','s','h'): key = "show";      break;
    case MKTAG( 't','v','s','n'): key = "season_number";
        parse = mov_metadata_int8_bypass_padding; break;
<<<<<<< HEAD
    case MKTAG( 's','t','i','k'): key = "media_type";
        parse = mov_metadata_int8_no_padding; break;
    case MKTAG( 'h','d','v','d'): key = "hd_video";
        parse = mov_metadata_int8_no_padding; break;
    case MKTAG( 'p','g','a','p'): key = "gapless_playback";
        parse = mov_metadata_int8_no_padding; break;
    case MKTAG( '@','P','R','M'):
        return mov_metadata_raw(c, pb, atom.size, "premiere_version");
    case MKTAG( '@','P','R','Q'):
        return mov_metadata_raw(c, pb, atom.size, "quicktime_version");
    case MKTAG( 'l','o','c','i'):
        return mov_metadata_loci(c, pb, atom.size);
    case MKTAG( 'X','M','P','_'):
        return mov_metadata_raw(c, pb, atom.size, "xmp");
=======
    case MKTAG(0xa9,'A','R','T'): key = "artist";    break;
    case MKTAG(0xa9,'a','l','b'): key = "album";     break;
    case MKTAG(0xa9,'a','u','t'): key = "artist";    break;
    case MKTAG(0xa9,'c','m','t'): key = "comment";   break;
    case MKTAG(0xa9,'c','p','y'): key = "copyright"; break;
    case MKTAG(0xa9,'d','a','y'): key = "date";      break;
    case MKTAG(0xa9,'e','n','c'): key = "encoder";   break;
    case MKTAG(0xa9,'g','e','n'): key = "genre";     break;
    case MKTAG(0xa9,'i','n','f'): key = "comment";   break;
    case MKTAG(0xa9,'n','a','m'): key = "title";     break;
    case MKTAG(0xa9,'s','w','r'): key = "encoder";   break;
    case MKTAG(0xa9,'t','o','o'): key = "encoder";   break;
    case MKTAG(0xa9,'w','r','t'): key = "composer";  break;
    case MKTAG(0xa9,'x','y','z'): key = "location";  break;
>>>>>>> 35384934
    }

    if (c->itunes_metadata && atom.size > 8) {
        int data_size = avio_rb32(pb);
        int tag = avio_rl32(pb);
        if (tag == MKTAG('d','a','t','a')) {
            data_type = avio_rb32(pb); // type
            avio_rb32(pb); // unknown
            str_size = data_size - 16;
            atom.size -= 16;

            if (atom.type == MKTAG('c', 'o', 'v', 'r')) {
                int ret = mov_read_covr(c, pb, data_type, str_size);
                if (ret < 0) {
                    av_log(c->fc, AV_LOG_ERROR, "Error parsing cover art.\n");
                }
                return ret;
            }
        } else return 0;
    } else if (atom.size > 4 && key && !c->itunes_metadata) {
        str_size = avio_rb16(pb); // string length
        langcode = avio_rb16(pb);
        ff_mov_lang_to_iso639(langcode, language);
        atom.size -= 4;
    } else
        str_size = atom.size;

    if (c->export_all && !key) {
        snprintf(tmp_key, 5, "%.4s", (char*)&atom.type);
        key = tmp_key;
    }

    if (!key)
        return 0;
    if (atom.size < 0)
        return AVERROR_INVALIDDATA;

    str_size_alloc = str_size << 1; // worst-case requirement for output string in case of utf8 coded input
    str = av_malloc(str_size_alloc);
    if (!str)
        return AVERROR(ENOMEM);

    if (parse)
        parse(c, pb, str_size, key);
    else {
        if (data_type == 3 || (data_type == 0 && (langcode < 0x400 || langcode == 0x7fff))) { // MAC Encoded
            mov_read_mac_string(c, pb, str_size, str, str_size_alloc);
        } else {
            int ret = avio_read(pb, str, str_size);
            if (ret != str_size) {
                av_freep(&str);
                return ret < 0 ? ret : AVERROR_INVALIDDATA;
            }
            str[str_size] = 0;
        }
        c->fc->event_flags |= AVFMT_EVENT_FLAG_METADATA_UPDATED;
        av_dict_set(&c->fc->metadata, key, str, 0);
        if (*language && strcmp(language, "und")) {
            snprintf(key2, sizeof(key2), "%s-%s", key, language);
            av_dict_set(&c->fc->metadata, key2, str, 0);
        }
    }
    av_dlog(c->fc, "lang \"%3s\" ", language);
    av_dlog(c->fc, "tag \"%s\" value \"%s\" atom \"%.4s\" %d %"PRId64"\n",
            key, str, (char*)&atom.type, str_size_alloc, atom.size);

    av_freep(&str);
    return 0;
}

static int mov_read_chpl(MOVContext *c, AVIOContext *pb, MOVAtom atom)
{
    int64_t start;
    int i, nb_chapters, str_len, version;
    char str[256+1];

    if ((atom.size -= 5) < 0)
        return 0;

    version = avio_r8(pb);
    avio_rb24(pb);
    if (version)
        avio_rb32(pb); // ???
    nb_chapters = avio_r8(pb);

    for (i = 0; i < nb_chapters; i++) {
        if (atom.size < 9)
            return 0;

        start = avio_rb64(pb);
        str_len = avio_r8(pb);

        if ((atom.size -= 9+str_len) < 0)
            return 0;

        avio_read(pb, str, str_len);
        str[str_len] = 0;
        avpriv_new_chapter(c->fc, i, (AVRational){1,10000000}, start, AV_NOPTS_VALUE, str);
    }
    return 0;
}

#define MIN_DATA_ENTRY_BOX_SIZE 12
static int mov_read_dref(MOVContext *c, AVIOContext *pb, MOVAtom atom)
{
    AVStream *st;
    MOVStreamContext *sc;
    int entries, i, j;

    if (c->fc->nb_streams < 1)
        return 0;
    st = c->fc->streams[c->fc->nb_streams-1];
    sc = st->priv_data;

    avio_rb32(pb); // version + flags
    entries = avio_rb32(pb);
    if (entries >  (atom.size - 1) / MIN_DATA_ENTRY_BOX_SIZE + 1 ||
        entries >= UINT_MAX / sizeof(*sc->drefs))
        return AVERROR_INVALIDDATA;
    av_free(sc->drefs);
    sc->drefs_count = 0;
    sc->drefs = av_mallocz(entries * sizeof(*sc->drefs));
    if (!sc->drefs)
        return AVERROR(ENOMEM);
    sc->drefs_count = entries;

    for (i = 0; i < sc->drefs_count; i++) {
        MOVDref *dref = &sc->drefs[i];
        uint32_t size = avio_rb32(pb);
        int64_t next = avio_tell(pb) + size - 4;

        if (size < 12)
            return AVERROR_INVALIDDATA;

        dref->type = avio_rl32(pb);
        avio_rb32(pb); // version + flags
        av_dlog(c->fc, "type %.4s size %d\n", (char*)&dref->type, size);

        if (dref->type == MKTAG('a','l','i','s') && size > 150) {
            /* macintosh alias record */
            uint16_t volume_len, len;
            int16_t type;

            avio_skip(pb, 10);

            volume_len = avio_r8(pb);
            volume_len = FFMIN(volume_len, 27);
            avio_read(pb, dref->volume, 27);
            dref->volume[volume_len] = 0;
            av_log(c->fc, AV_LOG_DEBUG, "volume %s, len %d\n", dref->volume, volume_len);

            avio_skip(pb, 12);

            len = avio_r8(pb);
            len = FFMIN(len, 63);
            avio_read(pb, dref->filename, 63);
            dref->filename[len] = 0;
            av_log(c->fc, AV_LOG_DEBUG, "filename %s, len %d\n", dref->filename, len);

            avio_skip(pb, 16);

            /* read next level up_from_alias/down_to_target */
            dref->nlvl_from = avio_rb16(pb);
            dref->nlvl_to   = avio_rb16(pb);
            av_log(c->fc, AV_LOG_DEBUG, "nlvl from %d, nlvl to %d\n",
                   dref->nlvl_from, dref->nlvl_to);

            avio_skip(pb, 16);

            for (type = 0; type != -1 && avio_tell(pb) < next; ) {
                if(avio_feof(pb))
                    return AVERROR_EOF;
                type = avio_rb16(pb);
                len = avio_rb16(pb);
                av_log(c->fc, AV_LOG_DEBUG, "type %d, len %d\n", type, len);
                if (len&1)
                    len += 1;
                if (type == 2) { // absolute path
                    av_free(dref->path);
                    dref->path = av_mallocz(len+1);
                    if (!dref->path)
                        return AVERROR(ENOMEM);
                    avio_read(pb, dref->path, len);
                    if (len > volume_len && !strncmp(dref->path, dref->volume, volume_len)) {
                        len -= volume_len;
                        memmove(dref->path, dref->path+volume_len, len);
                        dref->path[len] = 0;
                    }
                    for (j = 0; j < len; j++)
                        if (dref->path[j] == ':')
                            dref->path[j] = '/';
                    av_log(c->fc, AV_LOG_DEBUG, "path %s\n", dref->path);
                } else if (type == 0) { // directory name
                    av_free(dref->dir);
                    dref->dir = av_malloc(len+1);
                    if (!dref->dir)
                        return AVERROR(ENOMEM);
                    if (avio_read(pb, dref->dir, len) != len)
                        return AVERROR_INVALIDDATA;
                    dref->dir[len] = 0;
                    for (j = 0; j < len; j++)
                        if (dref->dir[j] == ':')
                            dref->dir[j] = '/';
                    av_log(c->fc, AV_LOG_DEBUG, "dir %s\n", dref->dir);
                } else
                    avio_skip(pb, len);
            }
        }
        avio_seek(pb, next, SEEK_SET);
    }
    return 0;
}

static int mov_read_hdlr(MOVContext *c, AVIOContext *pb, MOVAtom atom)
{
    AVStream *st;
    uint32_t type;
    uint32_t av_unused ctype;
    int title_size;
    char *title_str;

    if (c->fc->nb_streams < 1) // meta before first trak
        return 0;

    st = c->fc->streams[c->fc->nb_streams-1];

    avio_r8(pb); /* version */
    avio_rb24(pb); /* flags */

    /* component type */
    ctype = avio_rl32(pb);
    type = avio_rl32(pb); /* component subtype */

    av_dlog(c->fc, "ctype= %.4s (0x%08x)\n", (char*)&ctype, ctype);
    av_dlog(c->fc, "stype= %.4s\n", (char*)&type);

    if     (type == MKTAG('v','i','d','e'))
        st->codec->codec_type = AVMEDIA_TYPE_VIDEO;
    else if (type == MKTAG('s','o','u','n'))
        st->codec->codec_type = AVMEDIA_TYPE_AUDIO;
    else if (type == MKTAG('m','1','a',' '))
        st->codec->codec_id = AV_CODEC_ID_MP2;
    else if ((type == MKTAG('s','u','b','p')) || (type == MKTAG('c','l','c','p')))
        st->codec->codec_type = AVMEDIA_TYPE_SUBTITLE;

    avio_rb32(pb); /* component  manufacture */
    avio_rb32(pb); /* component flags */
    avio_rb32(pb); /* component flags mask */

    title_size = atom.size - 24;
    if (title_size > 0) {
        title_str = av_malloc(title_size + 1); /* Add null terminator */
        if (!title_str)
            return AVERROR(ENOMEM);
        avio_read(pb, title_str, title_size);
        title_str[title_size] = 0;
        if (title_str[0])
            av_dict_set(&st->metadata, "handler_name", title_str +
                        (!c->isom && title_str[0] == title_size - 1), 0);
        av_freep(&title_str);
    }

    return 0;
}

int ff_mov_read_esds(AVFormatContext *fc, AVIOContext *pb)
{
    AVStream *st;
    int tag;

    if (fc->nb_streams < 1)
        return 0;
    st = fc->streams[fc->nb_streams-1];

    avio_rb32(pb); /* version + flags */
    ff_mp4_read_descr(fc, pb, &tag);
    if (tag == MP4ESDescrTag) {
        ff_mp4_parse_es_descr(pb, NULL);
    } else
        avio_rb16(pb); /* ID */

    ff_mp4_read_descr(fc, pb, &tag);
    if (tag == MP4DecConfigDescrTag)
        ff_mp4_read_dec_config_descr(fc, st, pb);
    return 0;
}

static int mov_read_esds(MOVContext *c, AVIOContext *pb, MOVAtom atom)
{
    return ff_mov_read_esds(c->fc, pb);
}

static int mov_read_dac3(MOVContext *c, AVIOContext *pb, MOVAtom atom)
{
    AVStream *st;
    int ac3info, acmod, lfeon, bsmod;

    if (c->fc->nb_streams < 1)
        return 0;
    st = c->fc->streams[c->fc->nb_streams-1];

    ac3info = avio_rb24(pb);
    bsmod = (ac3info >> 14) & 0x7;
    acmod = (ac3info >> 11) & 0x7;
    lfeon = (ac3info >> 10) & 0x1;
    st->codec->channels = ((int[]){2,1,2,3,3,4,4,5})[acmod] + lfeon;
    st->codec->channel_layout = avpriv_ac3_channel_layout_tab[acmod];
    if (lfeon)
        st->codec->channel_layout |= AV_CH_LOW_FREQUENCY;
    st->codec->audio_service_type = bsmod;
    if (st->codec->channels > 1 && bsmod == 0x7)
        st->codec->audio_service_type = AV_AUDIO_SERVICE_TYPE_KARAOKE;

    return 0;
}

static int mov_read_dec3(MOVContext *c, AVIOContext *pb, MOVAtom atom)
{
    AVStream *st;
    int eac3info, acmod, lfeon, bsmod;

    if (c->fc->nb_streams < 1)
        return 0;
    st = c->fc->streams[c->fc->nb_streams-1];

    /* No need to parse fields for additional independent substreams and its
     * associated dependent substreams since libavcodec's E-AC-3 decoder
     * does not support them yet. */
    avio_rb16(pb); /* data_rate and num_ind_sub */
    eac3info = avio_rb24(pb);
    bsmod = (eac3info >> 12) & 0x1f;
    acmod = (eac3info >>  9) & 0x7;
    lfeon = (eac3info >>  8) & 0x1;
    st->codec->channel_layout = avpriv_ac3_channel_layout_tab[acmod];
    if (lfeon)
        st->codec->channel_layout |= AV_CH_LOW_FREQUENCY;
    st->codec->channels = av_get_channel_layout_nb_channels(st->codec->channel_layout);
    st->codec->audio_service_type = bsmod;
    if (st->codec->channels > 1 && bsmod == 0x7)
        st->codec->audio_service_type = AV_AUDIO_SERVICE_TYPE_KARAOKE;

    return 0;
}

static int mov_read_chan(MOVContext *c, AVIOContext *pb, MOVAtom atom)
{
    AVStream *st;

    if (c->fc->nb_streams < 1)
        return 0;
    st = c->fc->streams[c->fc->nb_streams-1];

    if (atom.size < 16)
        return 0;

    /* skip version and flags */
    avio_skip(pb, 4);

    ff_mov_read_chan(c->fc, pb, st, atom.size - 4);

    return 0;
}

static int mov_read_wfex(MOVContext *c, AVIOContext *pb, MOVAtom atom)
{
    AVStream *st;
    int ret;

    if (c->fc->nb_streams < 1)
        return 0;
    st = c->fc->streams[c->fc->nb_streams-1];

    if ((ret = ff_get_wav_header(pb, st->codec, atom.size)) < 0)
        av_log(c->fc, AV_LOG_WARNING, "get_wav_header failed\n");

    return ret;
}

static int mov_read_pasp(MOVContext *c, AVIOContext *pb, MOVAtom atom)
{
    const int num = avio_rb32(pb);
    const int den = avio_rb32(pb);
    AVStream *st;

    if (c->fc->nb_streams < 1)
        return 0;
    st = c->fc->streams[c->fc->nb_streams-1];

    if ((st->sample_aspect_ratio.den != 1 || st->sample_aspect_ratio.num) && // default
        (den != st->sample_aspect_ratio.den || num != st->sample_aspect_ratio.num)) {
        av_log(c->fc, AV_LOG_WARNING,
               "sample aspect ratio already set to %d:%d, ignoring 'pasp' atom (%d:%d)\n",
               st->sample_aspect_ratio.num, st->sample_aspect_ratio.den,
               num, den);
    } else if (den != 0) {
        st->sample_aspect_ratio.num = num;
        st->sample_aspect_ratio.den = den;
    }
    return 0;
}

/* this atom contains actual media data */
static int mov_read_mdat(MOVContext *c, AVIOContext *pb, MOVAtom atom)
{
    if (atom.size == 0) /* wrong one (MP4) */
        return 0;
    c->found_mdat=1;
    return 0; /* now go for moov */
}

/* read major brand, minor version and compatible brands and store them as metadata */
static int mov_read_ftyp(MOVContext *c, AVIOContext *pb, MOVAtom atom)
{
    uint32_t minor_ver;
    int comp_brand_size;
    char* comp_brands_str;
    uint8_t type[5] = {0};

    avio_read(pb, type, 4);
    if (strcmp(type, "qt  "))
        c->isom = 1;
    av_log(c->fc, AV_LOG_DEBUG, "ISO: File Type Major Brand: %.4s\n",(char *)&type);
    av_dict_set(&c->fc->metadata, "major_brand", type, 0);
    minor_ver = avio_rb32(pb); /* minor version */
    av_dict_set_int(&c->fc->metadata, "minor_version", minor_ver, 0);

    comp_brand_size = atom.size - 8;
    if (comp_brand_size < 0)
        return AVERROR_INVALIDDATA;
    comp_brands_str = av_malloc(comp_brand_size + 1); /* Add null terminator */
    if (!comp_brands_str)
        return AVERROR(ENOMEM);
    avio_read(pb, comp_brands_str, comp_brand_size);
    comp_brands_str[comp_brand_size] = 0;
    av_dict_set(&c->fc->metadata, "compatible_brands", comp_brands_str, 0);
    av_freep(&comp_brands_str);

    return 0;
}

/* this atom should contain all header atoms */
static int mov_read_moov(MOVContext *c, AVIOContext *pb, MOVAtom atom)
{
    int ret;

    if (c->found_moov) {
        av_log(c->fc, AV_LOG_WARNING, "Found duplicated MOOV Atom. Skipped it\n");
        avio_skip(pb, atom.size);
        return 0;
    }

    if ((ret = mov_read_default(c, pb, atom)) < 0)
        return ret;
    /* we parsed the 'moov' atom, we can terminate the parsing as soon as we find the 'mdat' */
    /* so we don't parse the whole file if over a network */
    c->found_moov=1;
    return 0; /* now go for mdat */
}

static int mov_read_moof(MOVContext *c, AVIOContext *pb, MOVAtom atom)
{
    if (!c->has_looked_for_mfra && c->use_mfra_for > 0) {
        c->has_looked_for_mfra = 1;
        if (pb->seekable) {
            int ret;
            av_log(c->fc, AV_LOG_VERBOSE, "stream has moof boxes, will look "
                    "for a mfra\n");
            if ((ret = mov_read_mfra(c, pb)) < 0) {
                av_log(c->fc, AV_LOG_VERBOSE, "found a moof box but failed to "
                        "read the mfra (may be a live ismv)\n");
            }
        } else {
            av_log(c->fc, AV_LOG_VERBOSE, "found a moof box but stream is not "
                    "seekable, can not look for mfra\n");
        }
    }
    c->fragment.moof_offset = c->fragment.implicit_offset = avio_tell(pb) - 8;
    av_dlog(c->fc, "moof offset %"PRIx64"\n", c->fragment.moof_offset);
    return mov_read_default(c, pb, atom);
}

static void mov_metadata_creation_time(AVDictionary **metadata, int64_t time)
{
    char buffer[32];
    if (time) {
        struct tm *ptm, tmbuf;
        time_t timet;
        if(time >= 2082844800)
            time -= 2082844800;  /* seconds between 1904-01-01 and Epoch */
        timet = time;
        ptm = gmtime_r(&timet, &tmbuf);
        if (!ptm) return;
        if (strftime(buffer, sizeof(buffer), "%Y-%m-%d %H:%M:%S", ptm))
            av_dict_set(metadata, "creation_time", buffer, 0);
    }
}

static int mov_read_mdhd(MOVContext *c, AVIOContext *pb, MOVAtom atom)
{
    AVStream *st;
    MOVStreamContext *sc;
    int version;
    char language[4] = {0};
    unsigned lang;
    int64_t creation_time;

    if (c->fc->nb_streams < 1)
        return 0;
    st = c->fc->streams[c->fc->nb_streams-1];
    sc = st->priv_data;

    if (sc->time_scale) {
        av_log(c->fc, AV_LOG_ERROR, "Multiple mdhd?\n");
        return AVERROR_INVALIDDATA;
    }

    version = avio_r8(pb);
    if (version > 1) {
        avpriv_request_sample(c->fc, "Version %d", version);
        return AVERROR_PATCHWELCOME;
    }
    avio_rb24(pb); /* flags */
    if (version == 1) {
        creation_time = avio_rb64(pb);
        avio_rb64(pb);
    } else {
        creation_time = avio_rb32(pb);
        avio_rb32(pb); /* modification time */
    }
    mov_metadata_creation_time(&st->metadata, creation_time);

    sc->time_scale = avio_rb32(pb);
    st->duration = (version == 1) ? avio_rb64(pb) : avio_rb32(pb); /* duration */

    lang = avio_rb16(pb); /* language */
    if (ff_mov_lang_to_iso639(lang, language))
        av_dict_set(&st->metadata, "language", language, 0);
    avio_rb16(pb); /* quality */

    return 0;
}

static int mov_read_mvhd(MOVContext *c, AVIOContext *pb, MOVAtom atom)
{
    int64_t creation_time;
    int version = avio_r8(pb); /* version */
    avio_rb24(pb); /* flags */

    if (version == 1) {
        creation_time = avio_rb64(pb);
        avio_rb64(pb);
    } else {
        creation_time = avio_rb32(pb);
        avio_rb32(pb); /* modification time */
    }
    mov_metadata_creation_time(&c->fc->metadata, creation_time);
    c->time_scale = avio_rb32(pb); /* time scale */

    av_dlog(c->fc, "time scale = %i\n", c->time_scale);

    c->duration = (version == 1) ? avio_rb64(pb) : avio_rb32(pb); /* duration */
    // set the AVCodecContext duration because the duration of individual tracks
    // may be inaccurate
    if (c->time_scale > 0 && !c->trex_data)
        c->fc->duration = av_rescale(c->duration, AV_TIME_BASE, c->time_scale);
    avio_rb32(pb); /* preferred scale */

    avio_rb16(pb); /* preferred volume */

    avio_skip(pb, 10); /* reserved */

    avio_skip(pb, 36); /* display matrix */

    avio_rb32(pb); /* preview time */
    avio_rb32(pb); /* preview duration */
    avio_rb32(pb); /* poster time */
    avio_rb32(pb); /* selection time */
    avio_rb32(pb); /* selection duration */
    avio_rb32(pb); /* current time */
    avio_rb32(pb); /* next track ID */
    return 0;
}

static int mov_read_enda(MOVContext *c, AVIOContext *pb, MOVAtom atom)
{
    AVStream *st;
    int little_endian;

    if (c->fc->nb_streams < 1)
        return 0;
    st = c->fc->streams[c->fc->nb_streams-1];

    little_endian = avio_rb16(pb) & 0xFF;
    av_dlog(c->fc, "enda %d\n", little_endian);
    if (little_endian == 1) {
        switch (st->codec->codec_id) {
        case AV_CODEC_ID_PCM_S24BE:
            st->codec->codec_id = AV_CODEC_ID_PCM_S24LE;
            break;
        case AV_CODEC_ID_PCM_S32BE:
            st->codec->codec_id = AV_CODEC_ID_PCM_S32LE;
            break;
        case AV_CODEC_ID_PCM_F32BE:
            st->codec->codec_id = AV_CODEC_ID_PCM_F32LE;
            break;
        case AV_CODEC_ID_PCM_F64BE:
            st->codec->codec_id = AV_CODEC_ID_PCM_F64LE;
            break;
        default:
            break;
        }
    }
    return 0;
}

static int mov_read_colr(MOVContext *c, AVIOContext *pb, MOVAtom atom)
{
    AVStream *st;
    char color_parameter_type[5] = { 0 };
    int color_primaries, color_trc, color_matrix;

    if (c->fc->nb_streams < 1)
        return 0;
    st = c->fc->streams[c->fc->nb_streams - 1];

    avio_read(pb, color_parameter_type, 4);
    if (strncmp(color_parameter_type, "nclx", 4) &&
        strncmp(color_parameter_type, "nclc", 4)) {
        av_log(c->fc, AV_LOG_WARNING, "unsupported color_parameter_type %s\n",
               color_parameter_type);
        return 0;
    }

    color_primaries = avio_rb16(pb);
    color_trc = avio_rb16(pb);
    color_matrix = avio_rb16(pb);

    av_dlog(c->fc, "%s: pri %d trc %d matrix %d",
            color_parameter_type, color_primaries, color_trc, color_matrix);

    if (c->isom) {
        uint8_t color_range = avio_r8(pb) >> 7;
        av_dlog(c->fc, " full %"PRIu8"", color_range);
        if (color_range)
            st->codec->color_range = AVCOL_RANGE_JPEG;
        else
            st->codec->color_range = AVCOL_RANGE_MPEG;
        /* 14496-12 references JPEG XR specs (rather than the more complete
         * 23001-8) so some adjusting is required */
        if (color_primaries >= AVCOL_PRI_FILM)
            color_primaries = AVCOL_PRI_UNSPECIFIED;
        if ((color_trc >= AVCOL_TRC_LINEAR &&
             color_trc <= AVCOL_TRC_LOG_SQRT) ||
            color_trc >= AVCOL_TRC_BT2020_10)
            color_trc = AVCOL_TRC_UNSPECIFIED;
        if (color_matrix >= AVCOL_SPC_BT2020_NCL)
            color_matrix = AVCOL_SPC_UNSPECIFIED;
        st->codec->color_primaries = color_primaries;
        st->codec->color_trc = color_trc;
        st->codec->colorspace = color_matrix;
    } else {
        /* color primaries, Table 4-4 */
        switch (color_primaries) {
        case 1: st->codec->color_primaries = AVCOL_PRI_BT709; break;
        case 5: st->codec->color_primaries = AVCOL_PRI_SMPTE170M; break;
        case 6: st->codec->color_primaries = AVCOL_PRI_SMPTE240M; break;
        }
        /* color transfer, Table 4-5 */
        switch (color_trc) {
        case 1: st->codec->color_trc = AVCOL_TRC_BT709; break;
        case 7: st->codec->color_trc = AVCOL_TRC_SMPTE240M; break;
        }
        /* color matrix, Table 4-6 */
        switch (color_matrix) {
        case 1: st->codec->colorspace = AVCOL_SPC_BT709; break;
        case 6: st->codec->colorspace = AVCOL_SPC_BT470BG; break;
        case 7: st->codec->colorspace = AVCOL_SPC_SMPTE240M; break;
        }
    }
    av_dlog(c->fc, "\n");

    return 0;
}

static int mov_read_fiel(MOVContext *c, AVIOContext *pb, MOVAtom atom)
{
    AVStream *st;
    unsigned mov_field_order;
    enum AVFieldOrder decoded_field_order = AV_FIELD_UNKNOWN;

    if (c->fc->nb_streams < 1) // will happen with jp2 files
        return 0;
    st = c->fc->streams[c->fc->nb_streams-1];
    if (atom.size < 2)
        return AVERROR_INVALIDDATA;
    mov_field_order = avio_rb16(pb);
    if ((mov_field_order & 0xFF00) == 0x0100)
        decoded_field_order = AV_FIELD_PROGRESSIVE;
    else if ((mov_field_order & 0xFF00) == 0x0200) {
        switch (mov_field_order & 0xFF) {
        case 0x01: decoded_field_order = AV_FIELD_TT;
                   break;
        case 0x06: decoded_field_order = AV_FIELD_BB;
                   break;
        case 0x09: decoded_field_order = AV_FIELD_TB;
                   break;
        case 0x0E: decoded_field_order = AV_FIELD_BT;
                   break;
        }
    }
    if (decoded_field_order == AV_FIELD_UNKNOWN && mov_field_order) {
        av_log(NULL, AV_LOG_ERROR, "Unknown MOV field order 0x%04x\n", mov_field_order);
    }
    st->codec->field_order = decoded_field_order;

    return 0;
}

/* FIXME modify qdm2/svq3/h264 decoders to take full atom as extradata */
static int mov_read_extradata(MOVContext *c, AVIOContext *pb, MOVAtom atom,
                              enum AVCodecID codec_id)
{
    AVStream *st;
    uint64_t size;
    uint8_t *buf;
    int err;

    if (c->fc->nb_streams < 1) // will happen with jp2 files
        return 0;
    st= c->fc->streams[c->fc->nb_streams-1];

    if (st->codec->codec_id != codec_id)
        return 0; /* unexpected codec_id - don't mess with extradata */

    size= (uint64_t)st->codec->extradata_size + atom.size + 8 + FF_INPUT_BUFFER_PADDING_SIZE;
    if (size > INT_MAX || (uint64_t)atom.size > INT_MAX)
        return AVERROR_INVALIDDATA;
    if ((err = av_reallocp(&st->codec->extradata, size)) < 0) {
        st->codec->extradata_size = 0;
        return err;
    }
    buf = st->codec->extradata + st->codec->extradata_size;
    st->codec->extradata_size= size - FF_INPUT_BUFFER_PADDING_SIZE;
    AV_WB32(       buf    , atom.size + 8);
    AV_WL32(       buf + 4, atom.type);
    err = avio_read(pb, buf + 8, atom.size);
    if (err < 0) {
        return err;
    } else if (err < atom.size) {
        av_log(c->fc, AV_LOG_WARNING, "truncated extradata\n");
        st->codec->extradata_size -= atom.size - err;
    }
    memset(buf + 8 + err, 0, FF_INPUT_BUFFER_PADDING_SIZE);
    return 0;
}

/* wrapper functions for reading ALAC/AVS/MJPEG/MJPEG2000 extradata atoms only for those codecs */
static int mov_read_alac(MOVContext *c, AVIOContext *pb, MOVAtom atom)
{
    return mov_read_extradata(c, pb, atom, AV_CODEC_ID_ALAC);
}

static int mov_read_avss(MOVContext *c, AVIOContext *pb, MOVAtom atom)
{
    return mov_read_extradata(c, pb, atom, AV_CODEC_ID_AVS);
}

static int mov_read_jp2h(MOVContext *c, AVIOContext *pb, MOVAtom atom)
{
    return mov_read_extradata(c, pb, atom, AV_CODEC_ID_JPEG2000);
}

static int mov_read_avid(MOVContext *c, AVIOContext *pb, MOVAtom atom)
{
    int ret = mov_read_extradata(c, pb, atom, AV_CODEC_ID_AVUI);
    if(ret == 0)
        ret = mov_read_extradata(c, pb, atom, AV_CODEC_ID_DNXHD);
    return ret;
}

static int mov_read_targa_y216(MOVContext *c, AVIOContext *pb, MOVAtom atom)
{
    int ret = mov_read_extradata(c, pb, atom, AV_CODEC_ID_TARGA_Y216);

    if (!ret && c->fc->nb_streams >= 1) {
        AVCodecContext *avctx = c->fc->streams[c->fc->nb_streams-1]->codec;
        if (avctx->extradata_size >= 40) {
            avctx->height = AV_RB16(&avctx->extradata[36]);
            avctx->width  = AV_RB16(&avctx->extradata[38]);
        }
    }
    return ret;
}

static int mov_read_ares(MOVContext *c, AVIOContext *pb, MOVAtom atom)
{
    if (c->fc->nb_streams >= 1) {
        AVCodecContext *codec = c->fc->streams[c->fc->nb_streams-1]->codec;
        if (codec->codec_tag == MKTAG('A', 'V', 'i', 'n') &&
            codec->codec_id == AV_CODEC_ID_H264 &&
            atom.size > 11) {
            avio_skip(pb, 10);
            /* For AVID AVCI50, force width of 1440 to be able to select the correct SPS and PPS */
            if (avio_rb16(pb) == 0xd4d)
                codec->width = 1440;
            return 0;
        }
    }

    return mov_read_avid(c, pb, atom);
}

static int mov_read_svq3(MOVContext *c, AVIOContext *pb, MOVAtom atom)
{
    return mov_read_extradata(c, pb, atom, AV_CODEC_ID_SVQ3);
}

static int mov_read_wave(MOVContext *c, AVIOContext *pb, MOVAtom atom)
{
    AVStream *st;

    if (c->fc->nb_streams < 1)
        return 0;
    st = c->fc->streams[c->fc->nb_streams-1];

    if ((uint64_t)atom.size > (1<<30))
        return AVERROR_INVALIDDATA;

    if (st->codec->codec_id == AV_CODEC_ID_QDM2 ||
        st->codec->codec_id == AV_CODEC_ID_QDMC ||
        st->codec->codec_id == AV_CODEC_ID_SPEEX) {
        // pass all frma atom to codec, needed at least for QDMC and QDM2
        av_free(st->codec->extradata);
        if (ff_get_extradata(st->codec, pb, atom.size) < 0)
            return AVERROR(ENOMEM);
    } else if (atom.size > 8) { /* to read frma, esds atoms */
        int ret;
        if ((ret = mov_read_default(c, pb, atom)) < 0)
            return ret;
    } else
        avio_skip(pb, atom.size);
    return 0;
}

/**
 * This function reads atom content and puts data in extradata without tag
 * nor size unlike mov_read_extradata.
 */
static int mov_read_glbl(MOVContext *c, AVIOContext *pb, MOVAtom atom)
{
    AVStream *st;

    if (c->fc->nb_streams < 1)
        return 0;
    st = c->fc->streams[c->fc->nb_streams-1];

    if ((uint64_t)atom.size > (1<<30))
        return AVERROR_INVALIDDATA;

    if (atom.size >= 10) {
        // Broken files created by legacy versions of libavformat will
        // wrap a whole fiel atom inside of a glbl atom.
        unsigned size = avio_rb32(pb);
        unsigned type = avio_rl32(pb);
        avio_seek(pb, -8, SEEK_CUR);
        if (type == MKTAG('f','i','e','l') && size == atom.size)
            return mov_read_default(c, pb, atom);
    }
    if (st->codec->extradata_size > 1 && st->codec->extradata) {
        av_log(c, AV_LOG_WARNING, "ignoring multiple glbl\n");
        return 0;
    }
    av_free(st->codec->extradata);
    if (ff_get_extradata(st->codec, pb, atom.size) < 0)
        return AVERROR(ENOMEM);

    return 0;
}

static int mov_read_dvc1(MOVContext *c, AVIOContext *pb, MOVAtom atom)
{
    AVStream *st;
    uint8_t profile_level;
    int ret;

    if (c->fc->nb_streams < 1)
        return 0;
    st = c->fc->streams[c->fc->nb_streams-1];

    if (atom.size >= (1<<28) || atom.size < 7)
        return AVERROR_INVALIDDATA;

    profile_level = avio_r8(pb);
    if ((profile_level & 0xf0) != 0xc0)
        return 0;

    avio_seek(pb, 6, SEEK_CUR);
    av_free(st->codec->extradata);
    if ((ret = ff_get_extradata(st->codec, pb, atom.size - 7)) < 0)
        return ret;

    return 0;
}

/**
 * An strf atom is a BITMAPINFOHEADER struct. This struct is 40 bytes itself,
 * but can have extradata appended at the end after the 40 bytes belonging
 * to the struct.
 */
static int mov_read_strf(MOVContext *c, AVIOContext *pb, MOVAtom atom)
{
    AVStream *st;

    if (c->fc->nb_streams < 1)
        return 0;
    if (atom.size <= 40)
        return 0;
    st = c->fc->streams[c->fc->nb_streams-1];

    if ((uint64_t)atom.size > (1<<30))
        return AVERROR_INVALIDDATA;

    avio_skip(pb, 40);
    av_free(st->codec->extradata);
    if (ff_get_extradata(st->codec, pb, atom.size - 40) < 0)
        return AVERROR(ENOMEM);
    return 0;
}

static int mov_read_stco(MOVContext *c, AVIOContext *pb, MOVAtom atom)
{
    AVStream *st;
    MOVStreamContext *sc;
    unsigned int i, entries;

    if (c->fc->nb_streams < 1)
        return 0;
    st = c->fc->streams[c->fc->nb_streams-1];
    sc = st->priv_data;

    avio_r8(pb); /* version */
    avio_rb24(pb); /* flags */

    entries = avio_rb32(pb);

    if (!entries)
        return 0;

    if (sc->chunk_offsets)
        av_log(c->fc, AV_LOG_WARNING, "Duplicated STCO atom\n");
    av_free(sc->chunk_offsets);
    sc->chunk_count = 0;
    sc->chunk_offsets = av_malloc_array(entries, sizeof(*sc->chunk_offsets));
    if (!sc->chunk_offsets)
        return AVERROR(ENOMEM);
    sc->chunk_count = entries;

    if      (atom.type == MKTAG('s','t','c','o'))
        for (i = 0; i < entries && !pb->eof_reached; i++)
            sc->chunk_offsets[i] = avio_rb32(pb);
    else if (atom.type == MKTAG('c','o','6','4'))
        for (i = 0; i < entries && !pb->eof_reached; i++)
            sc->chunk_offsets[i] = avio_rb64(pb);
    else
        return AVERROR_INVALIDDATA;

    sc->chunk_count = i;

    if (pb->eof_reached)
        return AVERROR_EOF;

    return 0;
}

/**
 * Compute codec id for 'lpcm' tag.
 * See CoreAudioTypes and AudioStreamBasicDescription at Apple.
 */
enum AVCodecID ff_mov_get_lpcm_codec_id(int bps, int flags)
{
    /* lpcm flags:
     * 0x1 = float
     * 0x2 = big-endian
     * 0x4 = signed
     */
    return ff_get_pcm_codec_id(bps, flags & 1, flags & 2, flags & 4 ? -1 : 0);
}

static int mov_codec_id(AVStream *st, uint32_t format)
{
    int id = ff_codec_get_id(ff_codec_movaudio_tags, format);

    if (id <= 0 &&
        ((format & 0xFFFF) == 'm' + ('s' << 8) ||
         (format & 0xFFFF) == 'T' + ('S' << 8)))
        id = ff_codec_get_id(ff_codec_wav_tags, av_bswap32(format) & 0xFFFF);

    if (st->codec->codec_type != AVMEDIA_TYPE_VIDEO && id > 0) {
        st->codec->codec_type = AVMEDIA_TYPE_AUDIO;
    } else if (st->codec->codec_type != AVMEDIA_TYPE_AUDIO &&
               /* skip old asf mpeg4 tag */
               format && format != MKTAG('m','p','4','s')) {
        id = ff_codec_get_id(ff_codec_movvideo_tags, format);
        if (id <= 0)
            id = ff_codec_get_id(ff_codec_bmp_tags, format);
        if (id > 0)
            st->codec->codec_type = AVMEDIA_TYPE_VIDEO;
        else if (st->codec->codec_type == AVMEDIA_TYPE_DATA ||
                    (st->codec->codec_type == AVMEDIA_TYPE_SUBTITLE &&
                    st->codec->codec_id == AV_CODEC_ID_NONE)) {
            id = ff_codec_get_id(ff_codec_movsubtitle_tags, format);
            if (id > 0)
                st->codec->codec_type = AVMEDIA_TYPE_SUBTITLE;
        }
    }

    st->codec->codec_tag = format;

    return id;
}

static void mov_parse_stsd_video(MOVContext *c, AVIOContext *pb,
                                 AVStream *st, MOVStreamContext *sc)
{
    uint8_t codec_name[32];
    unsigned int color_depth, len, j;
    int color_greyscale;
    int color_table_id;

    avio_rb16(pb); /* version */
    avio_rb16(pb); /* revision level */
    avio_rb32(pb); /* vendor */
    avio_rb32(pb); /* temporal quality */
    avio_rb32(pb); /* spatial quality */

    st->codec->width  = avio_rb16(pb); /* width */
    st->codec->height = avio_rb16(pb); /* height */

    avio_rb32(pb); /* horiz resolution */
    avio_rb32(pb); /* vert resolution */
    avio_rb32(pb); /* data size, always 0 */
    avio_rb16(pb); /* frames per samples */

    len = avio_r8(pb); /* codec name, pascal string */
    if (len > 31)
        len = 31;
    mov_read_mac_string(c, pb, len, codec_name, sizeof(codec_name));
    if (len < 31)
        avio_skip(pb, 31 - len);

    if (codec_name[0])
        av_dict_set(&st->metadata, "encoder", codec_name, 0);

    /* codec_tag YV12 triggers an UV swap in rawdec.c */
    if (!memcmp(codec_name, "Planar Y'CbCr 8-bit 4:2:0", 25)) {
        st->codec->codec_tag = MKTAG('I', '4', '2', '0');
        st->codec->width &= ~1;
        st->codec->height &= ~1;
    }
    /* Flash Media Server uses tag H263 with Sorenson Spark */
    if (st->codec->codec_tag == MKTAG('H','2','6','3') &&
        !memcmp(codec_name, "Sorenson H263", 13))
        st->codec->codec_id = AV_CODEC_ID_FLV1;

    st->codec->bits_per_coded_sample = avio_rb16(pb); /* depth */
    color_table_id = avio_rb16(pb); /* colortable id */
    av_dlog(c->fc, "depth %d, ctab id %d\n",
            st->codec->bits_per_coded_sample, color_table_id);
    /* figure out the palette situation */
    color_depth     = st->codec->bits_per_coded_sample & 0x1F;
    color_greyscale = st->codec->bits_per_coded_sample & 0x20;
    /* Do not create a greyscale palette for cinepak */
    if (color_greyscale && st->codec->codec_id == AV_CODEC_ID_CINEPAK)
        return;

    /* if the depth is 2, 4, or 8 bpp, file is palettized */
    if ((color_depth == 2) || (color_depth == 4) || (color_depth == 8)) {
        /* for palette traversal */
        unsigned int color_start, color_count, color_end;
        unsigned char a, r, g, b;

        if (color_greyscale) {
            int color_index, color_dec;
            /* compute the greyscale palette */
            st->codec->bits_per_coded_sample = color_depth;
            color_count = 1 << color_depth;
            color_index = 255;
            color_dec   = 256 / (color_count - 1);
            for (j = 0; j < color_count; j++) {
                r = g = b = color_index;
                sc->palette[j] = (0xFFU << 24) | (r << 16) | (g << 8) | (b);
                color_index -= color_dec;
                if (color_index < 0)
                    color_index = 0;
            }
        } else if (color_table_id) {
            const uint8_t *color_table;
            /* if flag bit 3 is set, use the default palette */
            color_count = 1 << color_depth;
            if (color_depth == 2)
                color_table = ff_qt_default_palette_4;
            else if (color_depth == 4)
                color_table = ff_qt_default_palette_16;
            else
                color_table = ff_qt_default_palette_256;

            for (j = 0; j < color_count; j++) {
                r = color_table[j * 3 + 0];
                g = color_table[j * 3 + 1];
                b = color_table[j * 3 + 2];
                sc->palette[j] = (0xFFU << 24) | (r << 16) | (g << 8) | (b);
            }
        } else {
            /* load the palette from the file */
            color_start = avio_rb32(pb);
            color_count = avio_rb16(pb);
            color_end   = avio_rb16(pb);
            if ((color_start <= 255) && (color_end <= 255)) {
                for (j = color_start; j <= color_end; j++) {
                    /* each A, R, G, or B component is 16 bits;
                        * only use the top 8 bits */
                    a = avio_r8(pb);
                    avio_r8(pb);
                    r = avio_r8(pb);
                    avio_r8(pb);
                    g = avio_r8(pb);
                    avio_r8(pb);
                    b = avio_r8(pb);
                    avio_r8(pb);
                    sc->palette[j] = (a << 24 ) | (r << 16) | (g << 8) | (b);
                }
            }
        }
        sc->has_palette = 1;
    }
}

static void mov_parse_stsd_audio(MOVContext *c, AVIOContext *pb,
                                 AVStream *st, MOVStreamContext *sc)
{
    int bits_per_sample, flags;
    uint16_t version = avio_rb16(pb);
    AVDictionaryEntry *compatible_brands = av_dict_get(c->fc->metadata, "compatible_brands", NULL, AV_DICT_MATCH_CASE);

    avio_rb16(pb); /* revision level */
    avio_rb32(pb); /* vendor */

    st->codec->channels              = avio_rb16(pb); /* channel count */
    st->codec->bits_per_coded_sample = avio_rb16(pb); /* sample size */
    av_dlog(c->fc, "audio channels %d\n", st->codec->channels);

    sc->audio_cid = avio_rb16(pb);
    avio_rb16(pb); /* packet size = 0 */

    st->codec->sample_rate = ((avio_rb32(pb) >> 16));

    // Read QT version 1 fields. In version 0 these do not exist.
    av_dlog(c->fc, "version =%d, isom =%d\n", version, c->isom);
    if (!c->isom ||
        (compatible_brands && strstr(compatible_brands->value, "qt  "))) {

        if (version == 1) {
            sc->samples_per_frame = avio_rb32(pb);
            avio_rb32(pb); /* bytes per packet */
            sc->bytes_per_frame = avio_rb32(pb);
            avio_rb32(pb); /* bytes per sample */
        } else if (version == 2) {
            avio_rb32(pb); /* sizeof struct only */
            st->codec->sample_rate = av_int2double(avio_rb64(pb));
            st->codec->channels    = avio_rb32(pb);
            avio_rb32(pb); /* always 0x7F000000 */
            st->codec->bits_per_coded_sample = avio_rb32(pb);

            flags = avio_rb32(pb); /* lpcm format specific flag */
            sc->bytes_per_frame   = avio_rb32(pb);
            sc->samples_per_frame = avio_rb32(pb);
            if (st->codec->codec_tag == MKTAG('l','p','c','m'))
                st->codec->codec_id =
                    ff_mov_get_lpcm_codec_id(st->codec->bits_per_coded_sample,
                                             flags);
        }
    }

    switch (st->codec->codec_id) {
    case AV_CODEC_ID_PCM_S8:
    case AV_CODEC_ID_PCM_U8:
        if (st->codec->bits_per_coded_sample == 16)
            st->codec->codec_id = AV_CODEC_ID_PCM_S16BE;
        break;
    case AV_CODEC_ID_PCM_S16LE:
    case AV_CODEC_ID_PCM_S16BE:
        if (st->codec->bits_per_coded_sample == 8)
            st->codec->codec_id = AV_CODEC_ID_PCM_S8;
        else if (st->codec->bits_per_coded_sample == 24)
            st->codec->codec_id =
                st->codec->codec_id == AV_CODEC_ID_PCM_S16BE ?
                AV_CODEC_ID_PCM_S24BE : AV_CODEC_ID_PCM_S24LE;
        else if (st->codec->bits_per_coded_sample == 32)
             st->codec->codec_id =
                st->codec->codec_id == AV_CODEC_ID_PCM_S16BE ?
                AV_CODEC_ID_PCM_S32BE : AV_CODEC_ID_PCM_S32LE;
        break;
    /* set values for old format before stsd version 1 appeared */
    case AV_CODEC_ID_MACE3:
        sc->samples_per_frame = 6;
        sc->bytes_per_frame   = 2 * st->codec->channels;
        break;
    case AV_CODEC_ID_MACE6:
        sc->samples_per_frame = 6;
        sc->bytes_per_frame   = 1 * st->codec->channels;
        break;
    case AV_CODEC_ID_ADPCM_IMA_QT:
        sc->samples_per_frame = 64;
        sc->bytes_per_frame   = 34 * st->codec->channels;
        break;
    case AV_CODEC_ID_GSM:
        sc->samples_per_frame = 160;
        sc->bytes_per_frame   = 33;
        break;
    default:
        break;
    }

    bits_per_sample = av_get_bits_per_sample(st->codec->codec_id);
    if (bits_per_sample) {
        st->codec->bits_per_coded_sample = bits_per_sample;
        sc->sample_size = (bits_per_sample >> 3) * st->codec->channels;
    }
}

static void mov_parse_stsd_subtitle(MOVContext *c, AVIOContext *pb,
                                    AVStream *st, MOVStreamContext *sc,
                                    int size)
{
    // ttxt stsd contains display flags, justification, background
    // color, fonts, and default styles, so fake an atom to read it
    MOVAtom fake_atom = { .size = size };
    // mp4s contains a regular esds atom
    if (st->codec->codec_tag != AV_RL32("mp4s"))
        mov_read_glbl(c, pb, fake_atom);
    st->codec->width  = sc->width;
    st->codec->height = sc->height;
}

static uint32_t yuv_to_rgba(uint32_t ycbcr)
{
    uint8_t r, g, b;
    int y, cb, cr;

    y  = (ycbcr >> 16) & 0xFF;
    cr = (ycbcr >> 8)  & 0xFF;
    cb =  ycbcr        & 0xFF;

    b = av_clip_uint8(1.164 * (y - 16)                      + 2.018 * (cb - 128));
    g = av_clip_uint8(1.164 * (y - 16) - 0.813 * (cr - 128) - 0.391 * (cb - 128));
    r = av_clip_uint8(1.164 * (y - 16) + 1.596 * (cr - 128));

    return (r << 16) | (g << 8) | b;
}

static int mov_rewrite_dvd_sub_extradata(AVStream *st)
{
    char buf[256] = {0};
    uint8_t *src = st->codec->extradata;
    int i;

    if (st->codec->extradata_size != 64)
        return 0;

    if (st->codec->width > 0 &&  st->codec->height > 0)
        snprintf(buf, sizeof(buf), "size: %dx%d\n",
                 st->codec->width, st->codec->height);
    av_strlcat(buf, "palette: ", sizeof(buf));

    for (i = 0; i < 16; i++) {
        uint32_t yuv = AV_RB32(src + i * 4);
        uint32_t rgba = yuv_to_rgba(yuv);

        av_strlcatf(buf, sizeof(buf), "%06"PRIx32"%s", rgba, i != 15 ? ", " : "");
    }

    if (av_strlcat(buf, "\n", sizeof(buf)) >= sizeof(buf))
        return 0;

    av_freep(&st->codec->extradata);
    st->codec->extradata_size = 0;
    st->codec->extradata = av_mallocz(strlen(buf) + FF_INPUT_BUFFER_PADDING_SIZE);
    if (!st->codec->extradata)
        return AVERROR(ENOMEM);
    st->codec->extradata_size = strlen(buf);
    memcpy(st->codec->extradata, buf, st->codec->extradata_size);

    return 0;
}

static int mov_parse_stsd_data(MOVContext *c, AVIOContext *pb,
                                AVStream *st, MOVStreamContext *sc,
                                int size)
{
    if (st->codec->codec_tag == MKTAG('t','m','c','d')) {
        if (ff_get_extradata(st->codec, pb, size) < 0)
            return AVERROR(ENOMEM);
        if (size > 16) {
            MOVStreamContext *tmcd_ctx = st->priv_data;
            int val;
            val = AV_RB32(st->codec->extradata + 4);
            tmcd_ctx->tmcd_flags = val;
            if (val & 1)
                st->codec->flags2 |= CODEC_FLAG2_DROP_FRAME_TIMECODE;
            st->codec->time_base.den = st->codec->extradata[16]; /* number of frame */
            st->codec->time_base.num = 1;
            if (size > 30) {
                uint32_t len = AV_RB32(st->codec->extradata + 18); /* name atom length */
                uint32_t format = AV_RB32(st->codec->extradata + 22);
                if (format == AV_RB32("name") && (int64_t)size >= (int64_t)len + 18) {
                    uint16_t str_size = AV_RB16(st->codec->extradata + 26); /* string length */
                    if (str_size > 0 && size >= (int)str_size + 26) {
                        char *reel_name = av_malloc(str_size + 1);
                        if (!reel_name)
                            return AVERROR(ENOMEM);
                        memcpy(reel_name, st->codec->extradata + 30, str_size);
                        reel_name[str_size] = 0; /* Add null terminator */
                        /* don't add reel_name if emtpy string */
                        if (*reel_name == 0) {
                            av_free(reel_name);
                        } else {
                            av_dict_set(&st->metadata, "reel_name", reel_name,  AV_DICT_DONT_STRDUP_VAL);
                        }
                    }
                }
            }
        }
    } else {
        /* other codec type, just skip (rtp, mp4s ...) */
        avio_skip(pb, size);
    }
    return 0;
}

static int mov_finalize_stsd_codec(MOVContext *c, AVIOContext *pb,
                                   AVStream *st, MOVStreamContext *sc)
{
    if (st->codec->codec_type == AVMEDIA_TYPE_AUDIO &&
        !st->codec->sample_rate && sc->time_scale > 1)
        st->codec->sample_rate = sc->time_scale;

    /* special codec parameters handling */
    switch (st->codec->codec_id) {
#if CONFIG_DV_DEMUXER
    case AV_CODEC_ID_DVAUDIO:
        c->dv_fctx  = avformat_alloc_context();
        c->dv_demux = avpriv_dv_init_demux(c->dv_fctx);
        if (!c->dv_demux) {
            av_log(c->fc, AV_LOG_ERROR, "dv demux context init error\n");
            return AVERROR(ENOMEM);
        }
        sc->dv_audio_container = 1;
        st->codec->codec_id    = AV_CODEC_ID_PCM_S16LE;
        break;
#endif
    /* no ifdef since parameters are always those */
    case AV_CODEC_ID_QCELP:
        st->codec->channels = 1;
        // force sample rate for qcelp when not stored in mov
        if (st->codec->codec_tag != MKTAG('Q','c','l','p'))
            st->codec->sample_rate = 8000;
        // FIXME: Why is the following needed for some files?
        sc->samples_per_frame = 160;
        if (!sc->bytes_per_frame)
            sc->bytes_per_frame = 35;
        break;
    case AV_CODEC_ID_AMR_NB:
        st->codec->channels    = 1;
        /* force sample rate for amr, stsd in 3gp does not store sample rate */
        st->codec->sample_rate = 8000;
        break;
    case AV_CODEC_ID_AMR_WB:
        st->codec->channels    = 1;
        st->codec->sample_rate = 16000;
        break;
    case AV_CODEC_ID_MP2:
    case AV_CODEC_ID_MP3:
        /* force type after stsd for m1a hdlr */
        st->codec->codec_type = AVMEDIA_TYPE_AUDIO;
        st->need_parsing      = AVSTREAM_PARSE_FULL;
        break;
    case AV_CODEC_ID_GSM:
    case AV_CODEC_ID_ADPCM_MS:
    case AV_CODEC_ID_ADPCM_IMA_WAV:
    case AV_CODEC_ID_ILBC:
    case AV_CODEC_ID_MACE3:
    case AV_CODEC_ID_MACE6:
    case AV_CODEC_ID_QDM2:
        st->codec->block_align = sc->bytes_per_frame;
        break;
    case AV_CODEC_ID_ALAC:
        if (st->codec->extradata_size == 36) {
            st->codec->channels    = AV_RB8 (st->codec->extradata + 21);
            st->codec->sample_rate = AV_RB32(st->codec->extradata + 32);
        }
        break;
    case AV_CODEC_ID_AC3:
    case AV_CODEC_ID_EAC3:
    case AV_CODEC_ID_MPEG1VIDEO:
    case AV_CODEC_ID_VC1:
        st->need_parsing = AVSTREAM_PARSE_FULL;
        break;
    default:
        break;
    }
    return 0;
}

static int mov_skip_multiple_stsd(MOVContext *c, AVIOContext *pb,
                                  int codec_tag, int format,
                                  int64_t size)
{
    int video_codec_id = ff_codec_get_id(ff_codec_movvideo_tags, format);

    if (codec_tag &&
         (codec_tag != format &&
          (c->fc->video_codec_id ? video_codec_id != c->fc->video_codec_id
                                 : codec_tag != MKTAG('j','p','e','g')))) {
        /* Multiple fourcc, we skip JPEG. This is not correct, we should
         * export it as a separate AVStream but this needs a few changes
         * in the MOV demuxer, patch welcome. */

        av_log(c->fc, AV_LOG_WARNING, "multiple fourcc not supported\n");
        avio_skip(pb, size);
        return 1;
    }
    if ( codec_tag == AV_RL32("avc1") ||
         codec_tag == AV_RL32("hvc1") ||
         codec_tag == AV_RL32("hev1")
    )
        av_log(c->fc, AV_LOG_WARNING, "Concatenated H.264 or H.265 might not play correctly.\n");

    return 0;
}

int ff_mov_read_stsd_entries(MOVContext *c, AVIOContext *pb, int entries)
{
    AVStream *st;
    MOVStreamContext *sc;
    int pseudo_stream_id;

    if (c->fc->nb_streams < 1)
        return 0;
    st = c->fc->streams[c->fc->nb_streams-1];
    sc = st->priv_data;

    for (pseudo_stream_id = 0;
         pseudo_stream_id < entries && !pb->eof_reached;
         pseudo_stream_id++) {
        //Parsing Sample description table
        enum AVCodecID id;
        int ret, dref_id = 1;
        MOVAtom a = { AV_RL32("stsd") };
        int64_t start_pos = avio_tell(pb);
        int64_t size = avio_rb32(pb); /* size */
        uint32_t format = avio_rl32(pb); /* data format */

        if (size >= 16) {
            avio_rb32(pb); /* reserved */
            avio_rb16(pb); /* reserved */
            dref_id = avio_rb16(pb);
        }else if (size <= 7){
            av_log(c->fc, AV_LOG_ERROR, "invalid size %"PRId64" in stsd\n", size);
            return AVERROR_INVALIDDATA;
        }

        if (mov_skip_multiple_stsd(c, pb, st->codec->codec_tag, format,
                                   size - (avio_tell(pb) - start_pos)))
            continue;

        sc->pseudo_stream_id = st->codec->codec_tag ? -1 : pseudo_stream_id;
        sc->dref_id= dref_id;

        id = mov_codec_id(st, format);

        av_dlog(c->fc, "size=%"PRId64" 4CC= %c%c%c%c codec_type=%d\n", size,
                (format >> 0) & 0xff, (format >> 8) & 0xff, (format >> 16) & 0xff,
                (format >> 24) & 0xff, st->codec->codec_type);

        if (st->codec->codec_type==AVMEDIA_TYPE_VIDEO) {
            st->codec->codec_id = id;
            mov_parse_stsd_video(c, pb, st, sc);
        } else if (st->codec->codec_type==AVMEDIA_TYPE_AUDIO) {
            st->codec->codec_id = id;
            mov_parse_stsd_audio(c, pb, st, sc);
        } else if (st->codec->codec_type==AVMEDIA_TYPE_SUBTITLE){
            st->codec->codec_id = id;
            mov_parse_stsd_subtitle(c, pb, st, sc,
                                    size - (avio_tell(pb) - start_pos));
        } else {
            ret = mov_parse_stsd_data(c, pb, st, sc,
                                      size - (avio_tell(pb) - start_pos));
            if (ret < 0)
                return ret;
        }
        /* this will read extra atoms at the end (wave, alac, damr, avcC, hvcC, SMI ...) */
        a.size = size - (avio_tell(pb) - start_pos);
        if (a.size > 8) {
            if ((ret = mov_read_default(c, pb, a)) < 0)
                return ret;
        } else if (a.size > 0)
            avio_skip(pb, a.size);
    }

    if (pb->eof_reached)
        return AVERROR_EOF;

    return mov_finalize_stsd_codec(c, pb, st, sc);
}

static int mov_read_stsd(MOVContext *c, AVIOContext *pb, MOVAtom atom)
{
    int entries;

    avio_r8(pb); /* version */
    avio_rb24(pb); /* flags */
    entries = avio_rb32(pb);

    return ff_mov_read_stsd_entries(c, pb, entries);
}

static int mov_read_stsc(MOVContext *c, AVIOContext *pb, MOVAtom atom)
{
    AVStream *st;
    MOVStreamContext *sc;
    unsigned int i, entries;

    if (c->fc->nb_streams < 1)
        return 0;
    st = c->fc->streams[c->fc->nb_streams-1];
    sc = st->priv_data;

    avio_r8(pb); /* version */
    avio_rb24(pb); /* flags */

    entries = avio_rb32(pb);

    av_dlog(c->fc, "track[%i].stsc.entries = %i\n", c->fc->nb_streams-1, entries);

    if (!entries)
        return 0;
    if (sc->stsc_data)
        av_log(c->fc, AV_LOG_WARNING, "Duplicated STSC atom\n");
    av_free(sc->stsc_data);
    sc->stsc_count = 0;
    sc->stsc_data = av_malloc_array(entries, sizeof(*sc->stsc_data));
    if (!sc->stsc_data)
        return AVERROR(ENOMEM);

    for (i = 0; i < entries && !pb->eof_reached; i++) {
        sc->stsc_data[i].first = avio_rb32(pb);
        sc->stsc_data[i].count = avio_rb32(pb);
        sc->stsc_data[i].id = avio_rb32(pb);
    }

    sc->stsc_count = i;

    if (pb->eof_reached)
        return AVERROR_EOF;

    return 0;
}

static int mov_read_stps(MOVContext *c, AVIOContext *pb, MOVAtom atom)
{
    AVStream *st;
    MOVStreamContext *sc;
    unsigned i, entries;

    if (c->fc->nb_streams < 1)
        return 0;
    st = c->fc->streams[c->fc->nb_streams-1];
    sc = st->priv_data;

    avio_rb32(pb); // version + flags

    entries = avio_rb32(pb);
    if (sc->stps_data)
        av_log(c->fc, AV_LOG_WARNING, "Duplicated STPS atom\n");
    av_free(sc->stps_data);
    sc->stps_count = 0;
    sc->stps_data = av_malloc_array(entries, sizeof(*sc->stps_data));
    if (!sc->stps_data)
        return AVERROR(ENOMEM);

    for (i = 0; i < entries && !pb->eof_reached; i++) {
        sc->stps_data[i] = avio_rb32(pb);
        //av_dlog(c->fc, "stps %d\n", sc->stps_data[i]);
    }

    sc->stps_count = i;

    if (pb->eof_reached)
        return AVERROR_EOF;

    return 0;
}

static int mov_read_stss(MOVContext *c, AVIOContext *pb, MOVAtom atom)
{
    AVStream *st;
    MOVStreamContext *sc;
    unsigned int i, entries;

    if (c->fc->nb_streams < 1)
        return 0;
    st = c->fc->streams[c->fc->nb_streams-1];
    sc = st->priv_data;

    avio_r8(pb); /* version */
    avio_rb24(pb); /* flags */

    entries = avio_rb32(pb);

    av_dlog(c->fc, "keyframe_count = %d\n", entries);

    if (!entries)
    {
        sc->keyframe_absent = 1;
        if (!st->need_parsing && st->codec->codec_type == AVMEDIA_TYPE_VIDEO)
            st->need_parsing = AVSTREAM_PARSE_HEADERS;
        return 0;
    }
    if (sc->keyframes)
        av_log(c->fc, AV_LOG_WARNING, "Duplicated STSS atom\n");
    av_free(sc->keyframes);
    sc->keyframe_count = 0;
    sc->keyframes = av_malloc_array(entries, sizeof(*sc->keyframes));
    if (!sc->keyframes)
        return AVERROR(ENOMEM);

    for (i = 0; i < entries && !pb->eof_reached; i++) {
        sc->keyframes[i] = avio_rb32(pb);
        //av_dlog(c->fc, "keyframes[]=%d\n", sc->keyframes[i]);
    }

    sc->keyframe_count = i;

    if (pb->eof_reached)
        return AVERROR_EOF;

    return 0;
}

static int mov_read_stsz(MOVContext *c, AVIOContext *pb, MOVAtom atom)
{
    AVStream *st;
    MOVStreamContext *sc;
    unsigned int i, entries, sample_size, field_size, num_bytes;
    GetBitContext gb;
    unsigned char* buf;

    if (c->fc->nb_streams < 1)
        return 0;
    st = c->fc->streams[c->fc->nb_streams-1];
    sc = st->priv_data;

    avio_r8(pb); /* version */
    avio_rb24(pb); /* flags */

    if (atom.type == MKTAG('s','t','s','z')) {
        sample_size = avio_rb32(pb);
        if (!sc->sample_size) /* do not overwrite value computed in stsd */
            sc->sample_size = sample_size;
        sc->stsz_sample_size = sample_size;
        field_size = 32;
    } else {
        sample_size = 0;
        avio_rb24(pb); /* reserved */
        field_size = avio_r8(pb);
    }
    entries = avio_rb32(pb);

    av_dlog(c->fc, "sample_size = %d sample_count = %d\n", sc->sample_size, entries);

    sc->sample_count = entries;
    if (sample_size)
        return 0;

    if (field_size != 4 && field_size != 8 && field_size != 16 && field_size != 32) {
        av_log(c->fc, AV_LOG_ERROR, "Invalid sample field size %d\n", field_size);
        return AVERROR_INVALIDDATA;
    }

    if (!entries)
        return 0;
    if (entries >= (UINT_MAX - 4) / field_size)
        return AVERROR_INVALIDDATA;
    if (sc->sample_sizes)
        av_log(c->fc, AV_LOG_WARNING, "Duplicated STSZ atom\n");
    av_free(sc->sample_sizes);
    sc->sample_count = 0;
    sc->sample_sizes = av_malloc_array(entries, sizeof(*sc->sample_sizes));
    if (!sc->sample_sizes)
        return AVERROR(ENOMEM);

    num_bytes = (entries*field_size+4)>>3;

    buf = av_malloc(num_bytes+FF_INPUT_BUFFER_PADDING_SIZE);
    if (!buf) {
        av_freep(&sc->sample_sizes);
        return AVERROR(ENOMEM);
    }

    if (avio_read(pb, buf, num_bytes) < num_bytes) {
        av_freep(&sc->sample_sizes);
        av_free(buf);
        return AVERROR_INVALIDDATA;
    }

    init_get_bits(&gb, buf, 8*num_bytes);

    for (i = 0; i < entries && !pb->eof_reached; i++) {
        sc->sample_sizes[i] = get_bits_long(&gb, field_size);
        sc->data_size += sc->sample_sizes[i];
    }

    sc->sample_count = i;

    if (pb->eof_reached)
        return AVERROR_EOF;

    av_free(buf);
    return 0;
}

static int mov_read_stts(MOVContext *c, AVIOContext *pb, MOVAtom atom)
{
    AVStream *st;
    MOVStreamContext *sc;
    unsigned int i, entries;
    int64_t duration=0;
    int64_t total_sample_count=0;

    if (c->fc->nb_streams < 1)
        return 0;
    st = c->fc->streams[c->fc->nb_streams-1];
    sc = st->priv_data;

    avio_r8(pb); /* version */
    avio_rb24(pb); /* flags */
    entries = avio_rb32(pb);

    av_dlog(c->fc, "track[%i].stts.entries = %i\n",
            c->fc->nb_streams-1, entries);

    if (sc->stts_data)
        av_log(c->fc, AV_LOG_WARNING, "Duplicated STTS atom\n");
    av_free(sc->stts_data);
    sc->stts_count = 0;
    sc->stts_data = av_malloc_array(entries, sizeof(*sc->stts_data));
    if (!sc->stts_data)
        return AVERROR(ENOMEM);

    for (i = 0; i < entries && !pb->eof_reached; i++) {
        int sample_duration;
        int sample_count;

        sample_count=avio_rb32(pb);
        sample_duration = avio_rb32(pb);

        /* sample_duration < 0 is invalid based on the spec */
        if (sample_duration < 0) {
            av_log(c->fc, AV_LOG_ERROR, "Invalid SampleDelta %d in STTS, at %d st:%d\n",
                   sample_duration, i, c->fc->nb_streams-1);
            sample_duration = 1;
        }
        if (sample_count < 0) {
            av_log(c->fc, AV_LOG_ERROR, "Invalid sample_count=%d\n", sample_count);
            return AVERROR_INVALIDDATA;
        }
        sc->stts_data[i].count= sample_count;
        sc->stts_data[i].duration= sample_duration;

        av_dlog(c->fc, "sample_count=%d, sample_duration=%d\n",
                sample_count, sample_duration);

        if (   i+1 == entries
            && i
            && sample_count == 1
            && total_sample_count > 100
            && sample_duration/10 > duration / total_sample_count)
            sample_duration = duration / total_sample_count;
        duration+=(int64_t)sample_duration*sample_count;
        total_sample_count+=sample_count;
    }

    sc->stts_count = i;

    sc->duration_for_fps  += duration;
    sc->nb_frames_for_fps += total_sample_count;

    if (pb->eof_reached)
        return AVERROR_EOF;

    st->nb_frames= total_sample_count;
    if (duration)
        st->duration= duration;
    sc->track_end = duration;
    return 0;
}

static void mov_update_dts_shift(MOVStreamContext *sc, int duration)
{
    if (duration < 0) {
        sc->dts_shift = FFMAX(sc->dts_shift, -duration);
    }
}

static int mov_read_ctts(MOVContext *c, AVIOContext *pb, MOVAtom atom)
{
    AVStream *st;
    MOVStreamContext *sc;
    unsigned int i, entries;

    if (c->fc->nb_streams < 1)
        return 0;
    st = c->fc->streams[c->fc->nb_streams-1];
    sc = st->priv_data;

    avio_r8(pb); /* version */
    avio_rb24(pb); /* flags */
    entries = avio_rb32(pb);

    av_dlog(c->fc, "track[%i].ctts.entries = %i\n", c->fc->nb_streams-1, entries);

    if (!entries)
        return 0;
    if (entries >= UINT_MAX / sizeof(*sc->ctts_data))
        return AVERROR_INVALIDDATA;
    sc->ctts_data = av_malloc(entries * sizeof(*sc->ctts_data));
    if (!sc->ctts_data)
        return AVERROR(ENOMEM);

    for (i = 0; i < entries && !pb->eof_reached; i++) {
        int count    =avio_rb32(pb);
        int duration =avio_rb32(pb);

        sc->ctts_data[i].count   = count;
        sc->ctts_data[i].duration= duration;

        av_dlog(c->fc, "count=%d, duration=%d\n",
                count, duration);

        if (FFABS(duration) > (1<<28) && i+2<entries) {
            av_log(c->fc, AV_LOG_WARNING, "CTTS invalid\n");
            av_freep(&sc->ctts_data);
            sc->ctts_count = 0;
            return 0;
        }

        if (i+2<entries)
            mov_update_dts_shift(sc, duration);
    }

    sc->ctts_count = i;

    if (pb->eof_reached)
        return AVERROR_EOF;

    av_dlog(c->fc, "dts shift %d\n", sc->dts_shift);

    return 0;
}

static int mov_read_sbgp(MOVContext *c, AVIOContext *pb, MOVAtom atom)
{
    AVStream *st;
    MOVStreamContext *sc;
    unsigned int i, entries;
    uint8_t version;
    uint32_t grouping_type;

    if (c->fc->nb_streams < 1)
        return 0;
    st = c->fc->streams[c->fc->nb_streams-1];
    sc = st->priv_data;

    version = avio_r8(pb); /* version */
    avio_rb24(pb); /* flags */
    grouping_type = avio_rl32(pb);
    if (grouping_type != MKTAG( 'r','a','p',' '))
        return 0; /* only support 'rap ' grouping */
    if (version == 1)
        avio_rb32(pb); /* grouping_type_parameter */

    entries = avio_rb32(pb);
    if (!entries)
        return 0;
    if (sc->rap_group)
        av_log(c->fc, AV_LOG_WARNING, "Duplicated SBGP atom\n");
    av_free(sc->rap_group);
    sc->rap_group_count = 0;
    sc->rap_group = av_malloc_array(entries, sizeof(*sc->rap_group));
    if (!sc->rap_group)
        return AVERROR(ENOMEM);

    for (i = 0; i < entries && !pb->eof_reached; i++) {
        sc->rap_group[i].count = avio_rb32(pb); /* sample_count */
        sc->rap_group[i].index = avio_rb32(pb); /* group_description_index */
    }

    sc->rap_group_count = i;

    return pb->eof_reached ? AVERROR_EOF : 0;
}

static void mov_build_index(MOVContext *mov, AVStream *st)
{
    MOVStreamContext *sc = st->priv_data;
    int64_t current_offset;
    int64_t current_dts = 0;
    unsigned int stts_index = 0;
    unsigned int stsc_index = 0;
    unsigned int stss_index = 0;
    unsigned int stps_index = 0;
    unsigned int i, j;
    uint64_t stream_size = 0;

    /* adjust first dts according to edit list */
    if ((sc->empty_duration || sc->start_time) && mov->time_scale > 0) {
        if (sc->empty_duration)
            sc->empty_duration = av_rescale(sc->empty_duration, sc->time_scale, mov->time_scale);
        sc->time_offset = sc->start_time - sc->empty_duration;
        current_dts = -sc->time_offset;
        if (sc->ctts_count>0 && sc->stts_count>0 &&
            sc->ctts_data[0].duration / FFMAX(sc->stts_data[0].duration, 1) > 16) {
            /* more than 16 frames delay, dts are likely wrong
               this happens with files created by iMovie */
            sc->wrong_dts = 1;
            st->codec->has_b_frames = 1;
        }
    }

    /* only use old uncompressed audio chunk demuxing when stts specifies it */
    if (!(st->codec->codec_type == AVMEDIA_TYPE_AUDIO &&
          sc->stts_count == 1 && sc->stts_data[0].duration == 1)) {
        unsigned int current_sample = 0;
        unsigned int stts_sample = 0;
        unsigned int sample_size;
        unsigned int distance = 0;
        unsigned int rap_group_index = 0;
        unsigned int rap_group_sample = 0;
        int rap_group_present = sc->rap_group_count && sc->rap_group;
        int key_off = (sc->keyframe_count && sc->keyframes[0] > 0) || (sc->stps_count && sc->stps_data[0] > 0);

        current_dts -= sc->dts_shift;

        if (!sc->sample_count || st->nb_index_entries)
            return;
        if (sc->sample_count >= UINT_MAX / sizeof(*st->index_entries) - st->nb_index_entries)
            return;
        if (av_reallocp_array(&st->index_entries,
                              st->nb_index_entries + sc->sample_count,
                              sizeof(*st->index_entries)) < 0) {
            st->nb_index_entries = 0;
            return;
        }
        st->index_entries_allocated_size = (st->nb_index_entries + sc->sample_count) * sizeof(*st->index_entries);

        for (i = 0; i < sc->chunk_count; i++) {
            int64_t next_offset = i+1 < sc->chunk_count ? sc->chunk_offsets[i+1] : INT64_MAX;
            current_offset = sc->chunk_offsets[i];
            while (stsc_index + 1 < sc->stsc_count &&
                i + 1 == sc->stsc_data[stsc_index + 1].first)
                stsc_index++;

            if (next_offset > current_offset && sc->sample_size>0 && sc->sample_size < sc->stsz_sample_size &&
                sc->stsc_data[stsc_index].count * (int64_t)sc->stsz_sample_size > next_offset - current_offset) {
                av_log(mov->fc, AV_LOG_WARNING, "STSZ sample size %d invalid (too large), ignoring\n", sc->stsz_sample_size);
                sc->stsz_sample_size = sc->sample_size;
            }
            if (sc->stsz_sample_size>0 && sc->stsz_sample_size < sc->sample_size) {
                av_log(mov->fc, AV_LOG_WARNING, "STSZ sample size %d invalid (too small), ignoring\n", sc->stsz_sample_size);
                sc->stsz_sample_size = sc->sample_size;
            }

            for (j = 0; j < sc->stsc_data[stsc_index].count; j++) {
                int keyframe = 0;
                if (current_sample >= sc->sample_count) {
                    av_log(mov->fc, AV_LOG_ERROR, "wrong sample count\n");
                    return;
                }

                if (!sc->keyframe_absent && (!sc->keyframe_count || current_sample+key_off == sc->keyframes[stss_index])) {
                    keyframe = 1;
                    if (stss_index + 1 < sc->keyframe_count)
                        stss_index++;
                } else if (sc->stps_count && current_sample+key_off == sc->stps_data[stps_index]) {
                    keyframe = 1;
                    if (stps_index + 1 < sc->stps_count)
                        stps_index++;
                }
                if (rap_group_present && rap_group_index < sc->rap_group_count) {
                    if (sc->rap_group[rap_group_index].index > 0)
                        keyframe = 1;
                    if (++rap_group_sample == sc->rap_group[rap_group_index].count) {
                        rap_group_sample = 0;
                        rap_group_index++;
                    }
                }
                if (sc->keyframe_absent
                    && !sc->stps_count
                    && !rap_group_present
                    && (st->codec->codec_type == AVMEDIA_TYPE_AUDIO || (i==0 && j==0)))
                     keyframe = 1;
                if (keyframe)
                    distance = 0;
                sample_size = sc->stsz_sample_size > 0 ? sc->stsz_sample_size : sc->sample_sizes[current_sample];
                if (sc->pseudo_stream_id == -1 ||
                   sc->stsc_data[stsc_index].id - 1 == sc->pseudo_stream_id) {
                    AVIndexEntry *e = &st->index_entries[st->nb_index_entries++];
                    e->pos = current_offset;
                    e->timestamp = current_dts;
                    e->size = sample_size;
                    e->min_distance = distance;
                    e->flags = keyframe ? AVINDEX_KEYFRAME : 0;
                    av_dlog(mov->fc, "AVIndex stream %d, sample %d, offset %"PRIx64", dts %"PRId64", "
                            "size %d, distance %d, keyframe %d\n", st->index, current_sample,
                            current_offset, current_dts, sample_size, distance, keyframe);
                    if (st->codec->codec_type == AVMEDIA_TYPE_VIDEO && st->nb_index_entries < 100)
                        ff_rfps_add_frame(mov->fc, st, current_dts);
                }

                current_offset += sample_size;
                stream_size += sample_size;
                current_dts += sc->stts_data[stts_index].duration;
                distance++;
                stts_sample++;
                current_sample++;
                if (stts_index + 1 < sc->stts_count && stts_sample == sc->stts_data[stts_index].count) {
                    stts_sample = 0;
                    stts_index++;
                }
            }
        }
        if (st->duration > 0)
            st->codec->bit_rate = stream_size*8*sc->time_scale/st->duration;
    } else {
        unsigned chunk_samples, total = 0;

        // compute total chunk count
        for (i = 0; i < sc->stsc_count; i++) {
            unsigned count, chunk_count;

            chunk_samples = sc->stsc_data[i].count;
            if (i != sc->stsc_count - 1 &&
                sc->samples_per_frame && chunk_samples % sc->samples_per_frame) {
                av_log(mov->fc, AV_LOG_ERROR, "error unaligned chunk\n");
                return;
            }

            if (sc->samples_per_frame >= 160) { // gsm
                count = chunk_samples / sc->samples_per_frame;
            } else if (sc->samples_per_frame > 1) {
                unsigned samples = (1024/sc->samples_per_frame)*sc->samples_per_frame;
                count = (chunk_samples+samples-1) / samples;
            } else {
                count = (chunk_samples+1023) / 1024;
            }

            if (i < sc->stsc_count - 1)
                chunk_count = sc->stsc_data[i+1].first - sc->stsc_data[i].first;
            else
                chunk_count = sc->chunk_count - (sc->stsc_data[i].first - 1);
            total += chunk_count * count;
        }

        av_dlog(mov->fc, "chunk count %d\n", total);
        if (total >= UINT_MAX / sizeof(*st->index_entries) - st->nb_index_entries)
            return;
        if (av_reallocp_array(&st->index_entries,
                              st->nb_index_entries + total,
                              sizeof(*st->index_entries)) < 0) {
            st->nb_index_entries = 0;
            return;
        }
        st->index_entries_allocated_size = (st->nb_index_entries + total) * sizeof(*st->index_entries);

        // populate index
        for (i = 0; i < sc->chunk_count; i++) {
            current_offset = sc->chunk_offsets[i];
            if (stsc_index + 1 < sc->stsc_count &&
                i + 1 == sc->stsc_data[stsc_index + 1].first)
                stsc_index++;
            chunk_samples = sc->stsc_data[stsc_index].count;

            while (chunk_samples > 0) {
                AVIndexEntry *e;
                unsigned size, samples;

                if (sc->samples_per_frame >= 160) { // gsm
                    samples = sc->samples_per_frame;
                    size = sc->bytes_per_frame;
                } else {
                    if (sc->samples_per_frame > 1) {
                        samples = FFMIN((1024 / sc->samples_per_frame)*
                                        sc->samples_per_frame, chunk_samples);
                        size = (samples / sc->samples_per_frame) * sc->bytes_per_frame;
                    } else {
                        samples = FFMIN(1024, chunk_samples);
                        size = samples * sc->sample_size;
                    }
                }

                if (st->nb_index_entries >= total) {
                    av_log(mov->fc, AV_LOG_ERROR, "wrong chunk count %d\n", total);
                    return;
                }
                e = &st->index_entries[st->nb_index_entries++];
                e->pos = current_offset;
                e->timestamp = current_dts;
                e->size = size;
                e->min_distance = 0;
                e->flags = AVINDEX_KEYFRAME;
                av_dlog(mov->fc, "AVIndex stream %d, chunk %d, offset %"PRIx64", dts %"PRId64", "
                        "size %d, duration %d\n", st->index, i, current_offset, current_dts,
                        size, samples);

                current_offset += size;
                current_dts += samples;
                chunk_samples -= samples;
            }
        }
    }
}

static int mov_open_dref(AVIOContext **pb, const char *src, MOVDref *ref,
                         AVIOInterruptCB *int_cb, int use_absolute_path, AVFormatContext *fc)
{
    /* try relative path, we do not try the absolute because it can leak information about our
       system to an attacker */
    if (ref->nlvl_to > 0 && ref->nlvl_from > 0) {
        char filename[1024];
        const char *src_path;
        int i, l;

        /* find a source dir */
        src_path = strrchr(src, '/');
        if (src_path)
            src_path++;
        else
            src_path = src;

        /* find a next level down to target */
        for (i = 0, l = strlen(ref->path) - 1; l >= 0; l--)
            if (ref->path[l] == '/') {
                if (i == ref->nlvl_to - 1)
                    break;
                else
                    i++;
            }

        /* compose filename if next level down to target was found */
        if (i == ref->nlvl_to - 1 && src_path - src  < sizeof(filename)) {
            memcpy(filename, src, src_path - src);
            filename[src_path - src] = 0;

            for (i = 1; i < ref->nlvl_from; i++)
                av_strlcat(filename, "../", 1024);

            av_strlcat(filename, ref->path + l + 1, 1024);

            if (!avio_open2(pb, filename, AVIO_FLAG_READ, int_cb, NULL))
                return 0;
        }
    } else if (use_absolute_path) {
        av_log(fc, AV_LOG_WARNING, "Using absolute path on user request, "
               "this is a possible security issue\n");
        if (!avio_open2(pb, ref->path, AVIO_FLAG_READ, int_cb, NULL))
            return 0;
    }

    return AVERROR(ENOENT);
}

static void fix_timescale(MOVContext *c, MOVStreamContext *sc)
{
    if (sc->time_scale <= 0) {
        av_log(c->fc, AV_LOG_WARNING, "stream %d, timescale not set\n", sc->ffindex);
        sc->time_scale = c->time_scale;
        if (sc->time_scale <= 0)
            sc->time_scale = 1;
    }
}

static int mov_read_trak(MOVContext *c, AVIOContext *pb, MOVAtom atom)
{
    AVStream *st;
    MOVStreamContext *sc;
    int ret;

    st = avformat_new_stream(c->fc, NULL);
    if (!st) return AVERROR(ENOMEM);
    st->id = c->fc->nb_streams;
    sc = av_mallocz(sizeof(MOVStreamContext));
    if (!sc) return AVERROR(ENOMEM);

    st->priv_data = sc;
    st->codec->codec_type = AVMEDIA_TYPE_DATA;
    sc->ffindex = st->index;

    if ((ret = mov_read_default(c, pb, atom)) < 0)
        return ret;

    /* sanity checks */
    if (sc->chunk_count && (!sc->stts_count || !sc->stsc_count ||
                            (!sc->sample_size && !sc->sample_count))) {
        av_log(c->fc, AV_LOG_ERROR, "stream %d, missing mandatory atoms, broken header\n",
               st->index);
        return 0;
    }

    fix_timescale(c, sc);

    avpriv_set_pts_info(st, 64, 1, sc->time_scale);

    mov_build_index(c, st);

    if (sc->dref_id-1 < sc->drefs_count && sc->drefs[sc->dref_id-1].path) {
        MOVDref *dref = &sc->drefs[sc->dref_id - 1];
        if (mov_open_dref(&sc->pb, c->fc->filename, dref, &c->fc->interrupt_callback,
            c->use_absolute_path, c->fc) < 0)
            av_log(c->fc, AV_LOG_ERROR,
                   "stream %d, error opening alias: path='%s', dir='%s', "
                   "filename='%s', volume='%s', nlvl_from=%d, nlvl_to=%d\n",
                   st->index, dref->path, dref->dir, dref->filename,
                   dref->volume, dref->nlvl_from, dref->nlvl_to);
    } else {
        sc->pb = c->fc->pb;
        sc->pb_is_copied = 1;
    }

    if (st->codec->codec_type == AVMEDIA_TYPE_VIDEO) {
        if (!st->sample_aspect_ratio.num &&
            (st->codec->width != sc->width || st->codec->height != sc->height)) {
            st->sample_aspect_ratio = av_d2q(((double)st->codec->height * sc->width) /
                                             ((double)st->codec->width * sc->height), INT_MAX);
        }

#if FF_API_R_FRAME_RATE
        if (sc->stts_count == 1 || (sc->stts_count == 2 && sc->stts_data[1].count == 1))
            av_reduce(&st->r_frame_rate.num, &st->r_frame_rate.den,
                      sc->time_scale, sc->stts_data[0].duration, INT_MAX);
#endif
    }

    // done for ai5q, ai52, ai55, ai1q, ai12 and ai15.
    if (!st->codec->extradata_size && st->codec->codec_id == AV_CODEC_ID_H264 &&
        TAG_IS_AVCI(st->codec->codec_tag)) {
        ret = ff_generate_avci_extradata(st);
        if (ret < 0)
            return ret;
    }

    switch (st->codec->codec_id) {
#if CONFIG_H261_DECODER
    case AV_CODEC_ID_H261:
#endif
#if CONFIG_H263_DECODER
    case AV_CODEC_ID_H263:
#endif
#if CONFIG_MPEG4_DECODER
    case AV_CODEC_ID_MPEG4:
#endif
        st->codec->width = 0; /* let decoder init width/height */
        st->codec->height= 0;
        break;
    }

    /* Do not need those anymore. */
    av_freep(&sc->chunk_offsets);
    av_freep(&sc->stsc_data);
    av_freep(&sc->sample_sizes);
    av_freep(&sc->keyframes);
    av_freep(&sc->stts_data);
    av_freep(&sc->stps_data);
    av_freep(&sc->rap_group);

    return 0;
}

static int mov_read_ilst(MOVContext *c, AVIOContext *pb, MOVAtom atom)
{
    int ret;
    c->itunes_metadata = 1;
    ret = mov_read_default(c, pb, atom);
    c->itunes_metadata = 0;
    return ret;
}

static int mov_read_custom_2plus(MOVContext *c, AVIOContext *pb, int size)
{
    int64_t end = avio_tell(pb) + size;
    uint8_t *key = NULL, *val = NULL;
    int i;
    AVStream *st;
    MOVStreamContext *sc;

    if (c->fc->nb_streams < 1)
        return 0;
    st = c->fc->streams[c->fc->nb_streams-1];
    sc = st->priv_data;

    for (i = 0; i < 2; i++) {
        uint8_t **p;
        uint32_t len, tag;

        if (end - avio_tell(pb) <= 12)
            break;

        len = avio_rb32(pb);
        tag = avio_rl32(pb);
        avio_skip(pb, 4); // flags

        if (len < 12 || len - 12 > end - avio_tell(pb))
            break;
        len -= 12;

        if (tag == MKTAG('n', 'a', 'm', 'e'))
            p = &key;
        else if (tag == MKTAG('d', 'a', 't', 'a') && len > 4) {
            avio_skip(pb, 4);
            len -= 4;
            p = &val;
        } else
            break;

        *p = av_malloc(len + 1);
        if (!*p)
            break;
        avio_read(pb, *p, len);
        (*p)[len] = 0;
    }

    if (key && val) {
        if (strcmp(key, "iTunSMPB") == 0) {
            int priming, remainder, samples;
            if(sscanf(val, "%*X %X %X %X", &priming, &remainder, &samples) == 3){
                if(priming>0 && priming<16384)
                    sc->start_pad = priming;
            }
        }
        if (strcmp(key, "cdec") != 0) {
            av_dict_set(&c->fc->metadata, key, val,
                        AV_DICT_DONT_STRDUP_KEY | AV_DICT_DONT_STRDUP_VAL);
            key = val = NULL;
        }
    }

    avio_seek(pb, end, SEEK_SET);
    av_freep(&key);
    av_freep(&val);
    return 0;
}

static int mov_read_custom(MOVContext *c, AVIOContext *pb, MOVAtom atom)
{
    int64_t end = avio_tell(pb) + atom.size;
    uint32_t tag, len;

    if (atom.size < 8)
        goto fail;

    len = avio_rb32(pb);
    tag = avio_rl32(pb);

    if (len > atom.size)
        goto fail;

    if (tag == MKTAG('m', 'e', 'a', 'n') && len > 12) {
        uint8_t domain[128];
        int domain_len;

        avio_skip(pb, 4); // flags
        len -= 12;

        domain_len = avio_get_str(pb, len, domain, sizeof(domain));
        avio_skip(pb, len - domain_len);
        return mov_read_custom_2plus(c, pb, end - avio_tell(pb));
    }

fail:
    av_log(c->fc, AV_LOG_VERBOSE,
           "Unhandled or malformed custom metadata of size %"PRId64"\n", atom.size);
    return 0;
}

static int mov_read_meta(MOVContext *c, AVIOContext *pb, MOVAtom atom)
{
    while (atom.size > 8) {
        uint32_t tag = avio_rl32(pb);
        atom.size -= 4;
        if (tag == MKTAG('h','d','l','r')) {
            avio_seek(pb, -8, SEEK_CUR);
            atom.size += 8;
            return mov_read_default(c, pb, atom);
        }
    }
    return 0;
}

static int mov_read_tkhd(MOVContext *c, AVIOContext *pb, MOVAtom atom)
{
    int i;
    int width;
    int height;
    int64_t disp_transform[2];
    int display_matrix[3][3];
    AVStream *st;
    MOVStreamContext *sc;
    int version;
    int flags;

    if (c->fc->nb_streams < 1)
        return 0;
    st = c->fc->streams[c->fc->nb_streams-1];
    sc = st->priv_data;

    version = avio_r8(pb);
    flags = avio_rb24(pb);
    st->disposition |= (flags & MOV_TKHD_FLAG_ENABLED) ? AV_DISPOSITION_DEFAULT : 0;

    if (version == 1) {
        avio_rb64(pb);
        avio_rb64(pb);
    } else {
        avio_rb32(pb); /* creation time */
        avio_rb32(pb); /* modification time */
    }
    st->id = (int)avio_rb32(pb); /* track id (NOT 0 !)*/
    avio_rb32(pb); /* reserved */

    /* highlevel (considering edits) duration in movie timebase */
    (version == 1) ? avio_rb64(pb) : avio_rb32(pb);
    avio_rb32(pb); /* reserved */
    avio_rb32(pb); /* reserved */

    avio_rb16(pb); /* layer */
    avio_rb16(pb); /* alternate group */
    avio_rb16(pb); /* volume */
    avio_rb16(pb); /* reserved */

    //read in the display matrix (outlined in ISO 14496-12, Section 6.2.2)
    // they're kept in fixed point format through all calculations
    // save u,v,z to store the whole matrix in the AV_PKT_DATA_DISPLAYMATRIX
    // side data, but the scale factor is not needed to calculate aspect ratio
    for (i = 0; i < 3; i++) {
        display_matrix[i][0] = avio_rb32(pb);   // 16.16 fixed point
        display_matrix[i][1] = avio_rb32(pb);   // 16.16 fixed point
        display_matrix[i][2] = avio_rb32(pb);   //  2.30 fixed point
    }

    width = avio_rb32(pb);       // 16.16 fixed point track width
    height = avio_rb32(pb);      // 16.16 fixed point track height
    sc->width = width >> 16;
    sc->height = height >> 16;

    // save the matrix and add rotate metadata when it is not the default
    // identity
    if (display_matrix[0][0] != (1 << 16) ||
        display_matrix[1][1] != (1 << 16) ||
        display_matrix[2][2] != (1 << 30) ||
        display_matrix[0][1] || display_matrix[0][2] ||
        display_matrix[1][0] || display_matrix[1][2] ||
        display_matrix[2][0] || display_matrix[2][1]) {
        int i, j;
        double rotate;

        av_freep(&sc->display_matrix);
        sc->display_matrix = av_malloc(sizeof(int32_t) * 9);
        if (!sc->display_matrix)
            return AVERROR(ENOMEM);

        for (i = 0; i < 3; i++)
            for (j = 0; j < 3; j++)
                sc->display_matrix[i * 3 + j] = display_matrix[j][i];

        rotate = av_display_rotation_get(sc->display_matrix);
        if (!isnan(rotate)) {
            char rotate_buf[64];
            rotate = -rotate;
            if (rotate < 0) // for backward compatibility
                rotate += 360;
            snprintf(rotate_buf, sizeof(rotate_buf), "%g", rotate);
            av_dict_set(&st->metadata, "rotate", rotate_buf, 0);
        }
    }

    // transform the display width/height according to the matrix
    // skip this if the display matrix is the default identity matrix
    // or if it is rotating the picture, ex iPhone 3GS
    // to keep the same scale, use [width height 1<<16]
    if (width && height &&
        ((display_matrix[0][0] != 65536  ||
          display_matrix[1][1] != 65536) &&
         !display_matrix[0][1] &&
         !display_matrix[1][0] &&
         !display_matrix[2][0] && !display_matrix[2][1])) {
        for (i = 0; i < 2; i++)
            disp_transform[i] =
                (int64_t)  width  * display_matrix[0][i] +
                (int64_t)  height * display_matrix[1][i] +
                ((int64_t) display_matrix[2][i] << 16);

        //sample aspect ratio is new width/height divided by old width/height
        st->sample_aspect_ratio = av_d2q(
            ((double) disp_transform[0] * height) /
            ((double) disp_transform[1] * width), INT_MAX);
    }
    return 0;
}

static int mov_read_tfhd(MOVContext *c, AVIOContext *pb, MOVAtom atom)
{
    MOVFragment *frag = &c->fragment;
    MOVTrackExt *trex = NULL;
    MOVFragmentIndex* index = NULL;
    int flags, track_id, i;

    avio_r8(pb); /* version */
    flags = avio_rb24(pb);

    track_id = avio_rb32(pb);
    if (!track_id)
        return AVERROR_INVALIDDATA;
    frag->track_id = track_id;
    for (i = 0; i < c->trex_count; i++)
        if (c->trex_data[i].track_id == frag->track_id) {
            trex = &c->trex_data[i];
            break;
        }
    if (!trex) {
        av_log(c->fc, AV_LOG_ERROR, "could not find corresponding trex\n");
        return AVERROR_INVALIDDATA;
    }
    for (i = 0; i < c->fragment_index_count; i++) {
        MOVFragmentIndex* candidate = c->fragment_index_data[i];
        if (candidate->track_id == frag->track_id) {
            av_log(c->fc, AV_LOG_DEBUG,
                   "found fragment index for track %u\n", frag->track_id);
            index = candidate;
            break;
        }
    }

    frag->base_data_offset = flags & MOV_TFHD_BASE_DATA_OFFSET ?
                             avio_rb64(pb) : flags & MOV_TFHD_DEFAULT_BASE_IS_MOOF ?
                             frag->moof_offset : frag->implicit_offset;
    frag->stsd_id  = flags & MOV_TFHD_STSD_ID ? avio_rb32(pb) : trex->stsd_id;

    frag->duration = flags & MOV_TFHD_DEFAULT_DURATION ?
                     avio_rb32(pb) : trex->duration;
    frag->size     = flags & MOV_TFHD_DEFAULT_SIZE ?
                     avio_rb32(pb) : trex->size;
    frag->flags    = flags & MOV_TFHD_DEFAULT_FLAGS ?
                     avio_rb32(pb) : trex->flags;
    frag->time     = AV_NOPTS_VALUE;
    if (index) {
        int i, found = 0;
        for (i = index->current_item; i < index->item_count; i++) {
            if (frag->implicit_offset == index->items[i].moof_offset) {
                av_log(c->fc, AV_LOG_DEBUG, "found fragment index entry "
                        "for track %u and moof_offset %"PRId64"\n",
                        frag->track_id, index->items[i].moof_offset);
                frag->time = index->items[i].time;
                index->current_item = i + 1;
                found = 1;
            }
        }
        if (!found) {
            av_log(c->fc, AV_LOG_WARNING, "track %u has a fragment index "
                   "but it doesn't have an (in-order) entry for moof_offset "
                   "%"PRId64"\n", frag->track_id, frag->implicit_offset);
        }
    }
    av_dlog(c->fc, "frag flags 0x%x\n", frag->flags);
    return 0;
}

static int mov_read_chap(MOVContext *c, AVIOContext *pb, MOVAtom atom)
{
    c->chapter_track = avio_rb32(pb);
    return 0;
}

static int mov_read_trex(MOVContext *c, AVIOContext *pb, MOVAtom atom)
{
    MOVTrackExt *trex;
    int err;

    if ((uint64_t)c->trex_count+1 >= UINT_MAX / sizeof(*c->trex_data))
        return AVERROR_INVALIDDATA;
    if ((err = av_reallocp_array(&c->trex_data, c->trex_count + 1,
                                 sizeof(*c->trex_data))) < 0) {
        c->trex_count = 0;
        return err;
    }

    c->fc->duration = AV_NOPTS_VALUE; // the duration from mvhd is not representing the whole file when fragments are used.

    trex = &c->trex_data[c->trex_count++];
    avio_r8(pb); /* version */
    avio_rb24(pb); /* flags */
    trex->track_id = avio_rb32(pb);
    trex->stsd_id  = avio_rb32(pb);
    trex->duration = avio_rb32(pb);
    trex->size     = avio_rb32(pb);
    trex->flags    = avio_rb32(pb);
    return 0;
}

static int mov_read_tfdt(MOVContext *c, AVIOContext *pb, MOVAtom atom)
{
    MOVFragment *frag = &c->fragment;
    AVStream *st = NULL;
    MOVStreamContext *sc;
    int version, i;

    for (i = 0; i < c->fc->nb_streams; i++) {
        if (c->fc->streams[i]->id == frag->track_id) {
            st = c->fc->streams[i];
            break;
        }
    }
    if (!st) {
        av_log(c->fc, AV_LOG_ERROR, "could not find corresponding track id %d\n", frag->track_id);
        return AVERROR_INVALIDDATA;
    }
    sc = st->priv_data;
    if (sc->pseudo_stream_id + 1 != frag->stsd_id)
        return 0;
    version = avio_r8(pb);
    avio_rb24(pb); /* flags */
    if (version) {
        sc->track_end = avio_rb64(pb);
    } else {
        sc->track_end = avio_rb32(pb);
    }
    return 0;
}

static int mov_read_trun(MOVContext *c, AVIOContext *pb, MOVAtom atom)
{
    MOVFragment *frag = &c->fragment;
    AVStream *st = NULL;
    MOVStreamContext *sc;
    MOVStts *ctts_data;
    uint64_t offset;
    int64_t dts;
    int data_offset = 0;
    unsigned entries, first_sample_flags = frag->flags;
    int flags, distance, i, found_keyframe = 0, err;

    for (i = 0; i < c->fc->nb_streams; i++) {
        if (c->fc->streams[i]->id == frag->track_id) {
            st = c->fc->streams[i];
            break;
        }
    }
    if (!st) {
        av_log(c->fc, AV_LOG_ERROR, "could not find corresponding track id %d\n", frag->track_id);
        return AVERROR_INVALIDDATA;
    }
    sc = st->priv_data;
    if (sc->pseudo_stream_id+1 != frag->stsd_id && sc->pseudo_stream_id != -1)
        return 0;
    avio_r8(pb); /* version */
    flags = avio_rb24(pb);
    entries = avio_rb32(pb);
    av_dlog(c->fc, "flags 0x%x entries %d\n", flags, entries);

    /* Always assume the presence of composition time offsets.
     * Without this assumption, for instance, we cannot deal with a track in fragmented movies that meet the following.
     *  1) in the initial movie, there are no samples.
     *  2) in the first movie fragment, there is only one sample without composition time offset.
     *  3) in the subsequent movie fragments, there are samples with composition time offset. */
    if (!sc->ctts_count && sc->sample_count)
    {
        /* Complement ctts table if moov atom doesn't have ctts atom. */
        ctts_data = av_realloc(NULL, sizeof(*sc->ctts_data));
        if (!ctts_data)
            return AVERROR(ENOMEM);
        sc->ctts_data = ctts_data;
        sc->ctts_data[sc->ctts_count].count = sc->sample_count;
        sc->ctts_data[sc->ctts_count].duration = 0;
        sc->ctts_count++;
    }
    if ((uint64_t)entries+sc->ctts_count >= UINT_MAX/sizeof(*sc->ctts_data))
        return AVERROR_INVALIDDATA;
    if ((err = av_reallocp_array(&sc->ctts_data, entries + sc->ctts_count,
                                 sizeof(*sc->ctts_data))) < 0) {
        sc->ctts_count = 0;
        return err;
    }
    if (flags & MOV_TRUN_DATA_OFFSET)        data_offset        = avio_rb32(pb);
    if (flags & MOV_TRUN_FIRST_SAMPLE_FLAGS) first_sample_flags = avio_rb32(pb);
    dts    = sc->track_end - sc->time_offset;
    offset = frag->base_data_offset + data_offset;
    distance = 0;
    av_dlog(c->fc, "first sample flags 0x%x\n", first_sample_flags);
    for (i = 0; i < entries && !pb->eof_reached; i++) {
        unsigned sample_size = frag->size;
        int sample_flags = i ? frag->flags : first_sample_flags;
        unsigned sample_duration = frag->duration;
        int keyframe = 0;

        if (flags & MOV_TRUN_SAMPLE_DURATION) sample_duration = avio_rb32(pb);
        if (flags & MOV_TRUN_SAMPLE_SIZE)     sample_size     = avio_rb32(pb);
        if (flags & MOV_TRUN_SAMPLE_FLAGS)    sample_flags    = avio_rb32(pb);
        sc->ctts_data[sc->ctts_count].count = 1;
        sc->ctts_data[sc->ctts_count].duration = (flags & MOV_TRUN_SAMPLE_CTS) ?
                                                  avio_rb32(pb) : 0;
        mov_update_dts_shift(sc, sc->ctts_data[sc->ctts_count].duration);
        if (frag->time != AV_NOPTS_VALUE) {
            if (c->use_mfra_for == FF_MOV_FLAG_MFRA_PTS) {
                int64_t pts = frag->time;
                av_log(c->fc, AV_LOG_DEBUG, "found frag time %"PRId64
                        " sc->dts_shift %d ctts.duration %d"
                        " sc->time_offset %"PRId64" flags & MOV_TRUN_SAMPLE_CTS %d\n", pts,
                        sc->dts_shift, sc->ctts_data[sc->ctts_count].duration,
                        sc->time_offset, flags & MOV_TRUN_SAMPLE_CTS);
                dts = pts - sc->dts_shift;
                if (flags & MOV_TRUN_SAMPLE_CTS) {
                    dts -= sc->ctts_data[sc->ctts_count].duration;
                } else {
                    dts -= sc->time_offset;
                }
                av_log(c->fc, AV_LOG_DEBUG, "calculated into dts %"PRId64"\n", dts);
            } else {
                dts = frag->time;
                av_log(c->fc, AV_LOG_DEBUG, "found frag time %"PRId64
                        ", using it for dts\n", dts);
            }
            frag->time = AV_NOPTS_VALUE;
        }
        sc->ctts_count++;
        if (st->codec->codec_type == AVMEDIA_TYPE_AUDIO)
            keyframe = 1;
        else if (!found_keyframe)
            keyframe = found_keyframe =
                !(sample_flags & (MOV_FRAG_SAMPLE_FLAG_IS_NON_SYNC |
                                  MOV_FRAG_SAMPLE_FLAG_DEPENDS_YES));
        if (keyframe)
            distance = 0;
        av_add_index_entry(st, offset, dts, sample_size, distance,
                           keyframe ? AVINDEX_KEYFRAME : 0);
        av_dlog(c->fc, "AVIndex stream %d, sample %d, offset %"PRIx64", dts %"PRId64", "
                "size %d, distance %d, keyframe %d\n", st->index, sc->sample_count+i,
                offset, dts, sample_size, distance, keyframe);
        distance++;
        dts += sample_duration;
        offset += sample_size;
        sc->data_size += sample_size;
        sc->duration_for_fps += sample_duration;
        sc->nb_frames_for_fps ++;
    }

    if (pb->eof_reached)
        return AVERROR_EOF;

    frag->implicit_offset = offset;
    st->duration = sc->track_end = dts + sc->time_offset;
    return 0;
}

/* this atom should be null (from specs), but some buggy files put the 'moov' atom inside it... */
/* like the files created with Adobe Premiere 5.0, for samples see */
/* http://graphics.tudelft.nl/~wouter/publications/soundtests/ */
static int mov_read_wide(MOVContext *c, AVIOContext *pb, MOVAtom atom)
{
    int err;

    if (atom.size < 8)
        return 0; /* continue */
    if (avio_rb32(pb) != 0) { /* 0 sized mdat atom... use the 'wide' atom size */
        avio_skip(pb, atom.size - 4);
        return 0;
    }
    atom.type = avio_rl32(pb);
    atom.size -= 8;
    if (atom.type != MKTAG('m','d','a','t')) {
        avio_skip(pb, atom.size);
        return 0;
    }
    err = mov_read_mdat(c, pb, atom);
    return err;
}

static int mov_read_cmov(MOVContext *c, AVIOContext *pb, MOVAtom atom)
{
#if CONFIG_ZLIB
    AVIOContext ctx;
    uint8_t *cmov_data;
    uint8_t *moov_data; /* uncompressed data */
    long cmov_len, moov_len;
    int ret = -1;

    avio_rb32(pb); /* dcom atom */
    if (avio_rl32(pb) != MKTAG('d','c','o','m'))
        return AVERROR_INVALIDDATA;
    if (avio_rl32(pb) != MKTAG('z','l','i','b')) {
        av_log(c->fc, AV_LOG_ERROR, "unknown compression for cmov atom !\n");
        return AVERROR_INVALIDDATA;
    }
    avio_rb32(pb); /* cmvd atom */
    if (avio_rl32(pb) != MKTAG('c','m','v','d'))
        return AVERROR_INVALIDDATA;
    moov_len = avio_rb32(pb); /* uncompressed size */
    cmov_len = atom.size - 6 * 4;

    cmov_data = av_malloc(cmov_len);
    if (!cmov_data)
        return AVERROR(ENOMEM);
    moov_data = av_malloc(moov_len);
    if (!moov_data) {
        av_free(cmov_data);
        return AVERROR(ENOMEM);
    }
    avio_read(pb, cmov_data, cmov_len);
    if (uncompress (moov_data, (uLongf *) &moov_len, (const Bytef *)cmov_data, cmov_len) != Z_OK)
        goto free_and_return;
    if (ffio_init_context(&ctx, moov_data, moov_len, 0, NULL, NULL, NULL, NULL) != 0)
        goto free_and_return;
    atom.type = MKTAG('m','o','o','v');
    atom.size = moov_len;
    ret = mov_read_default(c, &ctx, atom);
free_and_return:
    av_free(moov_data);
    av_free(cmov_data);
    return ret;
#else
    av_log(c->fc, AV_LOG_ERROR, "this file requires zlib support compiled in\n");
    return AVERROR(ENOSYS);
#endif
}

/* edit list atom */
static int mov_read_elst(MOVContext *c, AVIOContext *pb, MOVAtom atom)
{
    MOVStreamContext *sc;
    int i, edit_count, version, edit_start_index = 0;
    int unsupported = 0;

    if (c->fc->nb_streams < 1 || c->ignore_editlist)
        return 0;
    sc = c->fc->streams[c->fc->nb_streams-1]->priv_data;

    version = avio_r8(pb); /* version */
    avio_rb24(pb); /* flags */
    edit_count = avio_rb32(pb); /* entries */

    if ((uint64_t)edit_count*12+8 > atom.size)
        return AVERROR_INVALIDDATA;

    av_dlog(c->fc, "track[%i].edit_count = %i\n", c->fc->nb_streams-1, edit_count);
    for (i=0; i<edit_count; i++){
        int64_t time;
        int64_t duration;
        int rate;
        if (version == 1) {
            duration = avio_rb64(pb);
            time     = avio_rb64(pb);
        } else {
            duration = avio_rb32(pb); /* segment duration */
            time     = (int32_t)avio_rb32(pb); /* media time */
        }
        rate = avio_rb32(pb);
        if (i == 0 && time == -1) {
            sc->empty_duration = duration;
            edit_start_index = 1;
        } else if (i == edit_start_index && time >= 0)
            sc->start_time = time;
        else
            unsupported = 1;

        av_dlog(c->fc, "duration=%"PRId64" time=%"PRId64" rate=%f\n",
                duration, time, rate / 65536.0);
    }

    if (unsupported)
        av_log(c->fc, AV_LOG_WARNING, "multiple edit list entries, "
               "a/v desync might occur, patch welcome\n");

    return 0;
}

static int mov_read_tmcd(MOVContext *c, AVIOContext *pb, MOVAtom atom)
{
    MOVStreamContext *sc;

    if (c->fc->nb_streams < 1)
        return AVERROR_INVALIDDATA;
    sc = c->fc->streams[c->fc->nb_streams - 1]->priv_data;
    sc->timecode_track = avio_rb32(pb);
    return 0;
}

static int mov_read_uuid(MOVContext *c, AVIOContext *pb, MOVAtom atom)
{
    int ret;
    uint8_t uuid[16];
    static const uint8_t uuid_isml_manifest[] = {
        0xa5, 0xd4, 0x0b, 0x30, 0xe8, 0x14, 0x11, 0xdd,
        0xba, 0x2f, 0x08, 0x00, 0x20, 0x0c, 0x9a, 0x66
    };

    if (atom.size < sizeof(uuid) || atom.size == INT64_MAX)
        return AVERROR_INVALIDDATA;

    ret = avio_read(pb, uuid, sizeof(uuid));
    if (ret < 0) {
        return ret;
    } else if (ret != sizeof(uuid)) {
        return AVERROR_INVALIDDATA;
    }
    if (!memcmp(uuid, uuid_isml_manifest, sizeof(uuid))) {
        uint8_t *buffer, *ptr;
        char *endptr;
        size_t len = atom.size - sizeof(uuid);

        if (len < 4) {
            return AVERROR_INVALIDDATA;
        }
        ret = avio_skip(pb, 4); // zeroes
        len -= 4;

        buffer = av_mallocz(len + 1);
        if (!buffer) {
            return AVERROR(ENOMEM);
        }
        ret = avio_read(pb, buffer, len);
        if (ret < 0) {
            av_free(buffer);
            return ret;
        } else if (ret != len) {
            av_free(buffer);
            return AVERROR_INVALIDDATA;
        }

        ptr = buffer;
        while ((ptr = av_stristr(ptr, "systemBitrate=\""))) {
            ptr += sizeof("systemBitrate=\"") - 1;
            c->bitrates_count++;
            c->bitrates = av_realloc_f(c->bitrates, c->bitrates_count, sizeof(*c->bitrates));
            if (!c->bitrates) {
                c->bitrates_count = 0;
                av_free(buffer);
                return AVERROR(ENOMEM);
            }
            errno = 0;
            ret = strtol(ptr, &endptr, 10);
            if (ret < 0 || errno || *endptr != '"') {
                c->bitrates[c->bitrates_count - 1] = 0;
            } else {
                c->bitrates[c->bitrates_count - 1] = ret;
            }
        }

        av_free(buffer);
    }
    return 0;
}

static int mov_read_free(MOVContext *c, AVIOContext *pb, MOVAtom atom)
{
    int ret;
    uint8_t content[16];

    if (atom.size < 8)
        return 0;

    ret = avio_read(pb, content, FFMIN(sizeof(content), atom.size));
    if (ret < 0)
        return ret;

    if (   !c->found_moov
        && !c->found_mdat
        && !memcmp(content, "Anevia\x1A\x1A", 8)
        && c->use_mfra_for == FF_MOV_FLAG_MFRA_AUTO) {
        c->use_mfra_for = FF_MOV_FLAG_MFRA_PTS;
    }

    return 0;
}

static const MOVParseTableEntry mov_default_parse_table[] = {
{ MKTAG('A','C','L','R'), mov_read_avid },
{ MKTAG('A','P','R','G'), mov_read_avid },
{ MKTAG('A','A','L','P'), mov_read_avid },
{ MKTAG('A','R','E','S'), mov_read_ares },
{ MKTAG('a','v','s','s'), mov_read_avss },
{ MKTAG('c','h','p','l'), mov_read_chpl },
{ MKTAG('c','o','6','4'), mov_read_stco },
{ MKTAG('c','o','l','r'), mov_read_colr },
{ MKTAG('c','t','t','s'), mov_read_ctts }, /* composition time to sample */
{ MKTAG('d','i','n','f'), mov_read_default },
{ MKTAG('d','r','e','f'), mov_read_dref },
{ MKTAG('e','d','t','s'), mov_read_default },
{ MKTAG('e','l','s','t'), mov_read_elst },
{ MKTAG('e','n','d','a'), mov_read_enda },
{ MKTAG('f','i','e','l'), mov_read_fiel },
{ MKTAG('f','t','y','p'), mov_read_ftyp },
{ MKTAG('g','l','b','l'), mov_read_glbl },
{ MKTAG('h','d','l','r'), mov_read_hdlr },
{ MKTAG('i','l','s','t'), mov_read_ilst },
{ MKTAG('j','p','2','h'), mov_read_jp2h },
{ MKTAG('m','d','a','t'), mov_read_mdat },
{ MKTAG('m','d','h','d'), mov_read_mdhd },
{ MKTAG('m','d','i','a'), mov_read_default },
{ MKTAG('m','e','t','a'), mov_read_meta },
{ MKTAG('m','i','n','f'), mov_read_default },
{ MKTAG('m','o','o','f'), mov_read_moof },
{ MKTAG('m','o','o','v'), mov_read_moov },
{ MKTAG('m','v','e','x'), mov_read_default },
{ MKTAG('m','v','h','d'), mov_read_mvhd },
{ MKTAG('S','M','I',' '), mov_read_svq3 },
{ MKTAG('a','l','a','c'), mov_read_alac }, /* alac specific atom */
{ MKTAG('a','v','c','C'), mov_read_glbl },
{ MKTAG('p','a','s','p'), mov_read_pasp },
{ MKTAG('s','t','b','l'), mov_read_default },
{ MKTAG('s','t','c','o'), mov_read_stco },
{ MKTAG('s','t','p','s'), mov_read_stps },
{ MKTAG('s','t','r','f'), mov_read_strf },
{ MKTAG('s','t','s','c'), mov_read_stsc },
{ MKTAG('s','t','s','d'), mov_read_stsd }, /* sample description */
{ MKTAG('s','t','s','s'), mov_read_stss }, /* sync sample */
{ MKTAG('s','t','s','z'), mov_read_stsz }, /* sample size */
{ MKTAG('s','t','t','s'), mov_read_stts },
{ MKTAG('s','t','z','2'), mov_read_stsz }, /* compact sample size */
{ MKTAG('t','k','h','d'), mov_read_tkhd }, /* track header */
{ MKTAG('t','f','d','t'), mov_read_tfdt },
{ MKTAG('t','f','h','d'), mov_read_tfhd }, /* track fragment header */
{ MKTAG('t','r','a','k'), mov_read_trak },
{ MKTAG('t','r','a','f'), mov_read_default },
{ MKTAG('t','r','e','f'), mov_read_default },
{ MKTAG('t','m','c','d'), mov_read_tmcd },
{ MKTAG('c','h','a','p'), mov_read_chap },
{ MKTAG('t','r','e','x'), mov_read_trex },
{ MKTAG('t','r','u','n'), mov_read_trun },
{ MKTAG('u','d','t','a'), mov_read_default },
{ MKTAG('w','a','v','e'), mov_read_wave },
{ MKTAG('e','s','d','s'), mov_read_esds },
{ MKTAG('d','a','c','3'), mov_read_dac3 }, /* AC-3 info */
{ MKTAG('d','e','c','3'), mov_read_dec3 }, /* EAC-3 info */
{ MKTAG('w','i','d','e'), mov_read_wide }, /* place holder */
{ MKTAG('w','f','e','x'), mov_read_wfex },
{ MKTAG('c','m','o','v'), mov_read_cmov },
{ MKTAG('c','h','a','n'), mov_read_chan }, /* channel layout */
{ MKTAG('d','v','c','1'), mov_read_dvc1 },
{ MKTAG('s','b','g','p'), mov_read_sbgp },
{ MKTAG('h','v','c','C'), mov_read_glbl },
{ MKTAG('u','u','i','d'), mov_read_uuid },
{ MKTAG('C','i','n', 0x8e), mov_read_targa_y216 },
{ MKTAG('f','r','e','e'), mov_read_free },
{ MKTAG('-','-','-','-'), mov_read_custom },
{ 0, NULL }
};

static int mov_read_default(MOVContext *c, AVIOContext *pb, MOVAtom atom)
{
    int64_t total_size = 0;
    MOVAtom a;
    int i;

    if (atom.size < 0)
        atom.size = INT64_MAX;
    while (total_size + 8 <= atom.size && !avio_feof(pb)) {
        int (*parse)(MOVContext*, AVIOContext*, MOVAtom) = NULL;
        a.size = atom.size;
        a.type=0;
        if (atom.size >= 8) {
            a.size = avio_rb32(pb);
            a.type = avio_rl32(pb);
            if (a.type == MKTAG('f','r','e','e') &&
                a.size >= 8 &&
                c->moov_retry) {
                uint8_t buf[8];
                uint32_t *type = (uint32_t *)buf + 1;
                avio_read(pb, buf, 8);
                avio_seek(pb, -8, SEEK_CUR);
                if (*type == MKTAG('m','v','h','d') ||
                    *type == MKTAG('c','m','o','v')) {
                    av_log(c->fc, AV_LOG_ERROR, "Detected moov in a free atom.\n");
                    a.type = MKTAG('m','o','o','v');
                }
            }
            if (atom.type != MKTAG('r','o','o','t') &&
                atom.type != MKTAG('m','o','o','v'))
            {
                if (a.type == MKTAG('t','r','a','k') || a.type == MKTAG('m','d','a','t'))
                {
                    av_log(c->fc, AV_LOG_ERROR, "Broken file, trak/mdat not at top-level\n");
                    avio_skip(pb, -8);
                    return 0;
                }
            }
            total_size += 8;
            if (a.size == 1) { /* 64 bit extended size */
                a.size = avio_rb64(pb) - 8;
                total_size += 8;
            }
        }
        av_dlog(c->fc, "type: %08x '%.4s' parent:'%.4s' sz: %"PRId64" %"PRId64" %"PRId64"\n",
                a.type, (char*)&a.type, (char*)&atom.type, a.size, total_size, atom.size);
        if (a.size == 0) {
            a.size = atom.size - total_size + 8;
        }
        a.size -= 8;
        if (a.size < 0)
            break;
        a.size = FFMIN(a.size, atom.size - total_size);

        for (i = 0; mov_default_parse_table[i].type; i++)
            if (mov_default_parse_table[i].type == a.type) {
                parse = mov_default_parse_table[i].parse;
                break;
            }

        // container is user data
        if (!parse && (atom.type == MKTAG('u','d','t','a') ||
                       atom.type == MKTAG('i','l','s','t')))
            parse = mov_read_udta_string;

        if (!parse) { /* skip leaf atoms data */
            avio_skip(pb, a.size);
        } else {
            int64_t start_pos = avio_tell(pb);
            int64_t left;
            int err = parse(c, pb, a);
            if (err < 0)
                return err;
            if (c->found_moov && c->found_mdat &&
                ((!pb->seekable || c->fc->flags & AVFMT_FLAG_IGNIDX) ||
                 start_pos + a.size == avio_size(pb))) {
                if (!pb->seekable || c->fc->flags & AVFMT_FLAG_IGNIDX)
                    c->next_root_atom = start_pos + a.size;
                return 0;
            }
            left = a.size - avio_tell(pb) + start_pos;
            if (left > 0) /* skip garbage at atom end */
                avio_skip(pb, left);
            else if (left < 0) {
                av_log(c->fc, AV_LOG_WARNING,
                       "overread end of atom '%.4s' by %"PRId64" bytes\n",
                       (char*)&a.type, -left);
                avio_seek(pb, left, SEEK_CUR);
            }
        }

        total_size += a.size;
    }

    if (total_size < atom.size && atom.size < 0x7ffff)
        avio_skip(pb, atom.size - total_size);

    return 0;
}

static int mov_probe(AVProbeData *p)
{
    int64_t offset;
    uint32_t tag;
    int score = 0;
    int moov_offset = -1;

    /* check file header */
    offset = 0;
    for (;;) {
        /* ignore invalid offset */
        if ((offset + 8) > (unsigned int)p->buf_size)
            break;
        tag = AV_RL32(p->buf + offset + 4);
        switch(tag) {
        /* check for obvious tags */
        case MKTAG('m','o','o','v'):
            moov_offset = offset + 4;
        case MKTAG('m','d','a','t'):
        case MKTAG('p','n','o','t'): /* detect movs with preview pics like ew.mov and april.mov */
        case MKTAG('u','d','t','a'): /* Packet Video PVAuthor adds this and a lot of more junk */
        case MKTAG('f','t','y','p'):
            if (AV_RB32(p->buf+offset) < 8 &&
                (AV_RB32(p->buf+offset) != 1 ||
                 offset + 12 > (unsigned int)p->buf_size ||
                 AV_RB64(p->buf+offset + 8) == 0)) {
                score = FFMAX(score, AVPROBE_SCORE_EXTENSION);
            } else if (tag == MKTAG('f','t','y','p') &&
                       AV_RL32(p->buf + offset + 8) == MKTAG('j','p','2',' ')) {
                score = FFMAX(score, 5);
            } else {
                score = AVPROBE_SCORE_MAX;
            }
            offset = FFMAX(4, AV_RB32(p->buf+offset)) + offset;
            break;
        /* those are more common words, so rate then a bit less */
        case MKTAG('e','d','i','w'): /* xdcam files have reverted first tags */
        case MKTAG('w','i','d','e'):
        case MKTAG('f','r','e','e'):
        case MKTAG('j','u','n','k'):
        case MKTAG('p','i','c','t'):
            score  = FFMAX(score, AVPROBE_SCORE_MAX - 5);
            offset = FFMAX(4, AV_RB32(p->buf+offset)) + offset;
            break;
        case MKTAG(0x82,0x82,0x7f,0x7d):
        case MKTAG('s','k','i','p'):
        case MKTAG('u','u','i','d'):
        case MKTAG('p','r','f','l'):
            /* if we only find those cause probedata is too small at least rate them */
            score  = FFMAX(score, AVPROBE_SCORE_EXTENSION);
            offset = FFMAX(4, AV_RB32(p->buf+offset)) + offset;
            break;
        default:
            offset = FFMAX(4, AV_RB32(p->buf+offset)) + offset;
        }
    }
    if(score > AVPROBE_SCORE_MAX - 50 && moov_offset != -1) {
        /* moov atom in the header - we should make sure that this is not a
         * MOV-packed MPEG-PS */
        offset = moov_offset;

        while(offset < (p->buf_size - 16)){ /* Sufficient space */
               /* We found an actual hdlr atom */
            if(AV_RL32(p->buf + offset     ) == MKTAG('h','d','l','r') &&
               AV_RL32(p->buf + offset +  8) == MKTAG('m','h','l','r') &&
               AV_RL32(p->buf + offset + 12) == MKTAG('M','P','E','G')){
                av_log(NULL, AV_LOG_WARNING, "Found media data tag MPEG indicating this is a MOV-packed MPEG-PS.\n");
                /* We found a media handler reference atom describing an
                 * MPEG-PS-in-MOV, return a
                 * low score to force expanding the probe window until
                 * mpegps_probe finds what it needs */
                return 5;
            }else
                /* Keep looking */
                offset+=2;
        }
    }

    return score;
}

// must be done after parsing all trak because there's no order requirement
static void mov_read_chapters(AVFormatContext *s)
{
    MOVContext *mov = s->priv_data;
    AVStream *st = NULL;
    MOVStreamContext *sc;
    int64_t cur_pos;
    int i;

    for (i = 0; i < s->nb_streams; i++)
        if (s->streams[i]->id == mov->chapter_track) {
            st = s->streams[i];
            break;
        }
    if (!st) {
        av_log(s, AV_LOG_ERROR, "Referenced QT chapter track not found\n");
        return;
    }

    st->discard = AVDISCARD_ALL;
    sc = st->priv_data;
    cur_pos = avio_tell(sc->pb);

    for (i = 0; i < st->nb_index_entries; i++) {
        AVIndexEntry *sample = &st->index_entries[i];
        int64_t end = i+1 < st->nb_index_entries ? st->index_entries[i+1].timestamp : st->duration;
        uint8_t *title;
        uint16_t ch;
        int len, title_len;

        if (end < sample->timestamp) {
            av_log(s, AV_LOG_WARNING, "ignoring stream duration which is shorter than chapters\n");
            end = AV_NOPTS_VALUE;
        }

        if (avio_seek(sc->pb, sample->pos, SEEK_SET) != sample->pos) {
            av_log(s, AV_LOG_ERROR, "Chapter %d not found in file\n", i);
            goto finish;
        }

        // the first two bytes are the length of the title
        len = avio_rb16(sc->pb);
        if (len > sample->size-2)
            continue;
        title_len = 2*len + 1;
        if (!(title = av_mallocz(title_len)))
            goto finish;

        // The samples could theoretically be in any encoding if there's an encd
        // atom following, but in practice are only utf-8 or utf-16, distinguished
        // instead by the presence of a BOM
        if (!len) {
            title[0] = 0;
        } else {
            ch = avio_rb16(sc->pb);
            if (ch == 0xfeff)
                avio_get_str16be(sc->pb, len, title, title_len);
            else if (ch == 0xfffe)
                avio_get_str16le(sc->pb, len, title, title_len);
            else {
                AV_WB16(title, ch);
                if (len == 1 || len == 2)
                    title[len] = 0;
                else
                    avio_get_str(sc->pb, INT_MAX, title + 2, len - 1);
            }
        }

        avpriv_new_chapter(s, i, st->time_base, sample->timestamp, end, title);
        av_freep(&title);
    }
finish:
    avio_seek(sc->pb, cur_pos, SEEK_SET);
}

static int parse_timecode_in_framenum_format(AVFormatContext *s, AVStream *st,
                                             uint32_t value, int flags)
{
    AVTimecode tc;
    char buf[AV_TIMECODE_STR_SIZE];
    AVRational rate = {st->codec->time_base.den,
                       st->codec->time_base.num};
    int ret = av_timecode_init(&tc, rate, flags, 0, s);
    if (ret < 0)
        return ret;
    av_dict_set(&st->metadata, "timecode",
                av_timecode_make_string(&tc, buf, value), 0);
    return 0;
}

static int mov_read_timecode_track(AVFormatContext *s, AVStream *st)
{
    MOVStreamContext *sc = st->priv_data;
    int flags = 0;
    int64_t cur_pos = avio_tell(sc->pb);
    uint32_t value;

    if (!st->nb_index_entries)
        return -1;

    avio_seek(sc->pb, st->index_entries->pos, SEEK_SET);
    value = avio_rb32(s->pb);

    if (sc->tmcd_flags & 0x0001) flags |= AV_TIMECODE_FLAG_DROPFRAME;
    if (sc->tmcd_flags & 0x0002) flags |= AV_TIMECODE_FLAG_24HOURSMAX;
    if (sc->tmcd_flags & 0x0004) flags |= AV_TIMECODE_FLAG_ALLOWNEGATIVE;

    /* Assume Counter flag is set to 1 in tmcd track (even though it is likely
     * not the case) and thus assume "frame number format" instead of QT one.
     * No sample with tmcd track can be found with a QT timecode at the moment,
     * despite what the tmcd track "suggests" (Counter flag set to 0 means QT
     * format). */
    parse_timecode_in_framenum_format(s, st, value, flags);

    avio_seek(sc->pb, cur_pos, SEEK_SET);
    return 0;
}

static int mov_read_close(AVFormatContext *s)
{
    MOVContext *mov = s->priv_data;
    int i, j;

    for (i = 0; i < s->nb_streams; i++) {
        AVStream *st = s->streams[i];
        MOVStreamContext *sc = st->priv_data;

        av_freep(&sc->ctts_data);
        for (j = 0; j < sc->drefs_count; j++) {
            av_freep(&sc->drefs[j].path);
            av_freep(&sc->drefs[j].dir);
        }
        av_freep(&sc->drefs);

        sc->drefs_count = 0;

        if (!sc->pb_is_copied)
            avio_close(sc->pb);

        sc->pb = NULL;
        av_freep(&sc->chunk_offsets);
        av_freep(&sc->stsc_data);
        av_freep(&sc->sample_sizes);
        av_freep(&sc->keyframes);
        av_freep(&sc->stts_data);
        av_freep(&sc->stps_data);
        av_freep(&sc->rap_group);
        av_freep(&sc->display_matrix);
    }

    if (mov->dv_demux) {
        avformat_free_context(mov->dv_fctx);
        mov->dv_fctx = NULL;
    }

    av_freep(&mov->trex_data);
    av_freep(&mov->bitrates);

    for (i = 0; i < mov->fragment_index_count; i++) {
        MOVFragmentIndex* index = mov->fragment_index_data[i];
        av_freep(&index->items);
        av_freep(&mov->fragment_index_data[i]);
    }
    av_freep(&mov->fragment_index_data);

    return 0;
}

static int tmcd_is_referenced(AVFormatContext *s, int tmcd_id)
{
    int i;

    for (i = 0; i < s->nb_streams; i++) {
        AVStream *st = s->streams[i];
        MOVStreamContext *sc = st->priv_data;

        if (st->codec->codec_type == AVMEDIA_TYPE_VIDEO &&
            sc->timecode_track == tmcd_id)
            return 1;
    }
    return 0;
}

/* look for a tmcd track not referenced by any video track, and export it globally */
static void export_orphan_timecode(AVFormatContext *s)
{
    int i;

    for (i = 0; i < s->nb_streams; i++) {
        AVStream *st = s->streams[i];

        if (st->codec->codec_tag  == MKTAG('t','m','c','d') &&
            !tmcd_is_referenced(s, i + 1)) {
            AVDictionaryEntry *tcr = av_dict_get(st->metadata, "timecode", NULL, 0);
            if (tcr) {
                av_dict_set(&s->metadata, "timecode", tcr->value, 0);
                break;
            }
        }
    }
}

static int read_tfra(MOVContext *mov, AVIOContext *f)
{
    MOVFragmentIndex* index = NULL;
    int version, fieldlength, i, j, err;
    int64_t pos = avio_tell(f);
    uint32_t size = avio_rb32(f);
    if (avio_rb32(f) != MKBETAG('t', 'f', 'r', 'a')) {
        return -1;
    }
    av_log(mov->fc, AV_LOG_VERBOSE, "found tfra\n");
    index = av_mallocz(sizeof(MOVFragmentIndex));
    if (!index) {
        return AVERROR(ENOMEM);
    }
    mov->fragment_index_count++;
    if ((err = av_reallocp(&mov->fragment_index_data,
                           mov->fragment_index_count *
                           sizeof(MOVFragmentIndex*))) < 0) {
        av_freep(&index);
        return err;
    }
    mov->fragment_index_data[mov->fragment_index_count - 1] =
        index;

    version = avio_r8(f);
    avio_rb24(f);
    index->track_id = avio_rb32(f);
    fieldlength = avio_rb32(f);
    index->item_count = avio_rb32(f);
    index->items = av_mallocz(
            index->item_count * sizeof(MOVFragmentIndexItem));
    if (!index->items) {
        return AVERROR(ENOMEM);
    }
    for (i = 0; i < index->item_count; i++) {
        int64_t time, offset;
        if (version == 1) {
            time   = avio_rb64(f);
            offset = avio_rb64(f);
        } else {
            time   = avio_rb32(f);
            offset = avio_rb32(f);
        }
        index->items[i].time = time;
        index->items[i].moof_offset = offset;
        for (j = 0; j < ((fieldlength >> 4) & 3) + 1; j++)
            avio_r8(f);
        for (j = 0; j < ((fieldlength >> 2) & 3) + 1; j++)
            avio_r8(f);
        for (j = 0; j < ((fieldlength >> 0) & 3) + 1; j++)
            avio_r8(f);
    }

    avio_seek(f, pos + size, SEEK_SET);
    return 0;
}

static int mov_read_mfra(MOVContext *c, AVIOContext *f)
{
    int64_t stream_size = avio_size(f);
    int64_t original_pos = avio_tell(f);
    int64_t seek_ret;
    int32_t mfra_size;
    int ret = -1;
    if ((seek_ret = avio_seek(f, stream_size - 4, SEEK_SET)) < 0) {
        ret = seek_ret;
        goto fail;
    }
    mfra_size = avio_rb32(f);
    if (mfra_size < 0 || mfra_size > stream_size) {
        av_log(c->fc, AV_LOG_DEBUG, "doesn't look like mfra (unreasonable size)\n");
        goto fail;
    }
    if ((seek_ret = avio_seek(f, -mfra_size, SEEK_CUR)) < 0) {
        ret = seek_ret;
        goto fail;
    }
    if (avio_rb32(f) != mfra_size) {
        av_log(c->fc, AV_LOG_DEBUG, "doesn't look like mfra (size mismatch)\n");
        goto fail;
    }
    if (avio_rb32(f) != MKBETAG('m', 'f', 'r', 'a')) {
        av_log(c->fc, AV_LOG_DEBUG, "doesn't look like mfra (tag mismatch)\n");
        goto fail;
    }
    ret = 0;
    av_log(c->fc, AV_LOG_VERBOSE, "stream has mfra\n");
    while (!read_tfra(c, f)) {
        /* Empty */
    }
fail:
    seek_ret = avio_seek(f, original_pos, SEEK_SET);
    if (seek_ret < 0) {
        av_log(c->fc, AV_LOG_ERROR,
               "failed to seek back after looking for mfra\n");
        ret = seek_ret;
    }
    return ret;
}

static int mov_read_header(AVFormatContext *s)
{
    MOVContext *mov = s->priv_data;
    AVIOContext *pb = s->pb;
    int j, err;
    MOVAtom atom = { AV_RL32("root") };
    int i;

    mov->fc = s;
    /* .mov and .mp4 aren't streamable anyway (only progressive download if moov is before mdat) */
    if (pb->seekable)
        atom.size = avio_size(pb);
    else
        atom.size = INT64_MAX;

    /* check MOV header */
    do {
    if (mov->moov_retry)
        avio_seek(pb, 0, SEEK_SET);
    if ((err = mov_read_default(mov, pb, atom)) < 0) {
        av_log(s, AV_LOG_ERROR, "error reading header\n");
        mov_read_close(s);
        return err;
    }
    } while (pb->seekable && !mov->found_moov && !mov->moov_retry++);
    if (!mov->found_moov) {
        av_log(s, AV_LOG_ERROR, "moov atom not found\n");
        mov_read_close(s);
        return AVERROR_INVALIDDATA;
    }
    av_dlog(mov->fc, "on_parse_exit_offset=%"PRId64"\n", avio_tell(pb));

    if (pb->seekable) {
        if (mov->chapter_track > 0)
            mov_read_chapters(s);
        for (i = 0; i < s->nb_streams; i++)
            if (s->streams[i]->codec->codec_tag == AV_RL32("tmcd"))
                mov_read_timecode_track(s, s->streams[i]);
    }

    /* copy timecode metadata from tmcd tracks to the related video streams */
    for (i = 0; i < s->nb_streams; i++) {
        AVStream *st = s->streams[i];
        MOVStreamContext *sc = st->priv_data;
        if (sc->timecode_track > 0) {
            AVDictionaryEntry *tcr;
            int tmcd_st_id = -1;

            for (j = 0; j < s->nb_streams; j++)
                if (s->streams[j]->id == sc->timecode_track)
                    tmcd_st_id = j;

            if (tmcd_st_id < 0 || tmcd_st_id == i)
                continue;
            tcr = av_dict_get(s->streams[tmcd_st_id]->metadata, "timecode", NULL, 0);
            if (tcr)
                av_dict_set(&st->metadata, "timecode", tcr->value, 0);
        }
    }
    export_orphan_timecode(s);

    for (i = 0; i < s->nb_streams; i++) {
        AVStream *st = s->streams[i];
        MOVStreamContext *sc = st->priv_data;
        fix_timescale(mov, sc);
        if(st->codec->codec_type == AVMEDIA_TYPE_AUDIO && st->codec->codec_id == AV_CODEC_ID_AAC) {
            st->skip_samples = sc->start_pad;
        }
        if (st->codec->codec_type == AVMEDIA_TYPE_VIDEO && sc->nb_frames_for_fps > 0 && sc->duration_for_fps > 0)
            av_reduce(&st->avg_frame_rate.num, &st->avg_frame_rate.den,
                      sc->time_scale*(int64_t)sc->nb_frames_for_fps, sc->duration_for_fps, INT_MAX);
        if (st->codec->codec_type == AVMEDIA_TYPE_SUBTITLE) {
            if (st->codec->width <= 0 || st->codec->height <= 0) {
                st->codec->width  = sc->width;
                st->codec->height = sc->height;
            }
            if (st->codec->codec_id == AV_CODEC_ID_DVD_SUBTITLE) {
                if ((err = mov_rewrite_dvd_sub_extradata(st)) < 0)
                    return err;
            }
        }
    }

    if (mov->trex_data) {
        for (i = 0; i < s->nb_streams; i++) {
            AVStream *st = s->streams[i];
            MOVStreamContext *sc = st->priv_data;
            if (st->duration > 0)
                st->codec->bit_rate = sc->data_size * 8 * sc->time_scale / st->duration;
        }
    }

    if (mov->use_mfra_for > 0) {
        for (i = 0; i < s->nb_streams; i++) {
            AVStream *st = s->streams[i];
            MOVStreamContext *sc = st->priv_data;
            if (sc->duration_for_fps > 0) {
                st->codec->bit_rate = sc->data_size * 8 * sc->time_scale /
                    sc->duration_for_fps;
            }
        }
    }

    for (i = 0; i < mov->bitrates_count && i < s->nb_streams; i++) {
        if (mov->bitrates[i]) {
            s->streams[i]->codec->bit_rate = mov->bitrates[i];
        }
    }

    ff_rfps_calculate(s);

    for (i = 0; i < s->nb_streams; i++) {
        AVStream *st = s->streams[i];
        MOVStreamContext *sc = st->priv_data;

        switch (st->codec->codec_type) {
        case AVMEDIA_TYPE_AUDIO:
            err = ff_replaygain_export(st, s->metadata);
            if (err < 0) {
                mov_read_close(s);
                return err;
            }
            break;
        case AVMEDIA_TYPE_VIDEO:
            if (sc->display_matrix) {
                AVPacketSideData *sd, *tmp;

                tmp = av_realloc_array(st->side_data,
                                       st->nb_side_data + 1, sizeof(*tmp));
                if (!tmp)
                    return AVERROR(ENOMEM);

                st->side_data = tmp;
                st->nb_side_data++;

                sd = &st->side_data[st->nb_side_data - 1];
                sd->type = AV_PKT_DATA_DISPLAYMATRIX;
                sd->size = sizeof(int32_t) * 9;
                sd->data = (uint8_t*)sc->display_matrix;
                sc->display_matrix = NULL;
            }
            break;
        }
    }

    return 0;
}

static AVIndexEntry *mov_find_next_sample(AVFormatContext *s, AVStream **st)
{
    AVIndexEntry *sample = NULL;
    int64_t best_dts = INT64_MAX;
    int i;
    for (i = 0; i < s->nb_streams; i++) {
        AVStream *avst = s->streams[i];
        MOVStreamContext *msc = avst->priv_data;
        if (msc->pb && msc->current_sample < avst->nb_index_entries) {
            AVIndexEntry *current_sample = &avst->index_entries[msc->current_sample];
            int64_t dts = av_rescale(current_sample->timestamp, AV_TIME_BASE, msc->time_scale);
            av_dlog(s, "stream %d, sample %d, dts %"PRId64"\n", i, msc->current_sample, dts);
            if (!sample || (!s->pb->seekable && current_sample->pos < sample->pos) ||
                (s->pb->seekable &&
                 ((msc->pb != s->pb && dts < best_dts) || (msc->pb == s->pb &&
                 ((FFABS(best_dts - dts) <= AV_TIME_BASE && current_sample->pos < sample->pos) ||
                  (FFABS(best_dts - dts) > AV_TIME_BASE && dts < best_dts)))))) {
                sample = current_sample;
                best_dts = dts;
                *st = avst;
            }
        }
    }
    return sample;
}

static int mov_read_packet(AVFormatContext *s, AVPacket *pkt)
{
    MOVContext *mov = s->priv_data;
    MOVStreamContext *sc;
    AVIndexEntry *sample;
    AVStream *st = NULL;
    int ret;
    mov->fc = s;
 retry:
    sample = mov_find_next_sample(s, &st);
    if (!sample) {
        mov->found_mdat = 0;
        if (!mov->next_root_atom)
            return AVERROR_EOF;
        avio_seek(s->pb, mov->next_root_atom, SEEK_SET);
        mov->next_root_atom = 0;
        if (mov_read_default(mov, s->pb, (MOVAtom){ AV_RL32("root"), INT64_MAX }) < 0 ||
            avio_feof(s->pb))
            return AVERROR_EOF;
        av_dlog(s, "read fragments, offset 0x%"PRIx64"\n", avio_tell(s->pb));
        goto retry;
    }
    sc = st->priv_data;
    /* must be done just before reading, to avoid infinite loop on sample */
    sc->current_sample++;

    if (mov->next_root_atom) {
        sample->pos = FFMIN(sample->pos, mov->next_root_atom);
        sample->size = FFMIN(sample->size, (mov->next_root_atom - sample->pos));
    }

    if (st->discard != AVDISCARD_ALL) {
        if (avio_seek(sc->pb, sample->pos, SEEK_SET) != sample->pos) {
            av_log(mov->fc, AV_LOG_ERROR, "stream %d, offset 0x%"PRIx64": partial file\n",
                   sc->ffindex, sample->pos);
            return AVERROR_INVALIDDATA;
        }
        ret = av_get_packet(sc->pb, pkt, sample->size);
        if (ret < 0)
            return ret;
        if (sc->has_palette) {
            uint8_t *pal;

            pal = av_packet_new_side_data(pkt, AV_PKT_DATA_PALETTE, AVPALETTE_SIZE);
            if (!pal) {
                av_log(mov->fc, AV_LOG_ERROR, "Cannot append palette to packet\n");
            } else {
                memcpy(pal, sc->palette, AVPALETTE_SIZE);
                sc->has_palette = 0;
            }
        }
#if CONFIG_DV_DEMUXER
        if (mov->dv_demux && sc->dv_audio_container) {
            avpriv_dv_produce_packet(mov->dv_demux, pkt, pkt->data, pkt->size, pkt->pos);
            av_free(pkt->data);
            pkt->size = 0;
            ret = avpriv_dv_get_packet(mov->dv_demux, pkt);
            if (ret < 0)
                return ret;
        }
#endif
    }

    pkt->stream_index = sc->ffindex;
    pkt->dts = sample->timestamp;
    if (sc->ctts_data && sc->ctts_index < sc->ctts_count) {
        pkt->pts = pkt->dts + sc->dts_shift + sc->ctts_data[sc->ctts_index].duration;
        /* update ctts context */
        sc->ctts_sample++;
        if (sc->ctts_index < sc->ctts_count &&
            sc->ctts_data[sc->ctts_index].count == sc->ctts_sample) {
            sc->ctts_index++;
            sc->ctts_sample = 0;
        }
        if (sc->wrong_dts)
            pkt->dts = AV_NOPTS_VALUE;
    } else {
        int64_t next_dts = (sc->current_sample < st->nb_index_entries) ?
            st->index_entries[sc->current_sample].timestamp : st->duration;
        pkt->duration = next_dts - pkt->dts;
        pkt->pts = pkt->dts;
    }
    if (st->discard == AVDISCARD_ALL)
        goto retry;
    pkt->flags |= sample->flags & AVINDEX_KEYFRAME ? AV_PKT_FLAG_KEY : 0;
    pkt->pos = sample->pos;
    av_dlog(s, "stream %d, pts %"PRId64", dts %"PRId64", pos 0x%"PRIx64", duration %d\n",
            pkt->stream_index, pkt->pts, pkt->dts, pkt->pos, pkt->duration);
    return 0;
}

static int mov_seek_stream(AVFormatContext *s, AVStream *st, int64_t timestamp, int flags)
{
    MOVStreamContext *sc = st->priv_data;
    int sample, time_sample;
    int i;

    sample = av_index_search_timestamp(st, timestamp, flags);
    av_dlog(s, "stream %d, timestamp %"PRId64", sample %d\n", st->index, timestamp, sample);
    if (sample < 0 && st->nb_index_entries && timestamp < st->index_entries[0].timestamp)
        sample = 0;
    if (sample < 0) /* not sure what to do */
        return AVERROR_INVALIDDATA;
    sc->current_sample = sample;
    av_dlog(s, "stream %d, found sample %d\n", st->index, sc->current_sample);
    /* adjust ctts index */
    if (sc->ctts_data) {
        time_sample = 0;
        for (i = 0; i < sc->ctts_count; i++) {
            int next = time_sample + sc->ctts_data[i].count;
            if (next > sc->current_sample) {
                sc->ctts_index = i;
                sc->ctts_sample = sc->current_sample - time_sample;
                break;
            }
            time_sample = next;
        }
    }
    return sample;
}

static int mov_read_seek(AVFormatContext *s, int stream_index, int64_t sample_time, int flags)
{
    AVStream *st;
    int64_t seek_timestamp, timestamp;
    int sample;
    int i;

    if (stream_index >= s->nb_streams)
        return AVERROR_INVALIDDATA;

    st = s->streams[stream_index];
    sample = mov_seek_stream(s, st, sample_time, flags);
    if (sample < 0)
        return sample;

    /* adjust seek timestamp to found sample timestamp */
    seek_timestamp = st->index_entries[sample].timestamp;

    for (i = 0; i < s->nb_streams; i++) {
        MOVStreamContext *sc = s->streams[i]->priv_data;
        st = s->streams[i];
        st->skip_samples = (sample_time <= 0) ? sc->start_pad : 0;

        if (stream_index == i)
            continue;

        timestamp = av_rescale_q(seek_timestamp, s->streams[stream_index]->time_base, st->time_base);
        mov_seek_stream(s, st, timestamp, flags);
    }
    return 0;
}

#define OFFSET(x) offsetof(MOVContext, x)
#define FLAGS AV_OPT_FLAG_VIDEO_PARAM | AV_OPT_FLAG_DECODING_PARAM
static const AVOption mov_options[] = {
    {"use_absolute_path",
        "allow using absolute path when opening alias, this is a possible security issue",
        offsetof(MOVContext, use_absolute_path), FF_OPT_TYPE_INT, {.i64 = 0},
        0, 1, AV_OPT_FLAG_VIDEO_PARAM|AV_OPT_FLAG_DECODING_PARAM},
    {"ignore_editlist", "", offsetof(MOVContext, ignore_editlist), FF_OPT_TYPE_INT, {.i64 = 0},
        0, 1, AV_OPT_FLAG_VIDEO_PARAM|AV_OPT_FLAG_DECODING_PARAM},
    {"use_mfra_for",
        "use mfra for fragment timestamps",
        offsetof(MOVContext, use_mfra_for), FF_OPT_TYPE_INT, {.i64 = FF_MOV_FLAG_MFRA_AUTO},
        -1, FF_MOV_FLAG_MFRA_PTS, AV_OPT_FLAG_VIDEO_PARAM|AV_OPT_FLAG_DECODING_PARAM,
        "use_mfra_for"},
    {"auto", "auto", 0, AV_OPT_TYPE_CONST, {.i64 = FF_MOV_FLAG_MFRA_AUTO}, 0, 0,
        AV_OPT_FLAG_VIDEO_PARAM|AV_OPT_FLAG_DECODING_PARAM, "use_mfra_for" },
    {"dts", "dts", 0, AV_OPT_TYPE_CONST, {.i64 = FF_MOV_FLAG_MFRA_DTS}, 0, 0,
        AV_OPT_FLAG_VIDEO_PARAM|AV_OPT_FLAG_DECODING_PARAM, "use_mfra_for" },
    {"pts", "pts", 0, AV_OPT_TYPE_CONST, {.i64 = FF_MOV_FLAG_MFRA_PTS}, 0, 0,
        AV_OPT_FLAG_VIDEO_PARAM|AV_OPT_FLAG_DECODING_PARAM, "use_mfra_for" },
    { "export_all", "Export unrecognized metadata entries", OFFSET(export_all),
        AV_OPT_TYPE_INT, { .i64 = 0 }, 0, 1, .flags = FLAGS },
    { NULL },
};

static const AVClass mov_class = {
    .class_name = "mov,mp4,m4a,3gp,3g2,mj2",
    .item_name  = av_default_item_name,
    .option     = mov_options,
    .version    = LIBAVUTIL_VERSION_INT,
};

AVInputFormat ff_mov_demuxer = {
    .name           = "mov,mp4,m4a,3gp,3g2,mj2",
    .long_name      = NULL_IF_CONFIG_SMALL("QuickTime / MOV"),
    .priv_class     = &mov_class,
    .priv_data_size = sizeof(MOVContext),
    .extensions     = "mov,mp4,m4a,3gp,3g2,mj2",
    .read_probe     = mov_probe,
    .read_header    = mov_read_header,
    .read_packet    = mov_read_packet,
    .read_close     = mov_read_close,
    .read_seek      = mov_read_seek,
    .flags          = AVFMT_NO_BYTE_SEEK,
};<|MERGE_RESOLUTION|>--- conflicted
+++ resolved
@@ -268,29 +268,8 @@
 
     switch (atom.type) {
     case MKTAG( 'a','A','R','T'): key = "album_artist";    break;
-<<<<<<< HEAD
-    case MKTAG(0xa9,'w','r','t'): key = "composer";  break;
     case MKTAG( 'c','p','i','l'): key = "compilation";
         parse = mov_metadata_int8_no_padding; break;
-    case MKTAG( 'c','p','r','t'):
-    case MKTAG(0xa9,'c','p','y'): key = "copyright"; break;
-    case MKTAG(0xa9,'g','r','p'): key = "grouping"; break;
-    case MKTAG(0xa9,'l','y','r'): key = "lyrics"; break;
-    case MKTAG(0xa9,'c','m','t'):
-    case MKTAG(0xa9,'i','n','f'): key = "comment";   break;
-    case MKTAG(0xa9,'a','l','b'): key = "album";     break;
-    case MKTAG(0xa9,'d','a','y'): key = "date";      break;
-    case MKTAG(0xa9,'g','e','n'): key = "genre";     break;
-    case MKTAG( 'g','n','r','e'): key = "genre";
-        parse = mov_metadata_gnre; break;
-    case MKTAG(0xa9,'t','o','o'):
-    case MKTAG(0xa9,'s','w','r'): key = "encoder";   break;
-    case MKTAG(0xa9,'e','n','c'): key = "encoder";   break;
-    case MKTAG(0xa9,'m','a','k'): key = "make";      break;
-    case MKTAG(0xa9,'m','o','d'): key = "model";     break;
-    case MKTAG(0xa9,'x','y','z'): key = "location";  break;
-    case MKTAG( 'd','e','s','c'): key = "description";break;
-=======
     case MKTAG( 'c','p','r','t'): key = "copyright"; break;
     case MKTAG( 'd','e','s','c'): key = "description"; break;
     case MKTAG( 'd','i','s','k'): key = "disc";
@@ -299,12 +278,15 @@
         parse = mov_metadata_gnre; break;
     case MKTAG( 'h','d','v','d'): key = "hd_video";
         parse = mov_metadata_int8_no_padding; break;
->>>>>>> 35384934
     case MKTAG( 'l','d','e','s'): key = "synopsis";  break;
     case MKTAG( 'l','o','c','i'):
         return mov_metadata_loci(c, pb, atom.size);
     case MKTAG( 'p','g','a','p'): key = "gapless_playback";
         parse = mov_metadata_int8_no_padding; break;
+    case MKTAG( '@','P','R','M'):
+        return mov_metadata_raw(c, pb, atom.size, "premiere_version");
+    case MKTAG( '@','P','R','Q'):
+        return mov_metadata_raw(c, pb, atom.size, "quicktime_version");
     case MKTAG( 's','t','i','k'): key = "media_type";
         parse = mov_metadata_int8_no_padding; break;
     case MKTAG( 't','r','k','n'): key = "track";
@@ -316,22 +298,8 @@
     case MKTAG( 't','v','s','h'): key = "show";      break;
     case MKTAG( 't','v','s','n'): key = "season_number";
         parse = mov_metadata_int8_bypass_padding; break;
-<<<<<<< HEAD
-    case MKTAG( 's','t','i','k'): key = "media_type";
-        parse = mov_metadata_int8_no_padding; break;
-    case MKTAG( 'h','d','v','d'): key = "hd_video";
-        parse = mov_metadata_int8_no_padding; break;
-    case MKTAG( 'p','g','a','p'): key = "gapless_playback";
-        parse = mov_metadata_int8_no_padding; break;
-    case MKTAG( '@','P','R','M'):
-        return mov_metadata_raw(c, pb, atom.size, "premiere_version");
-    case MKTAG( '@','P','R','Q'):
-        return mov_metadata_raw(c, pb, atom.size, "quicktime_version");
-    case MKTAG( 'l','o','c','i'):
-        return mov_metadata_loci(c, pb, atom.size);
     case MKTAG( 'X','M','P','_'):
         return mov_metadata_raw(c, pb, atom.size, "xmp");
-=======
     case MKTAG(0xa9,'A','R','T'): key = "artist";    break;
     case MKTAG(0xa9,'a','l','b'): key = "album";     break;
     case MKTAG(0xa9,'a','u','t'): key = "artist";    break;
@@ -340,13 +308,16 @@
     case MKTAG(0xa9,'d','a','y'): key = "date";      break;
     case MKTAG(0xa9,'e','n','c'): key = "encoder";   break;
     case MKTAG(0xa9,'g','e','n'): key = "genre";     break;
+    case MKTAG(0xa9,'g','r','p'): key = "grouping";  break;
     case MKTAG(0xa9,'i','n','f'): key = "comment";   break;
+    case MKTAG(0xa9,'l','y','r'): key = "lyrics";    break;
+    case MKTAG(0xa9,'m','a','k'): key = "make";      break;
+    case MKTAG(0xa9,'m','o','d'): key = "model";     break;
     case MKTAG(0xa9,'n','a','m'): key = "title";     break;
     case MKTAG(0xa9,'s','w','r'): key = "encoder";   break;
     case MKTAG(0xa9,'t','o','o'): key = "encoder";   break;
     case MKTAG(0xa9,'w','r','t'): key = "composer";  break;
     case MKTAG(0xa9,'x','y','z'): key = "location";  break;
->>>>>>> 35384934
     }
 
     if (c->itunes_metadata && atom.size > 8) {
