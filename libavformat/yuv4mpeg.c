/*
 * YUV4MPEG format
 * Copyright (c) 2001, 2002, 2003 Fabrice Bellard
 *
 * This file is part of FFmpeg.
 *
 * FFmpeg is free software; you can redistribute it and/or
 * modify it under the terms of the GNU Lesser General Public
 * License as published by the Free Software Foundation; either
 * version 2.1 of the License, or (at your option) any later version.
 *
 * FFmpeg is distributed in the hope that it will be useful,
 * but WITHOUT ANY WARRANTY; without even the implied warranty of
 * MERCHANTABILITY or FITNESS FOR A PARTICULAR PURPOSE.  See the GNU
 * Lesser General Public License for more details.
 *
 * You should have received a copy of the GNU Lesser General Public
 * License along with FFmpeg; if not, write to the Free Software
 * Foundation, Inc., 51 Franklin Street, Fifth Floor, Boston, MA 02110-1301 USA
 */
#include "avformat.h"
#include "internal.h"

#define Y4M_MAGIC "YUV4MPEG2"
#define Y4M_FRAME_MAGIC "FRAME"
#define Y4M_LINE_MAX 256

struct frame_attributes {
    int interlaced_frame;
    int top_field_first;
};

#if CONFIG_YUV4MPEGPIPE_MUXER
static int yuv4_generate_header(AVFormatContext *s, char* buf)
{
    AVStream *st;
    int width, height;
    int raten, rated, aspectn, aspectd, n;
    char inter;
    const char *colorspace = "";

    st     = s->streams[0];
    width  = st->codec->width;
    height = st->codec->height;

    av_reduce(&raten, &rated, st->codec->time_base.den,
              st->codec->time_base.num, (1UL << 31) - 1);

    aspectn = st->sample_aspect_ratio.num;
    aspectd = st->sample_aspect_ratio.den;

    if (aspectn == 0 && aspectd == 1)
        aspectd = 0;  // 0:0 means unknown

    inter = 'p'; /* progressive is the default */
    if (st->codec->coded_frame && st->codec->coded_frame->interlaced_frame)
        inter = st->codec->coded_frame->top_field_first ? 't' : 'b';

    switch (st->codec->pix_fmt) {
    case PIX_FMT_GRAY8:
        colorspace = " Cmono";
        break;
    case PIX_FMT_YUV411P:
        colorspace = " C411 XYSCSS=411";
        break;
    case PIX_FMT_YUV420P:
        switch (st->codec->chroma_sample_location) {
        case AVCHROMA_LOC_TOPLEFT: colorspace = " C420paldv XYSCSS=420PALDV"; break;
        case AVCHROMA_LOC_LEFT:    colorspace = " C420mpeg2 XYSCSS=420MPEG2"; break;
        default:                   colorspace = " C420jpeg XYSCSS=420JPEG";   break;
        }
        break;
    case PIX_FMT_YUV422P:
        colorspace = " C422 XYSCSS=422";
        break;
    case PIX_FMT_YUV444P:
        colorspace = " C444 XYSCSS=444";
        break;
    }

    /* construct stream header, if this is the first frame */
    n = snprintf(buf, Y4M_LINE_MAX, "%s W%d H%d F%d:%d I%c A%d:%d%s\n",
                 Y4M_MAGIC, width, height, raten, rated, inter,
                 aspectn, aspectd, colorspace);

    return n;
}

static int yuv4_write_packet(AVFormatContext *s, AVPacket *pkt)
{
    AVStream *st = s->streams[pkt->stream_index];
    AVIOContext *pb = s->pb;
    AVPicture *picture;
    int* first_pkt = s->priv_data;
    int width, height, h_chroma_shift, v_chroma_shift;
    int i;
    char buf2[Y4M_LINE_MAX + 1];
    char buf1[20];
    uint8_t *ptr, *ptr1, *ptr2;

    picture = (AVPicture *)pkt->data;

    /* for the first packet we have to output the header as well */
    if (*first_pkt) {
        *first_pkt = 0;
        if (yuv4_generate_header(s, buf2) < 0) {
            av_log(s, AV_LOG_ERROR,
                   "Error. YUV4MPEG stream header write failed.\n");
            return AVERROR(EIO);
        } else {
            avio_write(pb, buf2, strlen(buf2));
        }
    }

    /* construct frame header */

    snprintf(buf1, sizeof(buf1), "%s\n", Y4M_FRAME_MAGIC);
    avio_write(pb, buf1, strlen(buf1));

    width  = st->codec->width;
    height = st->codec->height;

    ptr = picture->data[0];
    for (i = 0; i < height; i++) {
        avio_write(pb, ptr, width);
        ptr += picture->linesize[0];
    }

    if (st->codec->pix_fmt != PIX_FMT_GRAY8) {
        // Adjust for smaller Cb and Cr planes
        avcodec_get_chroma_sub_sample(st->codec->pix_fmt, &h_chroma_shift,
                                      &v_chroma_shift);
        width  >>= h_chroma_shift;
        height >>= v_chroma_shift;

        ptr1 = picture->data[1];
        ptr2 = picture->data[2];
        for (i = 0; i < height; i++) {     /* Cb */
            avio_write(pb, ptr1, width);
            ptr1 += picture->linesize[1];
        }
        for (i = 0; i < height; i++) {     /* Cr */
            avio_write(pb, ptr2, width);
            ptr2 += picture->linesize[2];
        }
    }
    avio_flush(pb);
    return 0;
}

static int yuv4_write_header(AVFormatContext *s)
{
    int *first_pkt = s->priv_data;

    if (s->nb_streams != 1)
        return AVERROR(EIO);

    if (s->streams[0]->codec->codec_id != CODEC_ID_RAWVIDEO) {
<<<<<<< HEAD
        av_log(s, AV_LOG_ERROR,
               "A non-rawvideo stream was selected, but yuv4mpeg only handles rawvideo streams\n");
        return AVERROR(EINVAL);
=======
        av_log(s, AV_LOG_ERROR, "ERROR: Only rawvideo supported.\n");
        return AVERROR_INVALIDDATA;
>>>>>>> dcf8f259
    }

    if (s->streams[0]->codec->pix_fmt == PIX_FMT_YUV411P) {
        av_log(s, AV_LOG_ERROR, "Warning: generating rarely used 4:1:1 YUV "
               "stream, some mjpegtools might not work.\n");
    } else if ((s->streams[0]->codec->pix_fmt != PIX_FMT_YUV420P) &&
               (s->streams[0]->codec->pix_fmt != PIX_FMT_YUV422P) &&
               (s->streams[0]->codec->pix_fmt != PIX_FMT_GRAY8)   &&
               (s->streams[0]->codec->pix_fmt != PIX_FMT_YUV444P)) {
        av_log(s, AV_LOG_ERROR, "ERROR: yuv4mpeg only handles yuv444p, "
               "yuv422p, yuv420p, yuv411p and gray pixel formats. "
               "Use -pix_fmt to select one.\n");
        return AVERROR(EIO);
    }

    *first_pkt = 1;
    return 0;
}

AVOutputFormat ff_yuv4mpegpipe_muxer = {
    .name              = "yuv4mpegpipe",
    .long_name         = NULL_IF_CONFIG_SMALL("YUV4MPEG pipe format"),
    .extensions        = "y4m",
    .priv_data_size    = sizeof(int),
    .audio_codec       = CODEC_ID_NONE,
    .video_codec       = CODEC_ID_RAWVIDEO,
    .write_header      = yuv4_write_header,
    .write_packet      = yuv4_write_packet,
    .flags             = AVFMT_RAWPICTURE,
};
#endif

/* Header size increased to allow room for optional flags */
#define MAX_YUV4_HEADER 80
#define MAX_FRAME_HEADER 80

static int yuv4_read_header(AVFormatContext *s, AVFormatParameters *ap)
{
    char header[MAX_YUV4_HEADER + 10];  // Include headroom for
                                        // the longest option
    char *tokstart, *tokend, *header_end;
    int i;
    AVIOContext *pb = s->pb;
    int width = -1, height  = -1, raten   = 0,
        rated =  0, aspectn =  0, aspectd = 0;
    enum PixelFormat pix_fmt = PIX_FMT_NONE, alt_pix_fmt = PIX_FMT_NONE;
    enum AVChromaLocation chroma_sample_location = AVCHROMA_LOC_UNSPECIFIED;
    AVStream *st;
    struct frame_attributes *s1 = s->priv_data;

    for (i = 0; i < MAX_YUV4_HEADER; i++) {
        header[i] = avio_r8(pb);
        if (header[i] == '\n') {
            header[i + 1] = 0x20;  // Add a space after last option.
                                   // Makes parsing "444" vs "444alpha" easier.
            header[i + 2] = 0;
            break;
        }
    }
    if (i == MAX_YUV4_HEADER)
        return -1;
    if (strncmp(header, Y4M_MAGIC, strlen(Y4M_MAGIC)))
        return -1;

    s1->interlaced_frame = 0;
    s1->top_field_first = 0;
    header_end = &header[i + 1]; // Include space
    for (tokstart = &header[strlen(Y4M_MAGIC) + 1];
         tokstart < header_end; tokstart++) {
        if (*tokstart == 0x20)
            continue;
        switch (*tokstart++) {
        case 'W': // Width. Required.
            width    = strtol(tokstart, &tokend, 10);
            tokstart = tokend;
            break;
        case 'H': // Height. Required.
            height   = strtol(tokstart, &tokend, 10);
            tokstart = tokend;
            break;
        case 'C': // Color space
            if (strncmp("420jpeg", tokstart, 7) == 0) {
                pix_fmt = PIX_FMT_YUV420P;
                chroma_sample_location = AVCHROMA_LOC_CENTER;
            } else if (strncmp("420mpeg2", tokstart, 8) == 0) {
                pix_fmt = PIX_FMT_YUV420P;
                chroma_sample_location = AVCHROMA_LOC_LEFT;
            } else if (strncmp("420paldv", tokstart, 8) == 0) {
                pix_fmt = PIX_FMT_YUV420P;
                chroma_sample_location = AVCHROMA_LOC_TOPLEFT;
            } else if (strncmp("411", tokstart, 3) == 0)
                pix_fmt = PIX_FMT_YUV411P;
            else if (strncmp("422", tokstart, 3) == 0)
                pix_fmt = PIX_FMT_YUV422P;
            else if (strncmp("444alpha", tokstart, 8) == 0 ) {
                av_log(s, AV_LOG_ERROR, "Cannot handle 4:4:4:4 "
                       "YUV4MPEG stream.\n");
                return -1;
            } else if (strncmp("444", tokstart, 3) == 0)
                pix_fmt = PIX_FMT_YUV444P;
            else if (strncmp("mono", tokstart, 4) == 0) {
                pix_fmt = PIX_FMT_GRAY8;
            } else {
                av_log(s, AV_LOG_ERROR, "YUV4MPEG stream contains an unknown "
                       "pixel format.\n");
                return -1;
            }
            while (tokstart < header_end && *tokstart != 0x20)
                tokstart++;
            break;
        case 'I': // Interlace type
            switch (*tokstart++){
            case '?':
                break;
            case 'p':
                s1->interlaced_frame = 0;
                break;
            case 't':
                s1->interlaced_frame = 1;
                s1->top_field_first = 1;
                break;
            case 'b':
                s1->interlaced_frame = 1;
                s1->top_field_first = 0;
                break;
            case 'm':
                av_log(s, AV_LOG_ERROR, "YUV4MPEG stream contains mixed "
                       "interlaced and non-interlaced frames.\n");
                return -1;
            default:
                av_log(s, AV_LOG_ERROR, "YUV4MPEG has invalid header.\n");
                return -1;
            }
            break;
        case 'F': // Frame rate
            sscanf(tokstart, "%d:%d", &raten, &rated); // 0:0 if unknown
            while (tokstart < header_end && *tokstart != 0x20)
                tokstart++;
            break;
        case 'A': // Pixel aspect
            sscanf(tokstart, "%d:%d", &aspectn, &aspectd); // 0:0 if unknown
            while (tokstart < header_end && *tokstart != 0x20)
                tokstart++;
            break;
        case 'X': // Vendor extensions
            if (strncmp("YSCSS=", tokstart, 6) == 0) {
                // Older nonstandard pixel format representation
                tokstart += 6;
                if (strncmp("420JPEG", tokstart, 7) == 0)
                    alt_pix_fmt = PIX_FMT_YUV420P;
                else if (strncmp("420MPEG2", tokstart, 8) == 0)
                    alt_pix_fmt = PIX_FMT_YUV420P;
                else if (strncmp("420PALDV", tokstart, 8) == 0)
                    alt_pix_fmt = PIX_FMT_YUV420P;
                else if (strncmp("411", tokstart, 3) == 0)
                    alt_pix_fmt = PIX_FMT_YUV411P;
                else if (strncmp("422", tokstart, 3) == 0)
                    alt_pix_fmt = PIX_FMT_YUV422P;
                else if (strncmp("444", tokstart, 3) == 0)
                    alt_pix_fmt = PIX_FMT_YUV444P;
            }
            while (tokstart < header_end && *tokstart != 0x20)
                tokstart++;
            break;
        }
    }

    if (width == -1 || height == -1) {
        av_log(s, AV_LOG_ERROR, "YUV4MPEG has invalid header.\n");
        return -1;
    }

    if (pix_fmt == PIX_FMT_NONE) {
        if (alt_pix_fmt == PIX_FMT_NONE)
            pix_fmt = PIX_FMT_YUV420P;
        else
            pix_fmt = alt_pix_fmt;
    }

    if (raten <= 0 || rated <= 0) {
        // Frame rate unknown
        raten = 25;
        rated = 1;
    }

    if (aspectn == 0 && aspectd == 0) {
        // Pixel aspect unknown
        aspectd = 1;
    }

    st = avformat_new_stream(s, NULL);
    if (!st)
        return AVERROR(ENOMEM);
    st->codec->width  = width;
    st->codec->height = height;
    av_reduce(&raten, &rated, raten, rated, (1UL << 31) - 1);
    avpriv_set_pts_info(st, 64, rated, raten);
    st->codec->pix_fmt                = pix_fmt;
    st->codec->codec_type             = AVMEDIA_TYPE_VIDEO;
    st->codec->codec_id               = CODEC_ID_RAWVIDEO;
    st->sample_aspect_ratio           = (AVRational){ aspectn, aspectd };
    st->codec->chroma_sample_location = chroma_sample_location;

    return 0;
}

static int yuv4_read_packet(AVFormatContext *s, AVPacket *pkt)
{
    int i;
    char header[MAX_FRAME_HEADER+1];
    int packet_size, width, height, ret;
    AVStream *st = s->streams[0];
    struct frame_attributes *s1 = s->priv_data;

    for (i = 0; i < MAX_FRAME_HEADER; i++) {
        header[i] = avio_r8(s->pb);
        if (header[i] == '\n') {
            header[i + 1] = 0;
            break;
        }
    }
    if (s->pb->error)
        return s->pb->error;
    else if (s->pb->eof_reached)
        return AVERROR_EOF;
    else if (i == MAX_FRAME_HEADER)
        return AVERROR_INVALIDDATA;

    if (strncmp(header, Y4M_FRAME_MAGIC, strlen(Y4M_FRAME_MAGIC)))
        return AVERROR_INVALIDDATA;

    width  = st->codec->width;
    height = st->codec->height;

    packet_size = avpicture_get_size(st->codec->pix_fmt, width, height);
    if (packet_size < 0)
        return packet_size;

    ret = av_get_packet(s->pb, pkt, packet_size);
    if (ret < 0)
        return ret;
    else if (ret != packet_size)
        return s->pb->eof_reached ? AVERROR_EOF : AVERROR(EIO);

    if (st->codec->coded_frame) {
        st->codec->coded_frame->interlaced_frame = s1->interlaced_frame;
        st->codec->coded_frame->top_field_first  = s1->top_field_first;
    }

    pkt->stream_index = 0;
    return 0;
}

static int yuv4_probe(AVProbeData *pd)
{
    /* check file header */
    if (strncmp(pd->buf, Y4M_MAGIC, sizeof(Y4M_MAGIC) - 1) == 0)
        return AVPROBE_SCORE_MAX;
    else
        return 0;
}

#if CONFIG_YUV4MPEGPIPE_DEMUXER
AVInputFormat ff_yuv4mpegpipe_demuxer = {
    .name           = "yuv4mpegpipe",
    .long_name      = NULL_IF_CONFIG_SMALL("YUV4MPEG pipe format"),
    .priv_data_size = sizeof(struct frame_attributes),
    .read_probe     = yuv4_probe,
    .read_header    = yuv4_read_header,
    .read_packet    = yuv4_read_packet,
    .extensions     = "y4m"
};
#endif<|MERGE_RESOLUTION|>--- conflicted
+++ resolved
@@ -156,14 +156,8 @@
         return AVERROR(EIO);
 
     if (s->streams[0]->codec->codec_id != CODEC_ID_RAWVIDEO) {
-<<<<<<< HEAD
-        av_log(s, AV_LOG_ERROR,
-               "A non-rawvideo stream was selected, but yuv4mpeg only handles rawvideo streams\n");
-        return AVERROR(EINVAL);
-=======
         av_log(s, AV_LOG_ERROR, "ERROR: Only rawvideo supported.\n");
         return AVERROR_INVALIDDATA;
->>>>>>> dcf8f259
     }
 
     if (s->streams[0]->codec->pix_fmt == PIX_FMT_YUV411P) {
