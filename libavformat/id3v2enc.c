/*
 * ID3v2 header writer
 *
 * This file is part of FFmpeg.
 *
 * FFmpeg is free software; you can redistribute it and/or
 * modify it under the terms of the GNU Lesser General Public
 * License as published by the Free Software Foundation; either
 * version 2.1 of the License, or (at your option) any later version.
 *
 * FFmpeg is distributed in the hope that it will be useful,
 * but WITHOUT ANY WARRANTY; without even the implied warranty of
 * MERCHANTABILITY or FITNESS FOR A PARTICULAR PURPOSE.  See the GNU
 * Lesser General Public License for more details.
 *
 * You should have received a copy of the GNU Lesser General Public
 * License along with FFmpeg; if not, write to the Free Software
 * Foundation, Inc., 51 Franklin Street, Fifth Floor, Boston, MA 02110-1301 USA
 */

#include <stdint.h>
<<<<<<< HEAD
#include "libavutil/avstring.h"
=======
#include <string.h>

>>>>>>> 882abda5
#include "libavutil/dict.h"
#include "libavutil/intreadwrite.h"
#include "avformat.h"
#include "avio.h"
#include "id3v2.h"

static void id3v2_put_size(AVIOContext *pb, int size)
{
    avio_w8(pb, size >> 21 & 0x7f);
    avio_w8(pb, size >> 14 & 0x7f);
    avio_w8(pb, size >> 7  & 0x7f);
    avio_w8(pb, size       & 0x7f);
}

static int string_is_ascii(const uint8_t *str)
{
    while (*str && *str < 128) str++;
    return !*str;
}

static void id3v2_encode_string(AVIOContext *pb, const uint8_t *str,
                               enum ID3v2Encoding enc)
{
    int (*put)(AVIOContext*, const char*);

    if (enc == ID3v2_ENCODING_UTF16BOM) {
        avio_wl16(pb, 0xFEFF);      /* BOM */
        put = avio_put_str16le;
    } else
        put = avio_put_str;

    put(pb, str);
}

/**
 * Write a text frame with one (normal frames) or two (TXXX frames) strings
 * according to encoding (only UTF-8 or UTF-16+BOM supported).
 * @return number of bytes written or a negative error code.
 */
static int id3v2_put_ttag(ID3v2EncContext *id3, AVIOContext *avioc, const char *str1, const char *str2,
                          uint32_t tag, enum ID3v2Encoding enc)
{
    int len;
    uint8_t *pb;
    AVIOContext *dyn_buf;
    if (avio_open_dyn_buf(&dyn_buf) < 0)
        return AVERROR(ENOMEM);

    /* check if the strings are ASCII-only and use UTF16 only if
     * they're not */
    if (enc == ID3v2_ENCODING_UTF16BOM && string_is_ascii(str1) &&
        (!str2 || string_is_ascii(str2)))
        enc = ID3v2_ENCODING_ISO8859;

    avio_w8(dyn_buf, enc);
    id3v2_encode_string(dyn_buf, str1, enc);
    if (str2)
        id3v2_encode_string(dyn_buf, str2, enc);
    len = avio_close_dyn_buf(dyn_buf, &pb);

    avio_wb32(avioc, tag);
    /* ID3v2.3 frame size is not synchsafe */
    if (id3->version == 3)
        avio_wb32(avioc, len);
    else
        id3v2_put_size(avioc, len);
    avio_wb16(avioc, 0);
    avio_write(avioc, pb, len);

    av_freep(&pb);
    return len + ID3v2_HEADER_SIZE;
}

static int id3v2_check_write_tag(ID3v2EncContext *id3, AVIOContext *pb, AVDictionaryEntry *t,
                                 const char table[][4], enum ID3v2Encoding enc)
{
    uint32_t tag;
    int i;

    if (t->key[0] != 'T' || strlen(t->key) != 4)
        return -1;
    tag = AV_RB32(t->key);
    for (i = 0; *table[i]; i++)
        if (tag == AV_RB32(table[i]))
            return id3v2_put_ttag(id3, pb, t->value, NULL, tag, enc);
    return -1;
}

<<<<<<< HEAD
static void id3v2_3_metadata_split_date(AVDictionary **pm)
{
    AVDictionaryEntry *mtag = NULL;
    AVDictionary *dst = NULL;
    const char *key, *value;
    char year[5] = {0}, day_month[5] = {0};
    int i;

    while ((mtag = av_dict_get(*pm, "", mtag, AV_DICT_IGNORE_SUFFIX))) {
        key = mtag->key;
        if (!av_strcasecmp(key, "date")) {
            /* split date tag using "YYYY-MM-DD" format into year and month/day segments */
            value = mtag->value;
            i = 0;
            while (value[i] >= '0' && value[i] <= '9') i++;
            if (value[i] == '\0' || value[i] == '-') {
                av_strlcpy(year, value, sizeof(year));
                av_dict_set(&dst, "TYER", year, 0);

                if (value[i] == '-' &&
                    value[i+1] >= '0' && value[i+1] <= '1' &&
                    value[i+2] >= '0' && value[i+2] <= '9' &&
                    value[i+3] == '-' &&
                    value[i+4] >= '0' && value[i+4] <= '3' &&
                    value[i+5] >= '0' && value[i+5] <= '9' &&
                    (value[i+6] == '\0' || value[i+6] == ' ')) {
                    snprintf(day_month, sizeof(day_month), "%.2s%.2s", value + i + 4, value + i + 1);
                    av_dict_set(&dst, "TDAT", day_month, 0);
                }
            } else
                av_dict_set(&dst, key, value, 0);
        } else
            av_dict_set(&dst, key, mtag->value, 0);
    }
    av_dict_free(pm);
    *pm = dst;
}

int ff_id3v2_write(struct AVFormatContext *s, int id3v2_version,
                   const char *magic)
=======
void ff_id3v2_start(ID3v2EncContext *id3, AVIOContext *pb, int id3v2_version,
                    const char *magic)
>>>>>>> 882abda5
{
    id3->version = id3v2_version;

    avio_wb32(pb, MKBETAG(magic[0], magic[1], magic[2], id3v2_version));
    avio_w8(pb, 0);
    avio_w8(pb, 0); /* flags */

    /* reserve space for size */
    id3->size_pos = avio_tell(pb);
    avio_wb32(pb, 0);
}

int ff_id3v2_write_metadata(AVFormatContext *s, ID3v2EncContext *id3)
{
    AVDictionaryEntry *t = NULL;
    int enc = id3->version == 3 ? ID3v2_ENCODING_UTF16BOM :
                                  ID3v2_ENCODING_UTF8;

    ff_metadata_conv(&s->metadata, ff_id3v2_34_metadata_conv, NULL);
<<<<<<< HEAD
    if (id3v2_version == 3)
        id3v2_3_metadata_split_date(&s->metadata);
    else if (id3v2_version == 4)
=======
    if (id3->version == 4)
>>>>>>> 882abda5
        ff_metadata_conv(&s->metadata, ff_id3v2_4_metadata_conv, NULL);

    while ((t = av_dict_get(s->metadata, "", t, AV_DICT_IGNORE_SUFFIX))) {
        int ret;

        if ((ret = id3v2_check_write_tag(id3, s->pb, t, ff_id3v2_tags, enc)) > 0) {
            id3->len += ret;
            continue;
        }
        if ((ret = id3v2_check_write_tag(id3, s->pb, t, id3->version == 3 ?
                                               ff_id3v2_3_tags : ff_id3v2_4_tags, enc)) > 0) {
            id3->len += ret;
            continue;
        }

        /* unknown tag, write as TXXX frame */
        if ((ret = id3v2_put_ttag(id3, s->pb, t->key, t->value, MKBETAG('T', 'X', 'X', 'X'), enc)) < 0)
            return ret;
        id3->len += ret;
    }

    return 0;
}

int ff_id3v2_write_apic(AVFormatContext *s, ID3v2EncContext *id3, AVPacket *pkt)
{
    AVStream *st = s->streams[pkt->stream_index];
    AVDictionaryEntry *e;

    AVIOContext *dyn_buf;
    uint8_t     *buf;
    const CodecMime *mime = ff_id3v2_mime_tags;
    const char  *mimetype = NULL, *desc = "";
    int enc = id3->version == 3 ? ID3v2_ENCODING_UTF16BOM :
                                  ID3v2_ENCODING_UTF8;
    int i, len, type = 0;

    /* get the mimetype*/
    while (mime->id != CODEC_ID_NONE) {
        if (mime->id == st->codec->codec_id) {
            mimetype = mime->str;
            break;
        }
        mime++;
    }
    if (!mimetype) {
        av_log(s, AV_LOG_ERROR, "No mimetype is known for stream %d, cannot "
               "write an attached picture.\n", st->index);
        return AVERROR(EINVAL);
    }

    /* get the picture type */
    e = av_dict_get(st->metadata, "comment", NULL, 0);
    for (i = 0; e && i < FF_ARRAY_ELEMS(ff_id3v2_picture_types); i++) {
        if (strstr(ff_id3v2_picture_types[i], e->value) == ff_id3v2_picture_types[i]) {
            type = i;
            break;
        }
    }

    /* get the description */
    if ((e = av_dict_get(st->metadata, "title", NULL, 0)))
        desc = e->value;

    /* start writing */
    if (avio_open_dyn_buf(&dyn_buf) < 0)
        return AVERROR(ENOMEM);

    avio_w8(dyn_buf, enc);
    avio_put_str(dyn_buf, mimetype);
    avio_w8(dyn_buf, type);
    id3v2_encode_string(dyn_buf, desc, enc);
    avio_write(dyn_buf, pkt->data, pkt->size);
    len = avio_close_dyn_buf(dyn_buf, &buf);

    avio_wb32(s->pb, MKBETAG('A', 'P', 'I', 'C'));
    if (id3->version == 3)
        avio_wb32(s->pb, len);
    else
        id3v2_put_size(s->pb, len);
    avio_wb16(s->pb, 0);
    avio_write(s->pb, buf, len);
    av_freep(&buf);

    id3->len += len + ID3v2_HEADER_SIZE;

    return 0;
}

void ff_id3v2_finish(ID3v2EncContext *id3, AVIOContext *pb)
{
    int64_t cur_pos = avio_tell(pb);
    avio_seek(pb, id3->size_pos, SEEK_SET);
    id3v2_put_size(pb, id3->len);
    avio_seek(pb, cur_pos, SEEK_SET);
}

int ff_id3v2_write_simple(struct AVFormatContext *s, int id3v2_version,
                          const char *magic)
{
    ID3v2EncContext id3 = { 0 };
    int ret;

    ff_id3v2_start(&id3, s->pb, id3v2_version, magic);
    if ((ret = ff_id3v2_write_metadata(s, &id3)) < 0)
        return ret;
    ff_id3v2_finish(&id3, s->pb);

    return 0;
}<|MERGE_RESOLUTION|>--- conflicted
+++ resolved
@@ -19,12 +19,9 @@
  */
 
 #include <stdint.h>
-<<<<<<< HEAD
+#include <string.h>
+
 #include "libavutil/avstring.h"
-=======
-#include <string.h>
-
->>>>>>> 882abda5
 #include "libavutil/dict.h"
 #include "libavutil/intreadwrite.h"
 #include "avformat.h"
@@ -113,7 +110,6 @@
     return -1;
 }
 
-<<<<<<< HEAD
 static void id3v2_3_metadata_split_date(AVDictionary **pm)
 {
     AVDictionaryEntry *mtag = NULL;
@@ -152,12 +148,8 @@
     *pm = dst;
 }
 
-int ff_id3v2_write(struct AVFormatContext *s, int id3v2_version,
-                   const char *magic)
-=======
 void ff_id3v2_start(ID3v2EncContext *id3, AVIOContext *pb, int id3v2_version,
                     const char *magic)
->>>>>>> 882abda5
 {
     id3->version = id3v2_version;
 
@@ -177,13 +169,9 @@
                                   ID3v2_ENCODING_UTF8;
 
     ff_metadata_conv(&s->metadata, ff_id3v2_34_metadata_conv, NULL);
-<<<<<<< HEAD
-    if (id3v2_version == 3)
+    if (id3->version == 3)
         id3v2_3_metadata_split_date(&s->metadata);
-    else if (id3v2_version == 4)
-=======
-    if (id3->version == 4)
->>>>>>> 882abda5
+    else if (id3->version == 4)
         ff_metadata_conv(&s->metadata, ff_id3v2_4_metadata_conv, NULL);
 
     while ((t = av_dict_get(s->metadata, "", t, AV_DICT_IGNORE_SUFFIX))) {
