include $(SUBDIR)../config.mak

NAME = avformat

HEADERS = avformat.h                                                    \
          avio.h                                                        \
          version.h                                                     \

OBJS = allformats.o         \
       avio.o               \
       aviobuf.o            \
       cutils.o             \
       dump.o               \
       format.o             \
       id3v1.o              \
       id3v2.o              \
       metadata.o           \
       mux.o                \
       options.o            \
       os_support.o         \
       riff.o               \
       sdp.o                \
       seek.o               \
       url.o                \
       utils.o              \

OBJS-$(CONFIG_NETWORK)                   += network.o
OBJS-$(CONFIG_RIFFDEC)                   += riffdec.o
OBJS-$(CONFIG_RIFFENC)                   += riffenc.o
OBJS-$(CONFIG_RTPDEC)                    += rdt.o                       \
                                            rtp.o                       \
                                            rtpdec.o                    \
                                            rtpdec_amr.o                \
                                            rtpdec_asf.o                \
                                            rtpdec_g726.o               \
                                            rtpdec_h263.o               \
                                            rtpdec_h263_rfc2190.o       \
                                            rtpdec_h264.o               \
                                            rtpdec_ilbc.o               \
                                            rtpdec_jpeg.o               \
                                            rtpdec_latm.o               \
                                            rtpdec_mpeg12.o             \
                                            rtpdec_mpeg4.o              \
                                            rtpdec_mpegts.o             \
                                            rtpdec_qcelp.o              \
                                            rtpdec_qdm2.o               \
                                            rtpdec_qt.o                 \
                                            rtpdec_svq3.o               \
                                            rtpdec_vp8.o                \
                                            rtpdec_xiph.o               \
                                            srtp.o
OBJS-$(CONFIG_RTPENC_CHAIN)              += rtpenc_chain.o rtp.o
OBJS-$(CONFIG_SHARED)                    += log2_tab.o golomb_tab.o

# muxers/demuxers
OBJS-$(CONFIG_A64_MUXER)                 += a64.o rawenc.o
OBJS-$(CONFIG_AAC_DEMUXER)               += aacdec.o apetag.o img2.o rawdec.o
OBJS-$(CONFIG_AC3_DEMUXER)               += ac3dec.o rawdec.o
OBJS-$(CONFIG_AC3_MUXER)                 += rawenc.o
OBJS-$(CONFIG_ACT_DEMUXER)               += act.o
OBJS-$(CONFIG_ADF_DEMUXER)               += bintext.o sauce.o
OBJS-$(CONFIG_ADP_DEMUXER)               += adp.o
OBJS-$(CONFIG_ADX_DEMUXER)               += adxdec.o
OBJS-$(CONFIG_ADX_MUXER)                 += rawenc.o
OBJS-$(CONFIG_ADTS_MUXER)                += adtsenc.o apetag.o img2.o
OBJS-$(CONFIG_AEA_DEMUXER)               += aea.o pcm.o
OBJS-$(CONFIG_AFC_DEMUXER)               += afc.o
OBJS-$(CONFIG_AIFF_DEMUXER)              += aiffdec.o pcm.o isom.o \
                                            mov_chan.o
OBJS-$(CONFIG_AIFF_MUXER)                += aiffenc.o isom.o id3v2enc.o
OBJS-$(CONFIG_AMR_DEMUXER)               += amr.o
OBJS-$(CONFIG_AMR_MUXER)                 += amr.o
OBJS-$(CONFIG_ANM_DEMUXER)               += anm.o
OBJS-$(CONFIG_APC_DEMUXER)               += apc.o
OBJS-$(CONFIG_APE_DEMUXER)               += ape.o apetag.o img2.o
OBJS-$(CONFIG_AQTITLE_DEMUXER)           += aqtitledec.o subtitles.o
OBJS-$(CONFIG_ASF_DEMUXER)               += asfdec.o asf.o asfcrypt.o \
                                            avlanguage.o
OBJS-$(CONFIG_ASF_MUXER)                 += asfenc.o asf.o
OBJS-$(CONFIG_ASS_DEMUXER)               += assdec.o subtitles.o
OBJS-$(CONFIG_ASS_MUXER)                 += assenc.o
OBJS-$(CONFIG_AST_DEMUXER)               += ast.o astdec.o
OBJS-$(CONFIG_AST_MUXER)                 += ast.o astenc.o
OBJS-$(CONFIG_AU_DEMUXER)                += au.o pcm.o
OBJS-$(CONFIG_AU_MUXER)                  += au.o rawenc.o
OBJS-$(CONFIG_AVI_DEMUXER)               += avidec.o
OBJS-$(CONFIG_AVI_MUXER)                 += avienc.o mpegtsenc.o avlanguage.o
OBJS-$(CONFIG_AVISYNTH)                  += avisynth.o
OBJS-$(CONFIG_AVM2_MUXER)                += swfenc.o swf.o
OBJS-$(CONFIG_AVR_DEMUXER)               += avr.o pcm.o
OBJS-$(CONFIG_AVS_DEMUXER)               += avs.o vocdec.o voc.o
OBJS-$(CONFIG_BETHSOFTVID_DEMUXER)       += bethsoftvid.o
OBJS-$(CONFIG_BFI_DEMUXER)               += bfi.o
OBJS-$(CONFIG_BINK_DEMUXER)              += bink.o
OBJS-$(CONFIG_BINTEXT_DEMUXER)           += bintext.o sauce.o
OBJS-$(CONFIG_BIT_DEMUXER)               += bit.o
OBJS-$(CONFIG_BIT_MUXER)                 += bit.o
OBJS-$(CONFIG_BMV_DEMUXER)               += bmv.o
OBJS-$(CONFIG_BOA_DEMUXER)               += boadec.o
OBJS-$(CONFIG_BRSTM_DEMUXER)             += brstm.o
OBJS-$(CONFIG_C93_DEMUXER)               += c93.o vocdec.o voc.o
OBJS-$(CONFIG_CAF_DEMUXER)               += cafdec.o caf.o mov.o mov_chan.o \
<<<<<<< HEAD
                                            isom.o
OBJS-$(CONFIG_CAF_MUXER)                 += cafenc.o caf.o riff.o isom.o
=======
                                            isom.o replaygain.o
>>>>>>> 49470b94
OBJS-$(CONFIG_CAVSVIDEO_DEMUXER)         += cavsvideodec.o rawdec.o
OBJS-$(CONFIG_CAVSVIDEO_MUXER)           += rawenc.o
OBJS-$(CONFIG_CDG_DEMUXER)               += cdg.o
OBJS-$(CONFIG_CDXL_DEMUXER)              += cdxl.o
OBJS-$(CONFIG_CINE_DEMUXER)              += cinedec.o
OBJS-$(CONFIG_CONCAT_DEMUXER)            += concatdec.o
OBJS-$(CONFIG_CRC_MUXER)                 += crcenc.o
OBJS-$(CONFIG_DATA_DEMUXER)              += rawdec.o
OBJS-$(CONFIG_DATA_MUXER)                += rawdec.o
OBJS-$(CONFIG_DAUD_DEMUXER)              += daud.o
OBJS-$(CONFIG_DAUD_MUXER)                += daud.o
OBJS-$(CONFIG_DFA_DEMUXER)               += dfa.o
OBJS-$(CONFIG_DIRAC_DEMUXER)             += diracdec.o rawdec.o
OBJS-$(CONFIG_DIRAC_MUXER)               += rawenc.o
OBJS-$(CONFIG_DNXHD_DEMUXER)             += dnxhddec.o rawdec.o
OBJS-$(CONFIG_DNXHD_MUXER)               += rawenc.o
OBJS-$(CONFIG_DSF_DEMUXER)               += dsfdec.o
OBJS-$(CONFIG_DSICIN_DEMUXER)            += dsicin.o
OBJS-$(CONFIG_DTSHD_DEMUXER)             += dtshddec.o
OBJS-$(CONFIG_DTS_DEMUXER)               += dtsdec.o rawdec.o
OBJS-$(CONFIG_DTS_MUXER)                 += rawenc.o
OBJS-$(CONFIG_DV_DEMUXER)                += dv.o
OBJS-$(CONFIG_DV_MUXER)                  += dvenc.o
OBJS-$(CONFIG_DXA_DEMUXER)               += dxa.o
OBJS-$(CONFIG_EA_CDATA_DEMUXER)          += eacdata.o
OBJS-$(CONFIG_EA_DEMUXER)                += electronicarts.o
OBJS-$(CONFIG_EAC3_DEMUXER)              += ac3dec.o rawdec.o
OBJS-$(CONFIG_EAC3_MUXER)                += rawenc.o
OBJS-$(CONFIG_EPAF_DEMUXER)              += epafdec.o pcm.o
OBJS-$(CONFIG_FFM_DEMUXER)               += ffmdec.o
OBJS-$(CONFIG_FFM_MUXER)                 += ffmenc.o
OBJS-$(CONFIG_FFMETADATA_DEMUXER)        += ffmetadec.o
OBJS-$(CONFIG_FFMETADATA_MUXER)          += ffmetaenc.o
OBJS-$(CONFIG_FILMSTRIP_DEMUXER)         += filmstripdec.o
OBJS-$(CONFIG_FILMSTRIP_MUXER)           += filmstripenc.o
OBJS-$(CONFIG_FLAC_DEMUXER)              += flacdec.o rawdec.o \
                                            flac_picture.o   \
                                            oggparsevorbis.o \
                                            replaygain.o     \
                                            vorbiscomment.o
OBJS-$(CONFIG_FLAC_MUXER)                += flacenc.o flacenc_header.o \
                                            vorbiscomment.o
OBJS-$(CONFIG_FLIC_DEMUXER)              += flic.o
OBJS-$(CONFIG_FLV_DEMUXER)               += flvdec.o
OBJS-$(CONFIG_LIVE_FLV_DEMUXER)          += flvdec.o
OBJS-$(CONFIG_FLV_MUXER)                 += flvenc.o avc.o
OBJS-$(CONFIG_FOURXM_DEMUXER)            += 4xm.o
OBJS-$(CONFIG_FRAMECRC_MUXER)            += framecrcenc.o framehash.o
OBJS-$(CONFIG_FRAMEMD5_MUXER)            += md5enc.o framehash.o
OBJS-$(CONFIG_FRM_DEMUXER)               += frmdec.o
OBJS-$(CONFIG_GIF_MUXER)                 += gif.o
OBJS-$(CONFIG_GIF_DEMUXER)               += gifdec.o
OBJS-$(CONFIG_GSM_DEMUXER)               += gsmdec.o
OBJS-$(CONFIG_GXF_DEMUXER)               += gxf.o
OBJS-$(CONFIG_GXF_MUXER)                 += gxfenc.o audiointerleave.o
OBJS-$(CONFIG_G722_DEMUXER)              += g722.o rawdec.o
OBJS-$(CONFIG_G722_MUXER)                += rawenc.o
OBJS-$(CONFIG_G723_1_DEMUXER)            += g723_1.o
OBJS-$(CONFIG_G723_1_MUXER)              += rawenc.o
OBJS-$(CONFIG_G729_DEMUXER)              += g729dec.o
OBJS-$(CONFIG_H261_DEMUXER)              += h261dec.o rawdec.o
OBJS-$(CONFIG_H261_MUXER)                += rawenc.o
OBJS-$(CONFIG_H263_DEMUXER)              += h263dec.o rawdec.o
OBJS-$(CONFIG_H263_MUXER)                += rawenc.o
OBJS-$(CONFIG_H264_DEMUXER)              += h264dec.o rawdec.o
OBJS-$(CONFIG_H264_MUXER)                += rawenc.o
OBJS-$(CONFIG_HDS_MUXER)                 += hdsenc.o
OBJS-$(CONFIG_HEVC_DEMUXER)              += hevcdec.o rawdec.o
OBJS-$(CONFIG_HEVC_MUXER)                += rawenc.o
OBJS-$(CONFIG_HLS_DEMUXER)               += hls.o
OBJS-$(CONFIG_HLS_MUXER)                 += hlsenc.o
OBJS-$(CONFIG_HNM_DEMUXER)               += hnm.o
OBJS-$(CONFIG_ICO_DEMUXER)               += icodec.o
OBJS-$(CONFIG_ICO_MUXER)                 += icoenc.o
OBJS-$(CONFIG_IDCIN_DEMUXER)             += idcin.o
OBJS-$(CONFIG_IDF_DEMUXER)               += bintext.o sauce.o
OBJS-$(CONFIG_IFF_DEMUXER)               += iff.o
OBJS-$(CONFIG_ILBC_DEMUXER)              += ilbc.o
OBJS-$(CONFIG_ILBC_MUXER)                += ilbc.o
OBJS-$(CONFIG_IMAGE2_DEMUXER)            += img2dec.o img2.o
OBJS-$(CONFIG_IMAGE2_MUXER)              += img2enc.o img2.o
OBJS-$(CONFIG_IMAGE2PIPE_DEMUXER)        += img2dec.o img2.o
OBJS-$(CONFIG_IMAGE2PIPE_MUXER)          += img2enc.o img2.o
OBJS-$(CONFIG_IMAGE2_ALIAS_PIX_DEMUXER)  += img2_alias_pix.o
OBJS-$(CONFIG_IMAGE2_BRENDER_PIX_DEMUXER) += img2_brender_pix.o
OBJS-$(CONFIG_INGENIENT_DEMUXER)         += ingenientdec.o rawdec.o
OBJS-$(CONFIG_IPMOVIE_DEMUXER)           += ipmovie.o
OBJS-$(CONFIG_IRCAM_DEMUXER)             += ircamdec.o ircam.o pcm.o
OBJS-$(CONFIG_IRCAM_MUXER)               += ircamenc.o ircam.o rawenc.o
OBJS-$(CONFIG_ISS_DEMUXER)               += iss.o
OBJS-$(CONFIG_IV8_DEMUXER)               += iv8.o
OBJS-$(CONFIG_IVF_DEMUXER)               += ivfdec.o
OBJS-$(CONFIG_IVF_MUXER)                 += ivfenc.o
OBJS-$(CONFIG_JACOSUB_DEMUXER)           += jacosubdec.o subtitles.o
OBJS-$(CONFIG_JACOSUB_MUXER)             += jacosubenc.o rawenc.o
OBJS-$(CONFIG_JV_DEMUXER)                += jvdec.o
OBJS-$(CONFIG_LATM_DEMUXER)              += rawdec.o
OBJS-$(CONFIG_LATM_MUXER)                += latmenc.o rawenc.o
OBJS-$(CONFIG_LMLM4_DEMUXER)             += lmlm4.o
OBJS-$(CONFIG_LOAS_DEMUXER)              += loasdec.o rawdec.o
OBJS-$(CONFIG_LVF_DEMUXER)               += lvfdec.o
OBJS-$(CONFIG_LXF_DEMUXER)               += lxfdec.o
OBJS-$(CONFIG_M4V_DEMUXER)               += m4vdec.o rawdec.o
OBJS-$(CONFIG_M4V_MUXER)                 += rawenc.o
OBJS-$(CONFIG_MATROSKA_DEMUXER)          += matroskadec.o matroska.o  \
                                            isom.o rmsipr.o flac_picture.o \
                                            oggparsevorbis.o vorbiscomment.o \
                                            replaygain.o
OBJS-$(CONFIG_MATROSKA_MUXER)            += matroskaenc.o matroska.o \
                                            isom.o avc.o hevc.o \
                                            flacenc_header.o avlanguage.o vorbiscomment.o wv.o
OBJS-$(CONFIG_MD5_MUXER)                 += md5enc.o
OBJS-$(CONFIG_MGSTS_DEMUXER)             += mgsts.o
OBJS-$(CONFIG_MICRODVD_DEMUXER)          += microdvddec.o subtitles.o
OBJS-$(CONFIG_MICRODVD_MUXER)            += microdvdenc.o
OBJS-$(CONFIG_MJPEG_DEMUXER)             += rawdec.o
OBJS-$(CONFIG_MJPEG_MUXER)               += rawenc.o
OBJS-$(CONFIG_MLP_DEMUXER)               += rawdec.o
OBJS-$(CONFIG_MLP_MUXER)                 += rawenc.o
OBJS-$(CONFIG_MLV_DEMUXER)               += mlvdec.o riffdec.o
OBJS-$(CONFIG_MM_DEMUXER)                += mm.o
OBJS-$(CONFIG_MMF_DEMUXER)               += mmf.o
OBJS-$(CONFIG_MMF_MUXER)                 += mmf.o rawenc.o
OBJS-$(CONFIG_MOV_DEMUXER)               += mov.o isom.o mov_chan.o replaygain.o
OBJS-$(CONFIG_MOV_MUXER)                 += movenc.o isom.o avc.o hevc.o \
                                            movenchint.o mov_chan.o rtp.o
OBJS-$(CONFIG_MP2_MUXER)                 += mp3enc.o rawenc.o id3v2enc.o
OBJS-$(CONFIG_MP3_DEMUXER)               += mp3dec.o replaygain.o
OBJS-$(CONFIG_MP3_MUXER)                 += mp3enc.o rawenc.o id3v2enc.o
OBJS-$(CONFIG_MPC_DEMUXER)               += mpc.o apetag.o img2.o
OBJS-$(CONFIG_MPC8_DEMUXER)              += mpc8.o apetag.o img2.o
OBJS-$(CONFIG_MPEG1SYSTEM_MUXER)         += mpegenc.o
OBJS-$(CONFIG_MPEG1VCD_MUXER)            += mpegenc.o
OBJS-$(CONFIG_MPEG2DVD_MUXER)            += mpegenc.o
OBJS-$(CONFIG_MPEG2VOB_MUXER)            += mpegenc.o
OBJS-$(CONFIG_MPEG2SVCD_MUXER)           += mpegenc.o
OBJS-$(CONFIG_MPEG1VIDEO_MUXER)          += rawenc.o
OBJS-$(CONFIG_MPEG2VIDEO_MUXER)          += rawenc.o
OBJS-$(CONFIG_MPEGPS_DEMUXER)            += mpeg.o
OBJS-$(CONFIG_MPEGTS_DEMUXER)            += mpegts.o isom.o
OBJS-$(CONFIG_MPEGTS_MUXER)              += mpegtsenc.o
OBJS-$(CONFIG_MPEGVIDEO_DEMUXER)         += mpegvideodec.o rawdec.o
OBJS-$(CONFIG_MPJPEG_MUXER)              += mpjpeg.o
OBJS-$(CONFIG_MPL2_DEMUXER)              += mpl2dec.o subtitles.o
OBJS-$(CONFIG_MPSUB_DEMUXER)             += mpsubdec.o subtitles.o
OBJS-$(CONFIG_MSNWC_TCP_DEMUXER)         += msnwc_tcp.o
OBJS-$(CONFIG_MTV_DEMUXER)               += mtv.o
OBJS-$(CONFIG_MV_DEMUXER)                += mvdec.o
OBJS-$(CONFIG_MVI_DEMUXER)               += mvi.o
OBJS-$(CONFIG_MXF_DEMUXER)               += mxfdec.o mxf.o
OBJS-$(CONFIG_MXF_MUXER)                 += mxfenc.o mxf.o audiointerleave.o
OBJS-$(CONFIG_MXG_DEMUXER)               += mxg.o
OBJS-$(CONFIG_NC_DEMUXER)                += ncdec.o
OBJS-$(CONFIG_NISTSPHERE_DEMUXER)        += nistspheredec.o pcm.o
OBJS-$(CONFIG_NSV_DEMUXER)               += nsvdec.o
OBJS-$(CONFIG_NULL_MUXER)                += nullenc.o
OBJS-$(CONFIG_NUT_DEMUXER)               += nutdec.o nut.o
OBJS-$(CONFIG_NUT_MUXER)                 += nutenc.o nut.o
OBJS-$(CONFIG_NUV_DEMUXER)               += nuv.o
OBJS-$(CONFIG_OGG_DEMUXER)               += oggdec.o         \
                                            oggparsecelt.o   \
                                            oggparsedirac.o  \
                                            oggparseflac.o   \
                                            oggparseogm.o    \
                                            oggparseopus.o   \
                                            oggparseskeleton.o \
                                            oggparsespeex.o  \
                                            oggparsetheora.o \
                                            oggparsevorbis.o \
                                            oggparsevp8.o    \
                                            replaygain.o     \
                                            vorbiscomment.o  \
                                            flac_picture.o
OBJS-$(CONFIG_OGA_MUXER)                 += oggenc.o \
                                            vorbiscomment.o
OBJS-$(CONFIG_OGG_MUXER)                 += oggenc.o \
                                            vorbiscomment.o
OBJS-$(CONFIG_OMA_DEMUXER)               += omadec.o pcm.o oma.o
OBJS-$(CONFIG_OMA_MUXER)                 += omaenc.o rawenc.o oma.o id3v2enc.o
OBJS-$(CONFIG_OPUS_MUXER)                += oggenc.o \
                                            vorbiscomment.o
OBJS-$(CONFIG_PAF_DEMUXER)               += paf.o
OBJS-$(CONFIG_PCM_ALAW_DEMUXER)          += pcmdec.o pcm.o
OBJS-$(CONFIG_PCM_ALAW_MUXER)            += pcmenc.o rawenc.o
OBJS-$(CONFIG_PCM_F32BE_DEMUXER)         += pcmdec.o pcm.o
OBJS-$(CONFIG_PCM_F32BE_MUXER)           += pcmenc.o rawenc.o
OBJS-$(CONFIG_PCM_F32LE_DEMUXER)         += pcmdec.o pcm.o
OBJS-$(CONFIG_PCM_F32LE_MUXER)           += pcmenc.o rawenc.o
OBJS-$(CONFIG_PCM_F64BE_DEMUXER)         += pcmdec.o pcm.o
OBJS-$(CONFIG_PCM_F64BE_MUXER)           += pcmenc.o rawenc.o
OBJS-$(CONFIG_PCM_F64LE_DEMUXER)         += pcmdec.o pcm.o
OBJS-$(CONFIG_PCM_F64LE_MUXER)           += pcmenc.o rawenc.o
OBJS-$(CONFIG_PCM_MULAW_DEMUXER)         += pcmdec.o pcm.o
OBJS-$(CONFIG_PCM_MULAW_MUXER)           += pcmenc.o rawenc.o
OBJS-$(CONFIG_PCM_S16BE_DEMUXER)         += pcmdec.o pcm.o
OBJS-$(CONFIG_PCM_S16BE_MUXER)           += pcmenc.o rawenc.o
OBJS-$(CONFIG_PCM_S16LE_DEMUXER)         += pcmdec.o pcm.o
OBJS-$(CONFIG_PCM_S16LE_MUXER)           += pcmenc.o rawenc.o
OBJS-$(CONFIG_PCM_S24BE_DEMUXER)         += pcmdec.o pcm.o
OBJS-$(CONFIG_PCM_S24BE_MUXER)           += pcmenc.o rawenc.o
OBJS-$(CONFIG_PCM_S24LE_DEMUXER)         += pcmdec.o pcm.o
OBJS-$(CONFIG_PCM_S24LE_MUXER)           += pcmenc.o rawenc.o
OBJS-$(CONFIG_PCM_S32BE_DEMUXER)         += pcmdec.o pcm.o
OBJS-$(CONFIG_PCM_S32BE_MUXER)           += pcmenc.o rawenc.o
OBJS-$(CONFIG_PCM_S32LE_DEMUXER)         += pcmdec.o pcm.o
OBJS-$(CONFIG_PCM_S32LE_MUXER)           += pcmenc.o rawenc.o
OBJS-$(CONFIG_PCM_S8_DEMUXER)            += pcmdec.o pcm.o
OBJS-$(CONFIG_PCM_S8_MUXER)              += pcmenc.o rawenc.o
OBJS-$(CONFIG_PCM_U16BE_DEMUXER)         += pcmdec.o pcm.o
OBJS-$(CONFIG_PCM_U16BE_MUXER)           += pcmenc.o rawenc.o
OBJS-$(CONFIG_PCM_U16LE_DEMUXER)         += pcmdec.o pcm.o
OBJS-$(CONFIG_PCM_U16LE_MUXER)           += pcmenc.o rawenc.o
OBJS-$(CONFIG_PCM_U24BE_DEMUXER)         += pcmdec.o pcm.o
OBJS-$(CONFIG_PCM_U24BE_MUXER)           += pcmenc.o rawenc.o
OBJS-$(CONFIG_PCM_U24LE_DEMUXER)         += pcmdec.o pcm.o
OBJS-$(CONFIG_PCM_U24LE_MUXER)           += pcmenc.o rawenc.o
OBJS-$(CONFIG_PCM_U32BE_DEMUXER)         += pcmdec.o pcm.o
OBJS-$(CONFIG_PCM_U32BE_MUXER)           += pcmenc.o rawenc.o
OBJS-$(CONFIG_PCM_U32LE_DEMUXER)         += pcmdec.o pcm.o
OBJS-$(CONFIG_PCM_U32LE_MUXER)           += pcmenc.o rawenc.o
OBJS-$(CONFIG_PCM_U8_DEMUXER)            += pcmdec.o pcm.o
OBJS-$(CONFIG_PCM_U8_MUXER)              += pcmenc.o rawenc.o
OBJS-$(CONFIG_PJS_DEMUXER)               += pjsdec.o subtitles.o
OBJS-$(CONFIG_PMP_DEMUXER)               += pmpdec.o
OBJS-$(CONFIG_PVA_DEMUXER)               += pva.o
OBJS-$(CONFIG_PVF_DEMUXER)               += pvfdec.o pcm.o
OBJS-$(CONFIG_QCP_DEMUXER)               += qcp.o
OBJS-$(CONFIG_R3D_DEMUXER)               += r3d.o
OBJS-$(CONFIG_RAWVIDEO_DEMUXER)          += rawvideodec.o
OBJS-$(CONFIG_RAWVIDEO_MUXER)            += rawenc.o
OBJS-$(CONFIG_REALTEXT_DEMUXER)          += realtextdec.o subtitles.o
OBJS-$(CONFIG_REDSPARK_DEMUXER)          += redspark.o
OBJS-$(CONFIG_RL2_DEMUXER)               += rl2.o
OBJS-$(CONFIG_RM_DEMUXER)                += rmdec.o rm.o rmsipr.o
OBJS-$(CONFIG_RM_MUXER)                  += rmenc.o rm.o
OBJS-$(CONFIG_ROQ_DEMUXER)               += idroqdec.o
OBJS-$(CONFIG_ROQ_MUXER)                 += idroqenc.o rawenc.o
OBJS-$(CONFIG_RSD_DEMUXER)               += rsd.o
OBJS-$(CONFIG_RSO_DEMUXER)               += rsodec.o rso.o pcm.o
OBJS-$(CONFIG_RSO_MUXER)                 += rsoenc.o rso.o
OBJS-$(CONFIG_RPL_DEMUXER)               += rpl.o
OBJS-$(CONFIG_RTP_MUXER)                 += rtp.o         \
                                            rtpenc_aac.o     \
                                            rtpenc_latm.o    \
                                            rtpenc_amr.o     \
                                            rtpenc_h263.o    \
                                            rtpenc_h263_rfc2190.o \
                                            rtpenc_jpeg.o \
                                            rtpenc_mpv.o     \
                                            rtpenc.o      \
                                            rtpenc_h264.o \
                                            rtpenc_vp8.o  \
                                            rtpenc_xiph.o \
                                            avc.o
OBJS-$(CONFIG_RTSP_DEMUXER)              += rtsp.o rtspdec.o httpauth.o \
                                            urldecode.o
OBJS-$(CONFIG_RTSP_MUXER)                += rtsp.o rtspenc.o httpauth.o \
                                            urldecode.o
OBJS-$(CONFIG_SAMI_DEMUXER)              += samidec.o subtitles.o
OBJS-$(CONFIG_SAP_DEMUXER)               += sapdec.o
OBJS-$(CONFIG_SAP_MUXER)                 += sapenc.o
OBJS-$(CONFIG_SBG_DEMUXER)               += sbgdec.o
OBJS-$(CONFIG_SDP_DEMUXER)               += rtsp.o
OBJS-$(CONFIG_SDR2_DEMUXER)              += sdr2.o
OBJS-$(CONFIG_SEGAFILM_DEMUXER)          += segafilm.o
OBJS-$(CONFIG_SEGMENT_MUXER)             += segment.o
OBJS-$(CONFIG_SHORTEN_DEMUXER)           += rawdec.o
OBJS-$(CONFIG_SIFF_DEMUXER)              += siff.o
OBJS-$(CONFIG_SMACKER_DEMUXER)           += smacker.o
OBJS-$(CONFIG_SMJPEG_DEMUXER)            += smjpegdec.o smjpeg.o
OBJS-$(CONFIG_SMJPEG_MUXER)              += smjpegenc.o smjpeg.o
OBJS-$(CONFIG_SMOOTHSTREAMING_MUXER)     += smoothstreamingenc.o isom.o
OBJS-$(CONFIG_SMUSH_DEMUXER)             += smush.o
OBJS-$(CONFIG_SOL_DEMUXER)               += sol.o pcm.o
OBJS-$(CONFIG_SOX_DEMUXER)               += soxdec.o pcm.o
OBJS-$(CONFIG_SOX_MUXER)                 += soxenc.o rawenc.o
OBJS-$(CONFIG_SPDIF_DEMUXER)             += spdif.o spdifdec.o
OBJS-$(CONFIG_SPDIF_MUXER)               += spdif.o spdifenc.o
OBJS-$(CONFIG_SPEEX_MUXER)               += oggenc.o \
                                            vorbiscomment.o
OBJS-$(CONFIG_SRT_DEMUXER)               += srtdec.o subtitles.o
OBJS-$(CONFIG_SRT_MUXER)                 += srtenc.o
OBJS-$(CONFIG_STR_DEMUXER)               += psxstr.o
OBJS-$(CONFIG_SUBVIEWER1_DEMUXER)        += subviewer1dec.o subtitles.o
OBJS-$(CONFIG_SUBVIEWER_DEMUXER)         += subviewerdec.o subtitles.o
OBJS-$(CONFIG_SWF_DEMUXER)               += swfdec.o swf.o
OBJS-$(CONFIG_SWF_MUXER)                 += swfenc.o swf.o
OBJS-$(CONFIG_TAK_DEMUXER)               += takdec.o apetag.o img2.o rawdec.o
OBJS-$(CONFIG_TEDCAPTIONS_DEMUXER)       += tedcaptionsdec.o subtitles.o
OBJS-$(CONFIG_TEE_MUXER)                 += tee.o
OBJS-$(CONFIG_THP_DEMUXER)               += thp.o
OBJS-$(CONFIG_TIERTEXSEQ_DEMUXER)        += tiertexseq.o
OBJS-$(CONFIG_MKVTIMESTAMP_V2_MUXER)     += mkvtimestamp_v2.o
OBJS-$(CONFIG_TMV_DEMUXER)               += tmv.o
OBJS-$(CONFIG_TRUEHD_DEMUXER)            += rawdec.o
OBJS-$(CONFIG_TRUEHD_MUXER)              += rawenc.o
OBJS-$(CONFIG_TTA_DEMUXER)               += tta.o apetag.o img2.o
OBJS-$(CONFIG_TTY_DEMUXER)               += tty.o sauce.o
OBJS-$(CONFIG_TXD_DEMUXER)               += txd.o
OBJS-$(CONFIG_UNCODEDFRAMECRC_MUXER)     += uncodedframecrcenc.o framehash.o
OBJS-$(CONFIG_VC1_DEMUXER)               += rawdec.o
OBJS-$(CONFIG_VC1_MUXER)                 += rawenc.o
OBJS-$(CONFIG_VC1T_DEMUXER)              += vc1test.o
OBJS-$(CONFIG_VC1T_MUXER)                += vc1testenc.o
OBJS-$(CONFIG_VIVO_DEMUXER)              += vivo.o
OBJS-$(CONFIG_VMD_DEMUXER)               += sierravmd.o
OBJS-$(CONFIG_VOBSUB_DEMUXER)            += subtitles.o # mpeg demuxer is in the dependencies
OBJS-$(CONFIG_VOC_DEMUXER)               += vocdec.o voc.o
OBJS-$(CONFIG_VOC_MUXER)                 += vocenc.o voc.o
OBJS-$(CONFIG_VPLAYER_DEMUXER)           += vplayerdec.o subtitles.o
OBJS-$(CONFIG_VQF_DEMUXER)               += vqf.o
OBJS-$(CONFIG_W64_DEMUXER)               += wavdec.o w64.o pcm.o
OBJS-$(CONFIG_W64_MUXER)                 += wavenc.o w64.o
OBJS-$(CONFIG_WAV_DEMUXER)               += wavdec.o pcm.o
OBJS-$(CONFIG_WAV_MUXER)                 += wavenc.o
OBJS-$(CONFIG_WC3_DEMUXER)               += wc3movie.o
OBJS-$(CONFIG_WEBM_MUXER)                += matroskaenc.o matroska.o \
                                            isom.o avc.o \
                                            flacenc_header.o avlanguage.o wv.o
OBJS-$(CONFIG_WEBVTT_DEMUXER)            += webvttdec.o subtitles.o
OBJS-$(CONFIG_WEBVTT_MUXER)              += webvttenc.o
OBJS-$(CONFIG_WSAUD_DEMUXER)             += westwood_aud.o
OBJS-$(CONFIG_WSVQA_DEMUXER)             += westwood_vqa.o
OBJS-$(CONFIG_WTV_DEMUXER)               += wtvdec.o wtv_common.o asfdec.o asf.o asfcrypt.o \
                                            avlanguage.o mpegts.o isom.o
OBJS-$(CONFIG_WTV_MUXER)                 += wtvenc.o wtv_common.o mpegtsenc.o
OBJS-$(CONFIG_WV_DEMUXER)                += wvdec.o wv.o apetag.o img2.o
OBJS-$(CONFIG_WV_MUXER)                  += wvenc.o wv.o apetag.o img2.o
OBJS-$(CONFIG_XA_DEMUXER)                += xa.o
OBJS-$(CONFIG_XBIN_DEMUXER)              += bintext.o sauce.o
OBJS-$(CONFIG_XMV_DEMUXER)               += xmv.o
OBJS-$(CONFIG_XWMA_DEMUXER)              += xwma.o
OBJS-$(CONFIG_YOP_DEMUXER)               += yop.o
OBJS-$(CONFIG_YUV4MPEGPIPE_MUXER)        += yuv4mpegenc.o
OBJS-$(CONFIG_YUV4MPEGPIPE_DEMUXER)      += yuv4mpegdec.o

# external libraries
OBJS-$(CONFIG_LIBGME_DEMUXER)            += libgme.o
OBJS-$(CONFIG_LIBMODPLUG_DEMUXER)        += libmodplug.o
OBJS-$(CONFIG_LIBNUT_DEMUXER)            += libnut.o
OBJS-$(CONFIG_LIBNUT_MUXER)              += libnut.o
OBJS-$(CONFIG_LIBQUVI_DEMUXER)           += libquvi.o
OBJS-$(CONFIG_LIBRTMP)                   += librtmp.o
OBJS-$(CONFIG_LIBSSH_PROTOCOL)           += libssh.o

# protocols I/O
OBJS-$(CONFIG_APPLEHTTP_PROTOCOL)        += hlsproto.o
OBJS-$(CONFIG_BLURAY_PROTOCOL)           += bluray.o
OBJS-$(CONFIG_CACHE_PROTOCOL)            += cache.o
OBJS-$(CONFIG_CONCAT_PROTOCOL)           += concat.o
OBJS-$(CONFIG_CRYPTO_PROTOCOL)           += crypto.o
OBJS-$(CONFIG_DATA_PROTOCOL)             += data_uri.o
OBJS-$(CONFIG_FFRTMPCRYPT_PROTOCOL)      += rtmpcrypt.o rtmpdh.o
OBJS-$(CONFIG_FFRTMPHTTP_PROTOCOL)       += rtmphttp.o
OBJS-$(CONFIG_FILE_PROTOCOL)             += file.o
OBJS-$(CONFIG_FTP_PROTOCOL)              += ftp.o
OBJS-$(CONFIG_GOPHER_PROTOCOL)           += gopher.o
OBJS-$(CONFIG_HLS_PROTOCOL)              += hlsproto.o
OBJS-$(CONFIG_HTTP_PROTOCOL)             += http.o httpauth.o urldecode.o
OBJS-$(CONFIG_HTTPPROXY_PROTOCOL)        += http.o httpauth.o urldecode.o
OBJS-$(CONFIG_HTTPS_PROTOCOL)            += http.o httpauth.o urldecode.o
OBJS-$(CONFIG_MMSH_PROTOCOL)             += mmsh.o mms.o asf.o
OBJS-$(CONFIG_MMST_PROTOCOL)             += mmst.o mms.o asf.o
OBJS-$(CONFIG_MD5_PROTOCOL)              += md5proto.o
OBJS-$(CONFIG_PIPE_PROTOCOL)             += file.o
OBJS-$(CONFIG_RTMP_PROTOCOL)             += rtmpproto.o rtmppkt.o
OBJS-$(CONFIG_RTMPE_PROTOCOL)            += rtmpproto.o rtmppkt.o
OBJS-$(CONFIG_RTMPS_PROTOCOL)            += rtmpproto.o rtmppkt.o
OBJS-$(CONFIG_RTMPT_PROTOCOL)            += rtmpproto.o rtmppkt.o
OBJS-$(CONFIG_RTMPTE_PROTOCOL)           += rtmpproto.o rtmppkt.o
OBJS-$(CONFIG_RTMPTS_PROTOCOL)           += rtmpproto.o rtmppkt.o
OBJS-$(CONFIG_RTP_PROTOCOL)              += rtpproto.o
OBJS-$(CONFIG_SCTP_PROTOCOL)             += sctp.o
OBJS-$(CONFIG_SRTP_PROTOCOL)             += srtpproto.o srtp.o
OBJS-$(CONFIG_SUBFILE_PROTOCOL)          += subfile.o
OBJS-$(CONFIG_TCP_PROTOCOL)              += tcp.o
OBJS-$(CONFIG_TLS_PROTOCOL)              += tls.o
OBJS-$(CONFIG_UDP_PROTOCOL)              += udp.o
OBJS-$(CONFIG_UNIX_PROTOCOL)             += unix.o

OBJS-$(HAVE_LIBC_MSVCRT)                 += file_open.o

# Windows resource file
SLIBOBJS-$(HAVE_GNU_WINDRES)             += avformatres.o

SKIPHEADERS-$(CONFIG_FFRTMPCRYPT_PROTOCOL) += rtmpdh.h
SKIPHEADERS-$(CONFIG_NETWORK)            += network.h rtsp.h

TESTPROGS = seek                                                        \
            srtp                                                        \
            url                                                         \

TESTPROGS-$(CONFIG_NETWORK)              += noproxy

TOOLS     = aviocat                                                     \
            ismindex                                                    \
            pktdumper                                                   \
            probetest                                                   \
            seek_print                                                  \<|MERGE_RESOLUTION|>--- conflicted
+++ resolved
@@ -100,12 +100,8 @@
 OBJS-$(CONFIG_BRSTM_DEMUXER)             += brstm.o
 OBJS-$(CONFIG_C93_DEMUXER)               += c93.o vocdec.o voc.o
 OBJS-$(CONFIG_CAF_DEMUXER)               += cafdec.o caf.o mov.o mov_chan.o \
-<<<<<<< HEAD
-                                            isom.o
+                                            isom.o replaygain.o
 OBJS-$(CONFIG_CAF_MUXER)                 += cafenc.o caf.o riff.o isom.o
-=======
-                                            isom.o replaygain.o
->>>>>>> 49470b94
 OBJS-$(CONFIG_CAVSVIDEO_DEMUXER)         += cavsvideodec.o rawdec.o
 OBJS-$(CONFIG_CAVSVIDEO_MUXER)           += rawenc.o
 OBJS-$(CONFIG_CDG_DEMUXER)               += cdg.o
