/*
 * RTSP/SDP client
 * Copyright (c) 2002 Fabrice Bellard
 *
 * This file is part of FFmpeg.
 *
 * FFmpeg is free software; you can redistribute it and/or
 * modify it under the terms of the GNU Lesser General Public
 * License as published by the Free Software Foundation; either
 * version 2.1 of the License, or (at your option) any later version.
 *
 * FFmpeg is distributed in the hope that it will be useful,
 * but WITHOUT ANY WARRANTY; without even the implied warranty of
 * MERCHANTABILITY or FITNESS FOR A PARTICULAR PURPOSE.  See the GNU
 * Lesser General Public License for more details.
 *
 * You should have received a copy of the GNU Lesser General Public
 * License along with FFmpeg; if not, write to the Free Software
 * Foundation, Inc., 51 Franklin Street, Fifth Floor, Boston, MA 02110-1301 USA
 */

#include "libavutil/base64.h"
#include "libavutil/avstring.h"
#include "libavutil/intreadwrite.h"
#include "libavutil/mathematics.h"
#include "libavutil/parseutils.h"
#include "libavutil/random_seed.h"
#include "libavutil/dict.h"
#include "libavutil/opt.h"
#include "avformat.h"
#include "avio_internal.h"

#include <sys/time.h>
#if HAVE_POLL_H
#include <poll.h>
#endif
#include "internal.h"
#include "network.h"
#include "os_support.h"
#include "http.h"
#include "rtsp.h"

#include "rtpdec.h"
#include "rdt.h"
#include "rtpdec_formats.h"
#include "rtpenc_chain.h"
#include "url.h"
#include "rtpenc.h"

//#define DEBUG

/* Timeout values for socket poll, in ms,
 * and read_packet(), in seconds  */
#define POLL_TIMEOUT_MS 100
#define READ_PACKET_TIMEOUT_S 10
#define MAX_TIMEOUTS READ_PACKET_TIMEOUT_S * 1000 / POLL_TIMEOUT_MS
#define SDP_MAX_SIZE 16384
#define RECVBUF_SIZE 10 * RTP_MAX_PACKET_LENGTH

#define OFFSET(x) offsetof(RTSPState, x)
#define DEC AV_OPT_FLAG_DECODING_PARAM
#define ENC AV_OPT_FLAG_ENCODING_PARAM

#define RTSP_FLAG_OPTS(name, longname) \
    { name, longname, OFFSET(rtsp_flags), AV_OPT_TYPE_FLAGS, {0}, INT_MIN, INT_MAX, DEC, "rtsp_flags" }, \
    { "filter_src", "Only receive packets from the negotiated peer IP", 0, AV_OPT_TYPE_CONST, {RTSP_FLAG_FILTER_SRC}, 0, 0, DEC, "rtsp_flags" }

#define RTSP_MEDIATYPE_OPTS(name, longname) \
    { name, longname, OFFSET(media_type_mask), AV_OPT_TYPE_FLAGS, { (1 << (AVMEDIA_TYPE_DATA+1)) - 1 }, INT_MIN, INT_MAX, DEC, "allowed_media_types" }, \
    { "video", "Video", 0, AV_OPT_TYPE_CONST, {1 << AVMEDIA_TYPE_VIDEO}, 0, 0, DEC, "allowed_media_types" }, \
    { "audio", "Audio", 0, AV_OPT_TYPE_CONST, {1 << AVMEDIA_TYPE_AUDIO}, 0, 0, DEC, "allowed_media_types" }, \
    { "data", "Data", 0, AV_OPT_TYPE_CONST, {1 << AVMEDIA_TYPE_DATA}, 0, 0, DEC, "allowed_media_types" }

const AVOption ff_rtsp_options[] = {
    { "initial_pause",  "Don't start playing the stream immediately", OFFSET(initial_pause), AV_OPT_TYPE_INT, {0}, 0, 1, DEC },
    FF_RTP_FLAG_OPTS(RTSPState, rtp_muxer_flags),
    { "rtsp_transport", "RTSP transport protocols", OFFSET(lower_transport_mask), AV_OPT_TYPE_FLAGS, {0}, INT_MIN, INT_MAX, DEC|ENC, "rtsp_transport" }, \
    { "udp", "UDP", 0, AV_OPT_TYPE_CONST, {1 << RTSP_LOWER_TRANSPORT_UDP}, 0, 0, DEC|ENC, "rtsp_transport" }, \
    { "tcp", "TCP", 0, AV_OPT_TYPE_CONST, {1 << RTSP_LOWER_TRANSPORT_TCP}, 0, 0, DEC|ENC, "rtsp_transport" }, \
    { "udp_multicast", "UDP multicast", 0, AV_OPT_TYPE_CONST, {1 << RTSP_LOWER_TRANSPORT_UDP_MULTICAST}, 0, 0, DEC, "rtsp_transport" },
    { "http", "HTTP tunneling", 0, AV_OPT_TYPE_CONST, {(1 << RTSP_LOWER_TRANSPORT_HTTP)}, 0, 0, DEC, "rtsp_transport" },
    RTSP_FLAG_OPTS("rtsp_flags", "RTSP flags"),
    RTSP_MEDIATYPE_OPTS("allowed_media_types", "Media types to accept from the server"),
    { "min_port", "Minimum local UDP port", OFFSET(rtp_port_min), AV_OPT_TYPE_INT, {RTSP_RTP_PORT_MIN}, 0, 65535, DEC|ENC },
    { "max_port", "Maximum local UDP port", OFFSET(rtp_port_max), AV_OPT_TYPE_INT, {RTSP_RTP_PORT_MAX}, 0, 65535, DEC|ENC },
    { NULL },
};

static const AVOption sdp_options[] = {
    RTSP_FLAG_OPTS("sdp_flags", "SDP flags"),
    RTSP_MEDIATYPE_OPTS("allowed_media_types", "Media types to accept from the server"),
    { NULL },
};

static const AVOption rtp_options[] = {
    RTSP_FLAG_OPTS("rtp_flags", "RTP flags"),
    { NULL },
};

static void get_word_until_chars(char *buf, int buf_size,
                                 const char *sep, const char **pp)
{
    const char *p;
    char *q;

    p = *pp;
    p += strspn(p, SPACE_CHARS);
    q = buf;
    while (!strchr(sep, *p) && *p != '\0') {
        if ((q - buf) < buf_size - 1)
            *q++ = *p;
        p++;
    }
    if (buf_size > 0)
        *q = '\0';
    *pp = p;
}

static void get_word_sep(char *buf, int buf_size, const char *sep,
                         const char **pp)
{
    if (**pp == '/') (*pp)++;
    get_word_until_chars(buf, buf_size, sep, pp);
}

static void get_word(char *buf, int buf_size, const char **pp)
{
    get_word_until_chars(buf, buf_size, SPACE_CHARS, pp);
}

/** Parse a string p in the form of Range:npt=xx-xx, and determine the start
 *  and end time.
 *  Used for seeking in the rtp stream.
 */
static void rtsp_parse_range_npt(const char *p, int64_t *start, int64_t *end)
{
    char buf[256];

    p += strspn(p, SPACE_CHARS);
    if (!av_stristart(p, "npt=", &p))
        return;

    *start = AV_NOPTS_VALUE;
    *end = AV_NOPTS_VALUE;

    get_word_sep(buf, sizeof(buf), "-", &p);
    av_parse_time(start, buf, 1);
    if (*p == '-') {
        p++;
        get_word_sep(buf, sizeof(buf), "-", &p);
        av_parse_time(end, buf, 1);
    }
//    av_log(NULL, AV_LOG_DEBUG, "Range Start: %lld\n", *start);
//    av_log(NULL, AV_LOG_DEBUG, "Range End: %lld\n", *end);
}

static int get_sockaddr(const char *buf, struct sockaddr_storage *sock)
{
    struct addrinfo hints, *ai = NULL;
    memset(&hints, 0, sizeof(hints));
    hints.ai_flags = AI_NUMERICHOST;
    if (getaddrinfo(buf, NULL, &hints, &ai))
        return -1;
    memcpy(sock, ai->ai_addr, FFMIN(sizeof(*sock), ai->ai_addrlen));
    freeaddrinfo(ai);
    return 0;
}

#if CONFIG_RTPDEC
static void init_rtp_handler(RTPDynamicProtocolHandler *handler,
                             RTSPStream *rtsp_st, AVCodecContext *codec)
{
    if (!handler)
        return;
    codec->codec_id          = handler->codec_id;
    rtsp_st->dynamic_handler = handler;
    if (handler->alloc) {
        rtsp_st->dynamic_protocol_context = handler->alloc();
        if (!rtsp_st->dynamic_protocol_context)
            rtsp_st->dynamic_handler = NULL;
    }
}

/* parse the rtpmap description: <codec_name>/<clock_rate>[/<other params>] */
static int sdp_parse_rtpmap(AVFormatContext *s,
                            AVStream *st, RTSPStream *rtsp_st,
                            int payload_type, const char *p)
{
    AVCodecContext *codec = st->codec;
    char buf[256];
    int i;
    AVCodec *c;
    const char *c_name;

    /* Loop into AVRtpDynamicPayloadTypes[] and AVRtpPayloadTypes[] and
     * see if we can handle this kind of payload.
     * The space should normally not be there but some Real streams or
     * particular servers ("RealServer Version 6.1.3.970", see issue 1658)
     * have a trailing space. */
    get_word_sep(buf, sizeof(buf), "/ ", &p);
    if (payload_type >= RTP_PT_PRIVATE) {
        RTPDynamicProtocolHandler *handler =
            ff_rtp_handler_find_by_name(buf, codec->codec_type);
        init_rtp_handler(handler, rtsp_st, codec);
        /* If no dynamic handler was found, check with the list of standard
         * allocated types, if such a stream for some reason happens to
         * use a private payload type. This isn't handled in rtpdec.c, since
         * the format name from the rtpmap line never is passed into rtpdec. */
        if (!rtsp_st->dynamic_handler)
            codec->codec_id = ff_rtp_codec_id(buf, codec->codec_type);
    } else {
        /* We are in a standard case
         * (from http://www.iana.org/assignments/rtp-parameters). */
        /* search into AVRtpPayloadTypes[] */
        codec->codec_id = ff_rtp_codec_id(buf, codec->codec_type);
    }

    c = avcodec_find_decoder(codec->codec_id);
    if (c && c->name)
        c_name = c->name;
    else
        c_name = "(null)";

    get_word_sep(buf, sizeof(buf), "/", &p);
    i = atoi(buf);
    switch (codec->codec_type) {
    case AVMEDIA_TYPE_AUDIO:
        av_log(s, AV_LOG_DEBUG, "audio codec set to: %s\n", c_name);
        codec->sample_rate = RTSP_DEFAULT_AUDIO_SAMPLERATE;
        codec->channels = RTSP_DEFAULT_NB_AUDIO_CHANNELS;
        if (i > 0) {
            codec->sample_rate = i;
            avpriv_set_pts_info(st, 32, 1, codec->sample_rate);
            get_word_sep(buf, sizeof(buf), "/", &p);
            i = atoi(buf);
            if (i > 0)
                codec->channels = i;
            // TODO: there is a bug here; if it is a mono stream, and
            // less than 22000Hz, faad upconverts to stereo and twice
            // the frequency.  No problem, but the sample rate is being
            // set here by the sdp line. Patch on its way. (rdm)
        }
        av_log(s, AV_LOG_DEBUG, "audio samplerate set to: %i\n",
               codec->sample_rate);
        av_log(s, AV_LOG_DEBUG, "audio channels set to: %i\n",
               codec->channels);
        break;
    case AVMEDIA_TYPE_VIDEO:
        av_log(s, AV_LOG_DEBUG, "video codec set to: %s\n", c_name);
        if (i > 0)
            avpriv_set_pts_info(st, 32, 1, i);
        break;
    default:
        break;
    }
    if (rtsp_st->dynamic_handler && rtsp_st->dynamic_handler->init)
        rtsp_st->dynamic_handler->init(s, st->index,
                                       rtsp_st->dynamic_protocol_context);
    return 0;
}

/* parse the attribute line from the fmtp a line of an sdp response. This
 * is broken out as a function because it is used in rtp_h264.c, which is
 * forthcoming. */
int ff_rtsp_next_attr_and_value(const char **p, char *attr, int attr_size,
                                char *value, int value_size)
{
    *p += strspn(*p, SPACE_CHARS);
    if (**p) {
        get_word_sep(attr, attr_size, "=", p);
        if (**p == '=')
            (*p)++;
        get_word_sep(value, value_size, ";", p);
        if (**p == ';')
            (*p)++;
        return 1;
    }
    return 0;
}

typedef struct SDPParseState {
    /* SDP only */
    struct sockaddr_storage default_ip;
    int            default_ttl;
    int            skip_media;  ///< set if an unknown m= line occurs
} SDPParseState;

static void sdp_parse_line(AVFormatContext *s, SDPParseState *s1,
                           int letter, const char *buf)
{
    RTSPState *rt = s->priv_data;
    char buf1[64], st_type[64];
    const char *p;
    enum AVMediaType codec_type;
    int payload_type, i;
    AVStream *st;
    RTSPStream *rtsp_st;
    struct sockaddr_storage sdp_ip;
    int ttl;

    av_dlog(s, "sdp: %c='%s'\n", letter, buf);

    p = buf;
    if (s1->skip_media && letter != 'm')
        return;
    switch (letter) {
    case 'c':
        get_word(buf1, sizeof(buf1), &p);
        if (strcmp(buf1, "IN") != 0)
            return;
        get_word(buf1, sizeof(buf1), &p);
        if (strcmp(buf1, "IP4") && strcmp(buf1, "IP6"))
            return;
        get_word_sep(buf1, sizeof(buf1), "/", &p);
        if (get_sockaddr(buf1, &sdp_ip))
            return;
        ttl = 16;
        if (*p == '/') {
            p++;
            get_word_sep(buf1, sizeof(buf1), "/", &p);
            ttl = atoi(buf1);
        }
        if (s->nb_streams == 0) {
            s1->default_ip = sdp_ip;
            s1->default_ttl = ttl;
        } else {
            rtsp_st = rt->rtsp_streams[rt->nb_rtsp_streams - 1];
            rtsp_st->sdp_ip = sdp_ip;
            rtsp_st->sdp_ttl = ttl;
        }
        break;
    case 's':
        av_dict_set(&s->metadata, "title", p, 0);
        break;
    case 'i':
        if (s->nb_streams == 0) {
            av_dict_set(&s->metadata, "comment", p, 0);
            break;
        }
        break;
    case 'm':
        /* new stream */
        s1->skip_media = 0;
        codec_type = AVMEDIA_TYPE_UNKNOWN;
        get_word(st_type, sizeof(st_type), &p);
        if (!strcmp(st_type, "audio")) {
            codec_type = AVMEDIA_TYPE_AUDIO;
        } else if (!strcmp(st_type, "video")) {
            codec_type = AVMEDIA_TYPE_VIDEO;
        } else if (!strcmp(st_type, "application")) {
            codec_type = AVMEDIA_TYPE_DATA;
        }
        if (codec_type == AVMEDIA_TYPE_UNKNOWN || !(rt->media_type_mask & (1 << codec_type))) {
            s1->skip_media = 1;
            return;
        }
        rtsp_st = av_mallocz(sizeof(RTSPStream));
        if (!rtsp_st)
            return;
        rtsp_st->stream_index = -1;
        dynarray_add(&rt->rtsp_streams, &rt->nb_rtsp_streams, rtsp_st);

        rtsp_st->sdp_ip = s1->default_ip;
        rtsp_st->sdp_ttl = s1->default_ttl;

        get_word(buf1, sizeof(buf1), &p); /* port */
        rtsp_st->sdp_port = atoi(buf1);

        get_word(buf1, sizeof(buf1), &p); /* protocol (ignored) */

        /* XXX: handle list of formats */
        get_word(buf1, sizeof(buf1), &p); /* format list */
        rtsp_st->sdp_payload_type = atoi(buf1);

        if (!strcmp(ff_rtp_enc_name(rtsp_st->sdp_payload_type), "MP2T")) {
            /* no corresponding stream */
        } else {
            st = avformat_new_stream(s, NULL);
            if (!st)
                return;
            st->id = rt->nb_rtsp_streams - 1;
            rtsp_st->stream_index = st->index;
            st->codec->codec_type = codec_type;
            if (rtsp_st->sdp_payload_type < RTP_PT_PRIVATE) {
                RTPDynamicProtocolHandler *handler;
                /* if standard payload type, we can find the codec right now */
                ff_rtp_get_codec_info(st->codec, rtsp_st->sdp_payload_type);
                if (st->codec->codec_type == AVMEDIA_TYPE_AUDIO &&
                    st->codec->sample_rate > 0)
                    avpriv_set_pts_info(st, 32, 1, st->codec->sample_rate);
                /* Even static payload types may need a custom depacketizer */
                handler = ff_rtp_handler_find_by_id(
                              rtsp_st->sdp_payload_type, st->codec->codec_type);
                init_rtp_handler(handler, rtsp_st, st->codec);
                if (handler && handler->init)
                    handler->init(s, st->index,
                                  rtsp_st->dynamic_protocol_context);
            }
        }
        /* put a default control url */
        av_strlcpy(rtsp_st->control_url, rt->control_uri,
                   sizeof(rtsp_st->control_url));
        break;
    case 'a':
        if (av_strstart(p, "control:", &p)) {
            if (s->nb_streams == 0) {
                if (!strncmp(p, "rtsp://", 7))
                    av_strlcpy(rt->control_uri, p,
                               sizeof(rt->control_uri));
            } else {
                char proto[32];
                /* get the control url */
                rtsp_st = rt->rtsp_streams[rt->nb_rtsp_streams - 1];

                /* XXX: may need to add full url resolution */
                av_url_split(proto, sizeof(proto), NULL, 0, NULL, 0,
                             NULL, NULL, 0, p);
                if (proto[0] == '\0') {
                    /* relative control URL */
                    if (rtsp_st->control_url[strlen(rtsp_st->control_url)-1]!='/')
                    av_strlcat(rtsp_st->control_url, "/",
                               sizeof(rtsp_st->control_url));
                    av_strlcat(rtsp_st->control_url, p,
                               sizeof(rtsp_st->control_url));
                } else
                    av_strlcpy(rtsp_st->control_url, p,
                               sizeof(rtsp_st->control_url));
            }
        } else if (av_strstart(p, "rtpmap:", &p) && s->nb_streams > 0) {
            /* NOTE: rtpmap is only supported AFTER the 'm=' tag */
            get_word(buf1, sizeof(buf1), &p);
            payload_type = atoi(buf1);
            st = s->streams[s->nb_streams - 1];
            rtsp_st = rt->rtsp_streams[rt->nb_rtsp_streams - 1];
            sdp_parse_rtpmap(s, st, rtsp_st, payload_type, p);
        } else if (av_strstart(p, "fmtp:", &p) ||
                   av_strstart(p, "framesize:", &p)) {
            /* NOTE: fmtp is only supported AFTER the 'a=rtpmap:xxx' tag */
            // let dynamic protocol handlers have a stab at the line.
            get_word(buf1, sizeof(buf1), &p);
            payload_type = atoi(buf1);
            for (i = 0; i < rt->nb_rtsp_streams; i++) {
                rtsp_st = rt->rtsp_streams[i];
                if (rtsp_st->sdp_payload_type == payload_type &&
                    rtsp_st->dynamic_handler &&
                    rtsp_st->dynamic_handler->parse_sdp_a_line)
                    rtsp_st->dynamic_handler->parse_sdp_a_line(s, i,
                        rtsp_st->dynamic_protocol_context, buf);
            }
        } else if (av_strstart(p, "range:", &p)) {
            int64_t start, end;

            // this is so that seeking on a streamed file can work.
            rtsp_parse_range_npt(p, &start, &end);
            s->start_time = start;
            /* AV_NOPTS_VALUE means live broadcast (and can't seek) */
            s->duration   = (end == AV_NOPTS_VALUE) ?
                            AV_NOPTS_VALUE : end - start;
        } else if (av_strstart(p, "IsRealDataType:integer;",&p)) {
            if (atoi(p) == 1)
                rt->transport = RTSP_TRANSPORT_RDT;
        } else if (av_strstart(p, "SampleRate:integer;", &p) &&
                   s->nb_streams > 0) {
            st = s->streams[s->nb_streams - 1];
            st->codec->sample_rate = atoi(p);
        } else {
            if (rt->server_type == RTSP_SERVER_WMS)
                ff_wms_parse_sdp_a_line(s, p);
            if (s->nb_streams > 0) {
                if (rt->server_type == RTSP_SERVER_REAL)
                    ff_real_parse_sdp_a_line(s, s->nb_streams - 1, p);

                rtsp_st = rt->rtsp_streams[rt->nb_rtsp_streams - 1];
                if (rtsp_st->dynamic_handler &&
                    rtsp_st->dynamic_handler->parse_sdp_a_line)
                    rtsp_st->dynamic_handler->parse_sdp_a_line(s,
                        s->nb_streams - 1,
                        rtsp_st->dynamic_protocol_context, buf);
            }
        }
        break;
    }
}

int ff_sdp_parse(AVFormatContext *s, const char *content)
{
    RTSPState *rt = s->priv_data;
    const char *p;
    int letter;
    /* Some SDP lines, particularly for Realmedia or ASF RTSP streams,
     * contain long SDP lines containing complete ASF Headers (several
     * kB) or arrays of MDPR (RM stream descriptor) headers plus
     * "rulebooks" describing their properties. Therefore, the SDP line
     * buffer is large.
     *
     * The Vorbis FMTP line can be up to 16KB - see xiph_parse_sdp_line
     * in rtpdec_xiph.c. */
    char buf[16384], *q;
    SDPParseState sdp_parse_state, *s1 = &sdp_parse_state;

    memset(s1, 0, sizeof(SDPParseState));
    p = content;
    for (;;) {
        p += strspn(p, SPACE_CHARS);
        letter = *p;
        if (letter == '\0')
            break;
        p++;
        if (*p != '=')
            goto next_line;
        p++;
        /* get the content */
        q = buf;
        while (*p != '\n' && *p != '\r' && *p != '\0') {
            if ((q - buf) < sizeof(buf) - 1)
                *q++ = *p;
            p++;
        }
        *q = '\0';
        sdp_parse_line(s, s1, letter, buf);
    next_line:
        while (*p != '\n' && *p != '\0')
            p++;
        if (*p == '\n')
            p++;
    }
    rt->p = av_malloc(sizeof(struct pollfd)*2*(rt->nb_rtsp_streams+1));
    if (!rt->p) return AVERROR(ENOMEM);
    return 0;
}
#endif /* CONFIG_RTPDEC */

void ff_rtsp_undo_setup(AVFormatContext *s)
{
    RTSPState *rt = s->priv_data;
    int i;

    for (i = 0; i < rt->nb_rtsp_streams; i++) {
        RTSPStream *rtsp_st = rt->rtsp_streams[i];
        if (!rtsp_st)
            continue;
        if (rtsp_st->transport_priv) {
            if (s->oformat) {
                AVFormatContext *rtpctx = rtsp_st->transport_priv;
                av_write_trailer(rtpctx);
                if (rt->lower_transport == RTSP_LOWER_TRANSPORT_TCP) {
                    uint8_t *ptr;
                    avio_close_dyn_buf(rtpctx->pb, &ptr);
                    av_free(ptr);
                } else {
                    avio_close(rtpctx->pb);
                }
                avformat_free_context(rtpctx);
            } else if (rt->transport == RTSP_TRANSPORT_RDT && CONFIG_RTPDEC)
                ff_rdt_parse_close(rtsp_st->transport_priv);
            else if (CONFIG_RTPDEC)
                ff_rtp_parse_close(rtsp_st->transport_priv);
        }
        rtsp_st->transport_priv = NULL;
        if (rtsp_st->rtp_handle)
            ffurl_close(rtsp_st->rtp_handle);
        rtsp_st->rtp_handle = NULL;
    }
}

/* close and free RTSP streams */
void ff_rtsp_close_streams(AVFormatContext *s)
{
    RTSPState *rt = s->priv_data;
    int i;
    RTSPStream *rtsp_st;

    ff_rtsp_undo_setup(s);
    for (i = 0; i < rt->nb_rtsp_streams; i++) {
        rtsp_st = rt->rtsp_streams[i];
        if (rtsp_st) {
            if (rtsp_st->dynamic_handler && rtsp_st->dynamic_protocol_context)
                rtsp_st->dynamic_handler->free(
                    rtsp_st->dynamic_protocol_context);
            av_free(rtsp_st);
        }
    }
    av_free(rt->rtsp_streams);
    if (rt->asf_ctx) {
        avformat_close_input(&rt->asf_ctx);
    }
    av_free(rt->p);
    av_free(rt->recvbuf);
}

static int rtsp_open_transport_ctx(AVFormatContext *s, RTSPStream *rtsp_st)
{
    RTSPState *rt = s->priv_data;
    AVStream *st = NULL;

    /* open the RTP context */
    if (rtsp_st->stream_index >= 0)
        st = s->streams[rtsp_st->stream_index];
    if (!st)
        s->ctx_flags |= AVFMTCTX_NOHEADER;

    if (s->oformat && CONFIG_RTSP_MUXER) {
        rtsp_st->transport_priv = ff_rtp_chain_mux_open(s, st,
                                      rtsp_st->rtp_handle,
                                      RTSP_TCP_MAX_PACKET_SIZE);
        /* Ownership of rtp_handle is passed to the rtp mux context */
        rtsp_st->rtp_handle = NULL;
    } else if (rt->transport == RTSP_TRANSPORT_RDT && CONFIG_RTPDEC)
        rtsp_st->transport_priv = ff_rdt_parse_open(s, st->index,
                                            rtsp_st->dynamic_protocol_context,
                                            rtsp_st->dynamic_handler);
    else if (CONFIG_RTPDEC)
        rtsp_st->transport_priv = ff_rtp_parse_open(s, st, rtsp_st->rtp_handle,
                                         rtsp_st->sdp_payload_type,
            (rt->lower_transport == RTSP_LOWER_TRANSPORT_TCP || !s->max_delay)
            ? 0 : RTP_REORDER_QUEUE_DEFAULT_SIZE);

    if (!rtsp_st->transport_priv) {
         return AVERROR(ENOMEM);
    } else if (rt->transport != RTSP_TRANSPORT_RDT && CONFIG_RTPDEC) {
        if (rtsp_st->dynamic_handler) {
            ff_rtp_parse_set_dynamic_protocol(rtsp_st->transport_priv,
                                              rtsp_st->dynamic_protocol_context,
                                              rtsp_st->dynamic_handler);
        }
    }

    return 0;
}

#if CONFIG_RTSP_DEMUXER || CONFIG_RTSP_MUXER
static void rtsp_parse_range(int *min_ptr, int *max_ptr, const char **pp)
{
    const char *p;
    int v;

    p = *pp;
    p += strspn(p, SPACE_CHARS);
    v = strtol(p, (char **)&p, 10);
    if (*p == '-') {
        p++;
        *min_ptr = v;
        v = strtol(p, (char **)&p, 10);
        *max_ptr = v;
    } else {
        *min_ptr = v;
        *max_ptr = v;
    }
    *pp = p;
}

/* XXX: only one transport specification is parsed */
static void rtsp_parse_transport(RTSPMessageHeader *reply, const char *p)
{
    char transport_protocol[16];
    char profile[16];
    char lower_transport[16];
    char parameter[16];
    RTSPTransportField *th;
    char buf[256];

    reply->nb_transports = 0;

    for (;;) {
        p += strspn(p, SPACE_CHARS);
        if (*p == '\0')
            break;

        th = &reply->transports[reply->nb_transports];

        get_word_sep(transport_protocol, sizeof(transport_protocol),
                     "/", &p);
        if (!av_strcasecmp (transport_protocol, "rtp")) {
            get_word_sep(profile, sizeof(profile), "/;,", &p);
            lower_transport[0] = '\0';
            /* rtp/avp/<protocol> */
            if (*p == '/') {
                get_word_sep(lower_transport, sizeof(lower_transport),
                             ";,", &p);
            }
            th->transport = RTSP_TRANSPORT_RTP;
        } else if (!av_strcasecmp (transport_protocol, "x-pn-tng") ||
                   !av_strcasecmp (transport_protocol, "x-real-rdt")) {
            /* x-pn-tng/<protocol> */
            get_word_sep(lower_transport, sizeof(lower_transport), "/;,", &p);
            profile[0] = '\0';
            th->transport = RTSP_TRANSPORT_RDT;
        }
        if (!av_strcasecmp(lower_transport, "TCP"))
            th->lower_transport = RTSP_LOWER_TRANSPORT_TCP;
        else
            th->lower_transport = RTSP_LOWER_TRANSPORT_UDP;

        if (*p == ';')
            p++;
        /* get each parameter */
        while (*p != '\0' && *p != ',') {
            get_word_sep(parameter, sizeof(parameter), "=;,", &p);
            if (!strcmp(parameter, "port")) {
                if (*p == '=') {
                    p++;
                    rtsp_parse_range(&th->port_min, &th->port_max, &p);
                }
            } else if (!strcmp(parameter, "client_port")) {
                if (*p == '=') {
                    p++;
                    rtsp_parse_range(&th->client_port_min,
                                     &th->client_port_max, &p);
                }
            } else if (!strcmp(parameter, "server_port")) {
                if (*p == '=') {
                    p++;
                    rtsp_parse_range(&th->server_port_min,
                                     &th->server_port_max, &p);
                }
            } else if (!strcmp(parameter, "interleaved")) {
                if (*p == '=') {
                    p++;
                    rtsp_parse_range(&th->interleaved_min,
                                     &th->interleaved_max, &p);
                }
            } else if (!strcmp(parameter, "multicast")) {
                if (th->lower_transport == RTSP_LOWER_TRANSPORT_UDP)
                    th->lower_transport = RTSP_LOWER_TRANSPORT_UDP_MULTICAST;
            } else if (!strcmp(parameter, "ttl")) {
                if (*p == '=') {
                    p++;
                    th->ttl = strtol(p, (char **)&p, 10);
                }
            } else if (!strcmp(parameter, "destination")) {
                if (*p == '=') {
                    p++;
                    get_word_sep(buf, sizeof(buf), ";,", &p);
                    get_sockaddr(buf, &th->destination);
                }
            } else if (!strcmp(parameter, "source")) {
                if (*p == '=') {
                    p++;
                    get_word_sep(buf, sizeof(buf), ";,", &p);
                    av_strlcpy(th->source, buf, sizeof(th->source));
                }
            }

            while (*p != ';' && *p != '\0' && *p != ',')
                p++;
            if (*p == ';')
                p++;
        }
        if (*p == ',')
            p++;

        reply->nb_transports++;
    }
}

static void handle_rtp_info(RTSPState *rt, const char *url,
                            uint32_t seq, uint32_t rtptime)
{
    int i;
    if (!rtptime || !url[0])
        return;
    if (rt->transport != RTSP_TRANSPORT_RTP)
        return;
    for (i = 0; i < rt->nb_rtsp_streams; i++) {
        RTSPStream *rtsp_st = rt->rtsp_streams[i];
        RTPDemuxContext *rtpctx = rtsp_st->transport_priv;
        if (!rtpctx)
            continue;
        if (!strcmp(rtsp_st->control_url, url)) {
            rtpctx->base_timestamp = rtptime;
            break;
        }
    }
}

static void rtsp_parse_rtp_info(RTSPState *rt, const char *p)
{
    int read = 0;
    char key[20], value[1024], url[1024] = "";
    uint32_t seq = 0, rtptime = 0;

    for (;;) {
        p += strspn(p, SPACE_CHARS);
        if (!*p)
            break;
        get_word_sep(key, sizeof(key), "=", &p);
        if (*p != '=')
            break;
        p++;
        get_word_sep(value, sizeof(value), ";, ", &p);
        read++;
        if (!strcmp(key, "url"))
            av_strlcpy(url, value, sizeof(url));
        else if (!strcmp(key, "seq"))
            seq = strtoul(value, NULL, 10);
        else if (!strcmp(key, "rtptime"))
            rtptime = strtoul(value, NULL, 10);
        if (*p == ',') {
            handle_rtp_info(rt, url, seq, rtptime);
            url[0] = '\0';
            seq = rtptime = 0;
            read = 0;
        }
        if (*p)
            p++;
    }
    if (read > 0)
        handle_rtp_info(rt, url, seq, rtptime);
}

void ff_rtsp_parse_line(RTSPMessageHeader *reply, const char *buf,
                        RTSPState *rt, const char *method)
{
    const char *p;

    /* NOTE: we do case independent match for broken servers */
    p = buf;
    if (av_stristart(p, "Session:", &p)) {
        int t;
        get_word_sep(reply->session_id, sizeof(reply->session_id), ";", &p);
        if (av_stristart(p, ";timeout=", &p) &&
            (t = strtol(p, NULL, 10)) > 0) {
            reply->timeout = t;
        }
    } else if (av_stristart(p, "Content-Length:", &p)) {
        reply->content_length = strtol(p, NULL, 10);
    } else if (av_stristart(p, "Transport:", &p)) {
        rtsp_parse_transport(reply, p);
    } else if (av_stristart(p, "CSeq:", &p)) {
        reply->seq = strtol(p, NULL, 10);
    } else if (av_stristart(p, "Range:", &p)) {
        rtsp_parse_range_npt(p, &reply->range_start, &reply->range_end);
    } else if (av_stristart(p, "RealChallenge1:", &p)) {
        p += strspn(p, SPACE_CHARS);
        av_strlcpy(reply->real_challenge, p, sizeof(reply->real_challenge));
    } else if (av_stristart(p, "Server:", &p)) {
        p += strspn(p, SPACE_CHARS);
        av_strlcpy(reply->server, p, sizeof(reply->server));
    } else if (av_stristart(p, "Notice:", &p) ||
               av_stristart(p, "X-Notice:", &p)) {
        reply->notice = strtol(p, NULL, 10);
    } else if (av_stristart(p, "Location:", &p)) {
        p += strspn(p, SPACE_CHARS);
        av_strlcpy(reply->location, p , sizeof(reply->location));
    } else if (av_stristart(p, "WWW-Authenticate:", &p) && rt) {
        p += strspn(p, SPACE_CHARS);
        ff_http_auth_handle_header(&rt->auth_state, "WWW-Authenticate", p);
    } else if (av_stristart(p, "Authentication-Info:", &p) && rt) {
        p += strspn(p, SPACE_CHARS);
        ff_http_auth_handle_header(&rt->auth_state, "Authentication-Info", p);
    } else if (av_stristart(p, "Content-Base:", &p) && rt) {
        p += strspn(p, SPACE_CHARS);
        if (method && !strcmp(method, "DESCRIBE"))
            av_strlcpy(rt->control_uri, p , sizeof(rt->control_uri));
    } else if (av_stristart(p, "RTP-Info:", &p) && rt) {
        p += strspn(p, SPACE_CHARS);
        if (method && !strcmp(method, "PLAY"))
            rtsp_parse_rtp_info(rt, p);
    } else if (av_stristart(p, "Public:", &p) && rt) {
        if (strstr(p, "GET_PARAMETER") &&
            method && !strcmp(method, "OPTIONS"))
            rt->get_parameter_supported = 1;
    } else if (av_stristart(p, "x-Accept-Dynamic-Rate:", &p) && rt) {
        p += strspn(p, SPACE_CHARS);
        rt->accept_dynamic_rate = atoi(p);
    }
}

/* skip a RTP/TCP interleaved packet */
void ff_rtsp_skip_packet(AVFormatContext *s)
{
    RTSPState *rt = s->priv_data;
    int ret, len, len1;
    uint8_t buf[1024];

    ret = ffurl_read_complete(rt->rtsp_hd, buf, 3);
    if (ret != 3)
        return;
    len = AV_RB16(buf + 1);

    av_dlog(s, "skipping RTP packet len=%d\n", len);

    /* skip payload */
    while (len > 0) {
        len1 = len;
        if (len1 > sizeof(buf))
            len1 = sizeof(buf);
        ret = ffurl_read_complete(rt->rtsp_hd, buf, len1);
        if (ret != len1)
            return;
        len -= len1;
    }
}

int ff_rtsp_read_reply(AVFormatContext *s, RTSPMessageHeader *reply,
                       unsigned char **content_ptr,
                       int return_on_interleaved_data, const char *method)
{
    RTSPState *rt = s->priv_data;
    char buf[4096], buf1[1024], *q;
    unsigned char ch;
    const char *p;
    int ret, content_length, line_count = 0;
    unsigned char *content = NULL;

    memset(reply, 0, sizeof(*reply));

    /* parse reply (XXX: use buffers) */
    rt->last_reply[0] = '\0';
    for (;;) {
        q = buf;
        for (;;) {
            ret = ffurl_read_complete(rt->rtsp_hd, &ch, 1);
            av_dlog(s, "ret=%d c=%02x [%c]\n", ret, ch, ch);
            if (ret != 1)
                return AVERROR_EOF;
            if (ch == '\n')
                break;
            if (ch == '$') {
                /* XXX: only parse it if first char on line ? */
                if (return_on_interleaved_data) {
                    return 1;
                } else
                    ff_rtsp_skip_packet(s);
            } else if (ch != '\r') {
                if ((q - buf) < sizeof(buf) - 1)
                    *q++ = ch;
            }
        }
        *q = '\0';

        av_dlog(s, "line='%s'\n", buf);

        /* test if last line */
        if (buf[0] == '\0')
            break;
        p = buf;
        if (line_count == 0) {
            /* get reply code */
            get_word(buf1, sizeof(buf1), &p);
            get_word(buf1, sizeof(buf1), &p);
            reply->status_code = atoi(buf1);
            av_strlcpy(reply->reason, p, sizeof(reply->reason));
        } else {
            ff_rtsp_parse_line(reply, p, rt, method);
            av_strlcat(rt->last_reply, p,    sizeof(rt->last_reply));
            av_strlcat(rt->last_reply, "\n", sizeof(rt->last_reply));
        }
        line_count++;
    }

    if (rt->session_id[0] == '\0' && reply->session_id[0] != '\0')
        av_strlcpy(rt->session_id, reply->session_id, sizeof(rt->session_id));

    content_length = reply->content_length;
    if (content_length > 0) {
        /* leave some room for a trailing '\0' (useful for simple parsing) */
        content = av_malloc(content_length + 1);
        ffurl_read_complete(rt->rtsp_hd, content, content_length);
        content[content_length] = '\0';
    }
    if (content_ptr)
        *content_ptr = content;
    else
        av_free(content);

    if (rt->seq != reply->seq) {
        av_log(s, AV_LOG_WARNING, "CSeq %d expected, %d received.\n",
            rt->seq, reply->seq);
    }

    /* EOS */
    if (reply->notice == 2101 /* End-of-Stream Reached */      ||
        reply->notice == 2104 /* Start-of-Stream Reached */    ||
        reply->notice == 2306 /* Continuous Feed Terminated */) {
        rt->state = RTSP_STATE_IDLE;
    } else if (reply->notice >= 4400 && reply->notice < 5500) {
        return AVERROR(EIO); /* data or server error */
    } else if (reply->notice == 2401 /* Ticket Expired */ ||
             (reply->notice >= 5500 && reply->notice < 5600) /* end of term */ )
        return AVERROR(EPERM);

    return 0;
}

/**
 * Send a command to the RTSP server without waiting for the reply.
 *
 * @param s RTSP (de)muxer context
 * @param method the method for the request
 * @param url the target url for the request
 * @param headers extra header lines to include in the request
 * @param send_content if non-null, the data to send as request body content
 * @param send_content_length the length of the send_content data, or 0 if
 *                            send_content is null
 *
 * @return zero if success, nonzero otherwise
 */
static int ff_rtsp_send_cmd_with_content_async(AVFormatContext *s,
                                               const char *method, const char *url,
                                               const char *headers,
                                               const unsigned char *send_content,
                                               int send_content_length)
{
    RTSPState *rt = s->priv_data;
    char buf[4096], *out_buf;
    char base64buf[AV_BASE64_SIZE(sizeof(buf))];

    /* Add in RTSP headers */
    out_buf = buf;
    rt->seq++;
    snprintf(buf, sizeof(buf), "%s %s RTSP/1.0\r\n", method, url);
    if (headers)
        av_strlcat(buf, headers, sizeof(buf));
    av_strlcatf(buf, sizeof(buf), "CSeq: %d\r\n", rt->seq);
    if (rt->session_id[0] != '\0' && (!headers ||
        !strstr(headers, "\nIf-Match:"))) {
        av_strlcatf(buf, sizeof(buf), "Session: %s\r\n", rt->session_id);
    }
    if (rt->auth[0]) {
        char *str = ff_http_auth_create_response(&rt->auth_state,
                                                 rt->auth, url, method);
        if (str)
            av_strlcat(buf, str, sizeof(buf));
        av_free(str);
    }
    if (send_content_length > 0 && send_content)
        av_strlcatf(buf, sizeof(buf), "Content-Length: %d\r\n", send_content_length);
    av_strlcat(buf, "\r\n", sizeof(buf));

    /* base64 encode rtsp if tunneling */
    if (rt->control_transport == RTSP_MODE_TUNNEL) {
        av_base64_encode(base64buf, sizeof(base64buf), buf, strlen(buf));
        out_buf = base64buf;
    }

    av_dlog(s, "Sending:\n%s--\n", buf);

    ffurl_write(rt->rtsp_hd_out, out_buf, strlen(out_buf));
    if (send_content_length > 0 && send_content) {
        if (rt->control_transport == RTSP_MODE_TUNNEL) {
            av_log(s, AV_LOG_ERROR, "tunneling of RTSP requests "
                                    "with content data not supported\n");
            return AVERROR_PATCHWELCOME;
        }
        ffurl_write(rt->rtsp_hd_out, send_content, send_content_length);
    }
    rt->last_cmd_time = av_gettime();

    return 0;
}

int ff_rtsp_send_cmd_async(AVFormatContext *s, const char *method,
                           const char *url, const char *headers)
{
    return ff_rtsp_send_cmd_with_content_async(s, method, url, headers, NULL, 0);
}

int ff_rtsp_send_cmd(AVFormatContext *s, const char *method, const char *url,
                     const char *headers, RTSPMessageHeader *reply,
                     unsigned char **content_ptr)
{
    return ff_rtsp_send_cmd_with_content(s, method, url, headers, reply,
                                         content_ptr, NULL, 0);
}

int ff_rtsp_send_cmd_with_content(AVFormatContext *s,
                                  const char *method, const char *url,
                                  const char *header,
                                  RTSPMessageHeader *reply,
                                  unsigned char **content_ptr,
                                  const unsigned char *send_content,
                                  int send_content_length)
{
    RTSPState *rt = s->priv_data;
    HTTPAuthType cur_auth_type;
    int ret;

retry:
    cur_auth_type = rt->auth_state.auth_type;
    if ((ret = ff_rtsp_send_cmd_with_content_async(s, method, url, header,
                                                   send_content,
                                                   send_content_length)))
        return ret;

    if ((ret = ff_rtsp_read_reply(s, reply, content_ptr, 0, method) ) < 0)
        return ret;

    if (reply->status_code == 401 && cur_auth_type == HTTP_AUTH_NONE &&
        rt->auth_state.auth_type != HTTP_AUTH_NONE)
        goto retry;

    if (reply->status_code > 400){
        av_log(s, AV_LOG_ERROR, "method %s failed: %d%s\n",
               method,
               reply->status_code,
               reply->reason);
        av_log(s, AV_LOG_DEBUG, "%s\n", rt->last_reply);
    }

    return 0;
}

int ff_rtsp_make_setup_request(AVFormatContext *s, const char *host, int port,
                              int lower_transport, const char *real_challenge)
{
    RTSPState *rt = s->priv_data;
    int rtx = 0, j, i, err, interleave = 0, port_off;
    RTSPStream *rtsp_st;
    RTSPMessageHeader reply1, *reply = &reply1;
    char cmd[2048];
    const char *trans_pref;

    if (rt->transport == RTSP_TRANSPORT_RDT)
        trans_pref = "x-pn-tng";
    else
        trans_pref = "RTP/AVP";

    /* default timeout: 1 minute */
    rt->timeout = 60;

    /* for each stream, make the setup request */
    /* XXX: we assume the same server is used for the control of each
     * RTSP stream */
    port_off = av_get_random_seed() % (RTSP_RTP_PORT_MAX - RTSP_RTP_PORT_MIN);
    /* even random offset */
    port_off -= port_off & 0x01;

<<<<<<< HEAD
    for (j = RTSP_RTP_PORT_MIN + port_off, i = 0; i < rt->nb_rtsp_streams; ++i) {
=======
    /* Choose a random starting offset within the first half of the
     * port range, to allow for a number of ports to try even if the offset
     * happens to be at the end of the random range. */
    port_off = av_get_random_seed() % ((rt->rtp_port_max - rt->rtp_port_min)/2);
    /* even random offset */
    port_off -= port_off & 0x01;

    for (j = rt->rtp_port_min + port_off, i = 0; i < rt->nb_rtsp_streams; ++i) {
>>>>>>> 15cea369
        char transport[2048];

        /*
         * WMS serves all UDP data over a single connection, the RTX, which
         * isn't necessarily the first in the SDP but has to be the first
         * to be set up, else the second/third SETUP will fail with a 461.
         */
        if (lower_transport == RTSP_LOWER_TRANSPORT_UDP &&
             rt->server_type == RTSP_SERVER_WMS) {
            if (i == 0) {
                /* rtx first */
                for (rtx = 0; rtx < rt->nb_rtsp_streams; rtx++) {
                    int len = strlen(rt->rtsp_streams[rtx]->control_url);
                    if (len >= 4 &&
                        !strcmp(rt->rtsp_streams[rtx]->control_url + len - 4,
                                "/rtx"))
                        break;
                }
                if (rtx == rt->nb_rtsp_streams)
                    return -1; /* no RTX found */
                rtsp_st = rt->rtsp_streams[rtx];
            } else
                rtsp_st = rt->rtsp_streams[i > rtx ? i : i - 1];
        } else
            rtsp_st = rt->rtsp_streams[i];

        /* RTP/UDP */
        if (lower_transport == RTSP_LOWER_TRANSPORT_UDP) {
            char buf[256];

            if (rt->server_type == RTSP_SERVER_WMS && i > 1) {
                port = reply->transports[0].client_port_min;
                goto have_port;
            }

            /* first try in specified port range */
<<<<<<< HEAD
            while (j <= RTSP_RTP_PORT_MAX) {
=======
            while (j <= rt->rtp_port_max) {
>>>>>>> 15cea369
                ff_url_join(buf, sizeof(buf), "rtp", NULL, host, -1,
                            "?localport=%d", j);
                /* we will use two ports per rtp stream (rtp and rtcp) */
                j += 2;
                if (!ffurl_open(&rtsp_st->rtp_handle, buf, AVIO_FLAG_READ_WRITE,
                               &s->interrupt_callback, NULL))
                    goto rtp_opened;
            }
            av_log(s, AV_LOG_ERROR, "Unable to open an input RTP port\n");
            err = AVERROR(EIO);
            goto fail;

        rtp_opened:
            port = ff_rtp_get_local_rtp_port(rtsp_st->rtp_handle);
        have_port:
            snprintf(transport, sizeof(transport) - 1,
                     "%s/UDP;", trans_pref);
            if (rt->server_type != RTSP_SERVER_REAL)
                av_strlcat(transport, "unicast;", sizeof(transport));
            av_strlcatf(transport, sizeof(transport),
                     "client_port=%d", port);
            if (rt->transport == RTSP_TRANSPORT_RTP &&
                !(rt->server_type == RTSP_SERVER_WMS && i > 0))
                av_strlcatf(transport, sizeof(transport), "-%d", port + 1);
        }

        /* RTP/TCP */
        else if (lower_transport == RTSP_LOWER_TRANSPORT_TCP) {
            /* For WMS streams, the application streams are only used for
             * UDP. When trying to set it up for TCP streams, the server
             * will return an error. Therefore, we skip those streams. */
            if (rt->server_type == RTSP_SERVER_WMS &&
                s->streams[rtsp_st->stream_index]->codec->codec_type ==
                    AVMEDIA_TYPE_DATA)
                continue;
            snprintf(transport, sizeof(transport) - 1,
                     "%s/TCP;", trans_pref);
            if (rt->transport != RTSP_TRANSPORT_RDT)
                av_strlcat(transport, "unicast;", sizeof(transport));
            av_strlcatf(transport, sizeof(transport),
                        "interleaved=%d-%d",
                        interleave, interleave + 1);
            interleave += 2;
        }

        else if (lower_transport == RTSP_LOWER_TRANSPORT_UDP_MULTICAST) {
            snprintf(transport, sizeof(transport) - 1,
                     "%s/UDP;multicast", trans_pref);
        }
        if (s->oformat) {
            av_strlcat(transport, ";mode=receive", sizeof(transport));
        } else if (rt->server_type == RTSP_SERVER_REAL ||
                   rt->server_type == RTSP_SERVER_WMS)
            av_strlcat(transport, ";mode=play", sizeof(transport));
        snprintf(cmd, sizeof(cmd),
                 "Transport: %s\r\n",
                 transport);
        if (rt->accept_dynamic_rate)
            av_strlcat(cmd, "x-Dynamic-Rate: 0\r\n", sizeof(cmd));
        if (i == 0 && rt->server_type == RTSP_SERVER_REAL && CONFIG_RTPDEC) {
            char real_res[41], real_csum[9];
            ff_rdt_calc_response_and_checksum(real_res, real_csum,
                                              real_challenge);
            av_strlcatf(cmd, sizeof(cmd),
                        "If-Match: %s\r\n"
                        "RealChallenge2: %s, sd=%s\r\n",
                        rt->session_id, real_res, real_csum);
        }
        ff_rtsp_send_cmd(s, "SETUP", rtsp_st->control_url, cmd, reply, NULL);
        if (reply->status_code == 461 /* Unsupported protocol */ && i == 0) {
            err = 1;
            goto fail;
        } else if (reply->status_code != RTSP_STATUS_OK ||
                   reply->nb_transports != 1) {
            err = AVERROR_INVALIDDATA;
            goto fail;
        }

        /* XXX: same protocol for all streams is required */
        if (i > 0) {
            if (reply->transports[0].lower_transport != rt->lower_transport ||
                reply->transports[0].transport != rt->transport) {
                err = AVERROR_INVALIDDATA;
                goto fail;
            }
        } else {
            rt->lower_transport = reply->transports[0].lower_transport;
            rt->transport = reply->transports[0].transport;
        }

        /* Fail if the server responded with another lower transport mode
         * than what we requested. */
        if (reply->transports[0].lower_transport != lower_transport) {
            av_log(s, AV_LOG_ERROR, "Nonmatching transport in server reply\n");
            err = AVERROR_INVALIDDATA;
            goto fail;
        }

        switch(reply->transports[0].lower_transport) {
        case RTSP_LOWER_TRANSPORT_TCP:
            rtsp_st->interleaved_min = reply->transports[0].interleaved_min;
            rtsp_st->interleaved_max = reply->transports[0].interleaved_max;
            break;

        case RTSP_LOWER_TRANSPORT_UDP: {
            char url[1024], options[30] = "";

            if (rt->rtsp_flags & RTSP_FLAG_FILTER_SRC)
                av_strlcpy(options, "?connect=1", sizeof(options));
            /* Use source address if specified */
            if (reply->transports[0].source[0]) {
                ff_url_join(url, sizeof(url), "rtp", NULL,
                            reply->transports[0].source,
                            reply->transports[0].server_port_min, "%s", options);
            } else {
                ff_url_join(url, sizeof(url), "rtp", NULL, host,
                            reply->transports[0].server_port_min, "%s", options);
            }
            if (!(rt->server_type == RTSP_SERVER_WMS && i > 1) &&
                ff_rtp_set_remote_url(rtsp_st->rtp_handle, url) < 0) {
                err = AVERROR_INVALIDDATA;
                goto fail;
            }
            /* Try to initialize the connection state in a
             * potential NAT router by sending dummy packets.
             * RTP/RTCP dummy packets are used for RDT, too.
             */
            if (!(rt->server_type == RTSP_SERVER_WMS && i > 1) && s->iformat &&
                CONFIG_RTPDEC)
                ff_rtp_send_punch_packets(rtsp_st->rtp_handle);
            break;
        }
        case RTSP_LOWER_TRANSPORT_UDP_MULTICAST: {
            char url[1024], namebuf[50];
            struct sockaddr_storage addr;
            int port, ttl;

            if (reply->transports[0].destination.ss_family) {
                addr      = reply->transports[0].destination;
                port      = reply->transports[0].port_min;
                ttl       = reply->transports[0].ttl;
            } else {
                addr      = rtsp_st->sdp_ip;
                port      = rtsp_st->sdp_port;
                ttl       = rtsp_st->sdp_ttl;
            }
            getnameinfo((struct sockaddr*) &addr, sizeof(addr),
                        namebuf, sizeof(namebuf), NULL, 0, NI_NUMERICHOST);
            ff_url_join(url, sizeof(url), "rtp", NULL, namebuf,
                        port, "?ttl=%d", ttl);
            if (ffurl_open(&rtsp_st->rtp_handle, url, AVIO_FLAG_READ_WRITE,
                           &s->interrupt_callback, NULL) < 0) {
                err = AVERROR_INVALIDDATA;
                goto fail;
            }
            break;
        }
        }

        if ((err = rtsp_open_transport_ctx(s, rtsp_st)))
            goto fail;
    }

    if (reply->timeout > 0)
        rt->timeout = reply->timeout;

    if (rt->server_type == RTSP_SERVER_REAL)
        rt->need_subscription = 1;

    return 0;

fail:
    ff_rtsp_undo_setup(s);
    return err;
}

void ff_rtsp_close_connections(AVFormatContext *s)
{
    RTSPState *rt = s->priv_data;
    if (rt->rtsp_hd_out != rt->rtsp_hd) ffurl_close(rt->rtsp_hd_out);
    ffurl_close(rt->rtsp_hd);
    rt->rtsp_hd = rt->rtsp_hd_out = NULL;
}

int ff_rtsp_connect(AVFormatContext *s)
{
    RTSPState *rt = s->priv_data;
    char host[1024], path[1024], tcpname[1024], cmd[2048], auth[128];
    char *option_list, *option, *filename;
    int port, err, tcp_fd;
    RTSPMessageHeader reply1 = {0}, *reply = &reply1;
    int lower_transport_mask = 0;
    char real_challenge[64] = "";
    struct sockaddr_storage peer;
    socklen_t peer_len = sizeof(peer);

    if (rt->rtp_port_max < rt->rtp_port_min) {
        av_log(s, AV_LOG_ERROR, "Invalid UDP port range, max port %d less "
                                "than min port %d\n", rt->rtp_port_max,
                                                      rt->rtp_port_min);
        return AVERROR(EINVAL);
    }

    if (!ff_network_init())
        return AVERROR(EIO);

    rt->control_transport = RTSP_MODE_PLAIN;
    if (rt->lower_transport_mask & (1 << RTSP_LOWER_TRANSPORT_HTTP)) {
        rt->lower_transport_mask = 1 << RTSP_LOWER_TRANSPORT_TCP;
        rt->control_transport = RTSP_MODE_TUNNEL;
    }
    /* Only pass through valid flags from here */
    rt->lower_transport_mask &= (1 << RTSP_LOWER_TRANSPORT_NB) - 1;

redirect:
    lower_transport_mask = rt->lower_transport_mask;
    /* extract hostname and port */
    av_url_split(NULL, 0, auth, sizeof(auth),
                 host, sizeof(host), &port, path, sizeof(path), s->filename);
    if (*auth) {
        av_strlcpy(rt->auth, auth, sizeof(rt->auth));
    }
    if (port < 0)
        port = RTSP_DEFAULT_PORT;

#if FF_API_RTSP_URL_OPTIONS
    /* search for options */
    option_list = strrchr(path, '?');
    if (option_list) {
        /* Strip out the RTSP specific options, write out the rest of
         * the options back into the same string. */
        filename = option_list;
        while (option_list) {
            int handled = 1;
            /* move the option pointer */
            option = ++option_list;
            option_list = strchr(option_list, '&');
            if (option_list)
                *option_list = 0;

            /* handle the options */
            if (!strcmp(option, "udp")) {
                lower_transport_mask |= (1<< RTSP_LOWER_TRANSPORT_UDP);
            } else if (!strcmp(option, "multicast")) {
                lower_transport_mask |= (1<< RTSP_LOWER_TRANSPORT_UDP_MULTICAST);
            } else if (!strcmp(option, "tcp")) {
                lower_transport_mask |= (1<< RTSP_LOWER_TRANSPORT_TCP);
            } else if(!strcmp(option, "http")) {
                lower_transport_mask |= (1<< RTSP_LOWER_TRANSPORT_TCP);
                rt->control_transport = RTSP_MODE_TUNNEL;
            } else if (!strcmp(option, "filter_src")) {
                rt->rtsp_flags |= RTSP_FLAG_FILTER_SRC;
            } else {
                /* Write options back into the buffer, using memmove instead
                 * of strcpy since the strings may overlap. */
                int len = strlen(option);
                memmove(++filename, option, len);
                filename += len;
                if (option_list) *filename = '&';
                handled = 0;
            }
            if (handled)
                av_log(s, AV_LOG_WARNING, "Options passed via URL are "
                                          "deprecated, use -rtsp_transport "
                                          "and -rtsp_flags instead.\n");
        }
        *filename = 0;
    }
#endif

    if (!lower_transport_mask)
        lower_transport_mask = (1 << RTSP_LOWER_TRANSPORT_NB) - 1;

    if (s->oformat) {
        /* Only UDP or TCP - UDP multicast isn't supported. */
        lower_transport_mask &= (1 << RTSP_LOWER_TRANSPORT_UDP) |
                                (1 << RTSP_LOWER_TRANSPORT_TCP);
        if (!lower_transport_mask || rt->control_transport == RTSP_MODE_TUNNEL) {
            av_log(s, AV_LOG_ERROR, "Unsupported lower transport method, "
                                    "only UDP and TCP are supported for output.\n");
            err = AVERROR(EINVAL);
            goto fail;
        }
    }

    /* Construct the URI used in request; this is similar to s->filename,
     * but with authentication credentials removed and RTSP specific options
     * stripped out. */
    ff_url_join(rt->control_uri, sizeof(rt->control_uri), "rtsp", NULL,
                host, port, "%s", path);

    if (rt->control_transport == RTSP_MODE_TUNNEL) {
        /* set up initial handshake for tunneling */
        char httpname[1024];
        char sessioncookie[17];
        char headers[1024];

        ff_url_join(httpname, sizeof(httpname), "http", auth, host, port, "%s", path);
        snprintf(sessioncookie, sizeof(sessioncookie), "%08x%08x",
                 av_get_random_seed(), av_get_random_seed());

        /* GET requests */
        if (ffurl_alloc(&rt->rtsp_hd, httpname, AVIO_FLAG_READ,
                        &s->interrupt_callback) < 0) {
            err = AVERROR(EIO);
            goto fail;
        }

        /* generate GET headers */
        snprintf(headers, sizeof(headers),
                 "x-sessioncookie: %s\r\n"
                 "Accept: application/x-rtsp-tunnelled\r\n"
                 "Pragma: no-cache\r\n"
                 "Cache-Control: no-cache\r\n",
                 sessioncookie);
        av_opt_set(rt->rtsp_hd->priv_data, "headers", headers, 0);

        /* complete the connection */
        if (ffurl_connect(rt->rtsp_hd, NULL)) {
            err = AVERROR(EIO);
            goto fail;
        }

        /* POST requests */
        if (ffurl_alloc(&rt->rtsp_hd_out, httpname, AVIO_FLAG_WRITE,
                        &s->interrupt_callback) < 0 ) {
            err = AVERROR(EIO);
            goto fail;
        }

        /* generate POST headers */
        snprintf(headers, sizeof(headers),
                 "x-sessioncookie: %s\r\n"
                 "Content-Type: application/x-rtsp-tunnelled\r\n"
                 "Pragma: no-cache\r\n"
                 "Cache-Control: no-cache\r\n"
                 "Content-Length: 32767\r\n"
                 "Expires: Sun, 9 Jan 1972 00:00:00 GMT\r\n",
                 sessioncookie);
        av_opt_set(rt->rtsp_hd_out->priv_data, "headers", headers, 0);
        av_opt_set(rt->rtsp_hd_out->priv_data, "chunked_post", "0", 0);

        /* Initialize the authentication state for the POST session. The HTTP
         * protocol implementation doesn't properly handle multi-pass
         * authentication for POST requests, since it would require one of
         * the following:
         * - implementing Expect: 100-continue, which many HTTP servers
         *   don't support anyway, even less the RTSP servers that do HTTP
         *   tunneling
         * - sending the whole POST data until getting a 401 reply specifying
         *   what authentication method to use, then resending all that data
         * - waiting for potential 401 replies directly after sending the
         *   POST header (waiting for some unspecified time)
         * Therefore, we copy the full auth state, which works for both basic
         * and digest. (For digest, we would have to synchronize the nonce
         * count variable between the two sessions, if we'd do more requests
         * with the original session, though.)
         */
        ff_http_init_auth_state(rt->rtsp_hd_out, rt->rtsp_hd);

        /* complete the connection */
        if (ffurl_connect(rt->rtsp_hd_out, NULL)) {
            err = AVERROR(EIO);
            goto fail;
        }
    } else {
        /* open the tcp connection */
        ff_url_join(tcpname, sizeof(tcpname), "tcp", NULL, host, port, NULL);
        if (ffurl_open(&rt->rtsp_hd, tcpname, AVIO_FLAG_READ_WRITE,
                       &s->interrupt_callback, NULL) < 0) {
            err = AVERROR(EIO);
            goto fail;
        }
        rt->rtsp_hd_out = rt->rtsp_hd;
    }
    rt->seq = 0;

    tcp_fd = ffurl_get_file_handle(rt->rtsp_hd);
    if (!getpeername(tcp_fd, (struct sockaddr*) &peer, &peer_len)) {
        getnameinfo((struct sockaddr*) &peer, peer_len, host, sizeof(host),
                    NULL, 0, NI_NUMERICHOST);
    }

    /* request options supported by the server; this also detects server
     * type */
    for (rt->server_type = RTSP_SERVER_RTP;;) {
        cmd[0] = 0;
        if (rt->server_type == RTSP_SERVER_REAL)
            av_strlcat(cmd,
                       /*
                        * The following entries are required for proper
                        * streaming from a Realmedia server. They are
                        * interdependent in some way although we currently
                        * don't quite understand how. Values were copied
                        * from mplayer SVN r23589.
                        *   ClientChallenge is a 16-byte ID in hex
                        *   CompanyID is a 16-byte ID in base64
                        */
                       "ClientChallenge: 9e26d33f2984236010ef6253fb1887f7\r\n"
                       "PlayerStarttime: [28/03/2003:22:50:23 00:00]\r\n"
                       "CompanyID: KnKV4M4I/B2FjJ1TToLycw==\r\n"
                       "GUID: 00000000-0000-0000-0000-000000000000\r\n",
                       sizeof(cmd));
        ff_rtsp_send_cmd(s, "OPTIONS", rt->control_uri, cmd, reply, NULL);
        if (reply->status_code != RTSP_STATUS_OK) {
            err = AVERROR_INVALIDDATA;
            goto fail;
        }

        /* detect server type if not standard-compliant RTP */
        if (rt->server_type != RTSP_SERVER_REAL && reply->real_challenge[0]) {
            rt->server_type = RTSP_SERVER_REAL;
            continue;
        } else if (!av_strncasecmp(reply->server, "WMServer/", 9)) {
            rt->server_type = RTSP_SERVER_WMS;
        } else if (rt->server_type == RTSP_SERVER_REAL)
            strcpy(real_challenge, reply->real_challenge);
        break;
    }

    if (s->iformat && CONFIG_RTSP_DEMUXER)
        err = ff_rtsp_setup_input_streams(s, reply);
    else if (CONFIG_RTSP_MUXER)
        err = ff_rtsp_setup_output_streams(s, host);
    if (err)
        goto fail;

    do {
        int lower_transport = ff_log2_tab[lower_transport_mask &
                                  ~(lower_transport_mask - 1)];

        err = ff_rtsp_make_setup_request(s, host, port, lower_transport,
                                 rt->server_type == RTSP_SERVER_REAL ?
                                     real_challenge : NULL);
        if (err < 0)
            goto fail;
        lower_transport_mask &= ~(1 << lower_transport);
        if (lower_transport_mask == 0 && err == 1) {
            err = AVERROR(EPROTONOSUPPORT);
            goto fail;
        }
    } while (err);

    rt->lower_transport_mask = lower_transport_mask;
    av_strlcpy(rt->real_challenge, real_challenge, sizeof(rt->real_challenge));
    rt->state = RTSP_STATE_IDLE;
    rt->seek_timestamp = 0; /* default is to start stream at position zero */
    return 0;
 fail:
    ff_rtsp_close_streams(s);
    ff_rtsp_close_connections(s);
    if (reply->status_code >=300 && reply->status_code < 400 && s->iformat) {
        av_strlcpy(s->filename, reply->location, sizeof(s->filename));
        av_log(s, AV_LOG_INFO, "Status %d: Redirecting to %s\n",
               reply->status_code,
               s->filename);
        goto redirect;
    }
    ff_network_close();
    return err;
}
#endif /* CONFIG_RTSP_DEMUXER || CONFIG_RTSP_MUXER */

#if CONFIG_RTPDEC
static int udp_read_packet(AVFormatContext *s, RTSPStream **prtsp_st,
                           uint8_t *buf, int buf_size, int64_t wait_end)
{
    RTSPState *rt = s->priv_data;
    RTSPStream *rtsp_st;
    int n, i, ret, tcp_fd, timeout_cnt = 0;
    int max_p = 0;
    struct pollfd *p = rt->p;

    for (;;) {
        if (ff_check_interrupt(&s->interrupt_callback))
            return AVERROR_EXIT;
        if (wait_end && wait_end - av_gettime() < 0)
            return AVERROR(EAGAIN);
        max_p = 0;
        if (rt->rtsp_hd) {
            tcp_fd = ffurl_get_file_handle(rt->rtsp_hd);
            p[max_p].fd = tcp_fd;
            p[max_p++].events = POLLIN;
        } else {
            tcp_fd = -1;
        }
        for (i = 0; i < rt->nb_rtsp_streams; i++) {
            rtsp_st = rt->rtsp_streams[i];
            if (rtsp_st->rtp_handle) {
                p[max_p].fd = ffurl_get_file_handle(rtsp_st->rtp_handle);
                p[max_p++].events = POLLIN;
                p[max_p].fd = ff_rtp_get_rtcp_file_handle(rtsp_st->rtp_handle);
                p[max_p++].events = POLLIN;
            }
        }
        n = poll(p, max_p, POLL_TIMEOUT_MS);
        if (n > 0) {
            int j = 1 - (tcp_fd == -1);
            timeout_cnt = 0;
            for (i = 0; i < rt->nb_rtsp_streams; i++) {
                rtsp_st = rt->rtsp_streams[i];
                if (rtsp_st->rtp_handle) {
                    if (p[j].revents & POLLIN || p[j+1].revents & POLLIN) {
                        ret = ffurl_read(rtsp_st->rtp_handle, buf, buf_size);
                        if (ret > 0) {
                            *prtsp_st = rtsp_st;
                            return ret;
                        }
                    }
                    j+=2;
                }
            }
#if CONFIG_RTSP_DEMUXER
            if (tcp_fd != -1 && p[0].revents & POLLIN) {
                RTSPMessageHeader reply;

                ret = ff_rtsp_read_reply(s, &reply, NULL, 0, NULL);
                if (ret < 0)
                    return ret;
                /* XXX: parse message */
                if (rt->state != RTSP_STATE_STREAMING)
                    return 0;
            }
#endif
        } else if (n == 0 && ++timeout_cnt >= MAX_TIMEOUTS) {
            return AVERROR(ETIMEDOUT);
        } else if (n < 0 && errno != EINTR)
            return AVERROR(errno);
    }
}

int ff_rtsp_fetch_packet(AVFormatContext *s, AVPacket *pkt)
{
    RTSPState *rt = s->priv_data;
    int ret, len;
    RTSPStream *rtsp_st, *first_queue_st = NULL;
    int64_t wait_end = 0;

    if (rt->nb_byes == rt->nb_rtsp_streams)
        return AVERROR_EOF;

    /* get next frames from the same RTP packet */
    if (rt->cur_transport_priv) {
        if (rt->transport == RTSP_TRANSPORT_RDT) {
            ret = ff_rdt_parse_packet(rt->cur_transport_priv, pkt, NULL, 0);
        } else
            ret = ff_rtp_parse_packet(rt->cur_transport_priv, pkt, NULL, 0);
        if (ret == 0) {
            rt->cur_transport_priv = NULL;
            return 0;
        } else if (ret == 1) {
            return 0;
        } else
            rt->cur_transport_priv = NULL;
    }

    if (rt->transport == RTSP_TRANSPORT_RTP) {
        int i;
        int64_t first_queue_time = 0;
        for (i = 0; i < rt->nb_rtsp_streams; i++) {
            RTPDemuxContext *rtpctx = rt->rtsp_streams[i]->transport_priv;
            int64_t queue_time;
            if (!rtpctx)
                continue;
            queue_time = ff_rtp_queued_packet_time(rtpctx);
            if (queue_time && (queue_time - first_queue_time < 0 ||
                               !first_queue_time)) {
                first_queue_time = queue_time;
                first_queue_st   = rt->rtsp_streams[i];
            }
        }
        if (first_queue_time)
            wait_end = first_queue_time + s->max_delay;
    }

    /* read next RTP packet */
 redo:
    if (!rt->recvbuf) {
        rt->recvbuf = av_malloc(RECVBUF_SIZE);
        if (!rt->recvbuf)
            return AVERROR(ENOMEM);
    }

    switch(rt->lower_transport) {
    default:
#if CONFIG_RTSP_DEMUXER
    case RTSP_LOWER_TRANSPORT_TCP:
        len = ff_rtsp_tcp_read_packet(s, &rtsp_st, rt->recvbuf, RECVBUF_SIZE);
        break;
#endif
    case RTSP_LOWER_TRANSPORT_UDP:
    case RTSP_LOWER_TRANSPORT_UDP_MULTICAST:
        len = udp_read_packet(s, &rtsp_st, rt->recvbuf, RECVBUF_SIZE, wait_end);
        if (len > 0 && rtsp_st->transport_priv && rt->transport == RTSP_TRANSPORT_RTP)
            ff_rtp_check_and_send_back_rr(rtsp_st->transport_priv, len);
        break;
    }
    if (len == AVERROR(EAGAIN) && first_queue_st &&
        rt->transport == RTSP_TRANSPORT_RTP) {
        rtsp_st = first_queue_st;
        ret = ff_rtp_parse_packet(rtsp_st->transport_priv, pkt, NULL, 0);
        goto end;
    }
    if (len < 0)
        return len;
    if (len == 0)
        return AVERROR_EOF;
    if (rt->transport == RTSP_TRANSPORT_RDT) {
        ret = ff_rdt_parse_packet(rtsp_st->transport_priv, pkt, &rt->recvbuf, len);
    } else {
        ret = ff_rtp_parse_packet(rtsp_st->transport_priv, pkt, &rt->recvbuf, len);
        if (ret < 0) {
            /* Either bad packet, or a RTCP packet. Check if the
             * first_rtcp_ntp_time field was initialized. */
            RTPDemuxContext *rtpctx = rtsp_st->transport_priv;
            if (rtpctx->first_rtcp_ntp_time != AV_NOPTS_VALUE) {
                /* first_rtcp_ntp_time has been initialized for this stream,
                 * copy the same value to all other uninitialized streams,
                 * in order to map their timestamp origin to the same ntp time
                 * as this one. */
                int i;
                AVStream *st = NULL;
                if (rtsp_st->stream_index >= 0)
                    st = s->streams[rtsp_st->stream_index];
                for (i = 0; i < rt->nb_rtsp_streams; i++) {
                    RTPDemuxContext *rtpctx2 = rt->rtsp_streams[i]->transport_priv;
                    AVStream *st2 = NULL;
                    if (rt->rtsp_streams[i]->stream_index >= 0)
                        st2 = s->streams[rt->rtsp_streams[i]->stream_index];
                    if (rtpctx2 && st && st2 &&
                        rtpctx2->first_rtcp_ntp_time == AV_NOPTS_VALUE) {
                        rtpctx2->first_rtcp_ntp_time = rtpctx->first_rtcp_ntp_time;
                        rtpctx2->rtcp_ts_offset = av_rescale_q(
                            rtpctx->rtcp_ts_offset, st->time_base,
                            st2->time_base);
                    }
                }
            }
            if (ret == -RTCP_BYE) {
                rt->nb_byes++;

                av_log(s, AV_LOG_DEBUG, "Received BYE for stream %d (%d/%d)\n",
                       rtsp_st->stream_index, rt->nb_byes, rt->nb_rtsp_streams);

                if (rt->nb_byes == rt->nb_rtsp_streams)
                    return AVERROR_EOF;
            }
        }
    }
end:
    if (ret < 0)
        goto redo;
    if (ret == 1)
        /* more packets may follow, so we save the RTP context */
        rt->cur_transport_priv = rtsp_st->transport_priv;

    return ret;
}
#endif /* CONFIG_RTPDEC */

#if CONFIG_SDP_DEMUXER
static int sdp_probe(AVProbeData *p1)
{
    const char *p = p1->buf, *p_end = p1->buf + p1->buf_size;

    /* we look for a line beginning "c=IN IP" */
    while (p < p_end && *p != '\0') {
        if (p + sizeof("c=IN IP") - 1 < p_end &&
            av_strstart(p, "c=IN IP", NULL))
            return AVPROBE_SCORE_MAX / 2;

        while (p < p_end - 1 && *p != '\n') p++;
        if (++p >= p_end)
            break;
        if (*p == '\r')
            p++;
    }
    return 0;
}

static int sdp_read_header(AVFormatContext *s, AVFormatParameters *ap)
{
    RTSPState *rt = s->priv_data;
    RTSPStream *rtsp_st;
    int size, i, err;
    char *content;
    char url[1024];

    if (!ff_network_init())
        return AVERROR(EIO);

    /* read the whole sdp file */
    /* XXX: better loading */
    content = av_malloc(SDP_MAX_SIZE);
    size = avio_read(s->pb, content, SDP_MAX_SIZE - 1);
    if (size <= 0) {
        av_free(content);
        return AVERROR_INVALIDDATA;
    }
    content[size] ='\0';

    err = ff_sdp_parse(s, content);
    av_free(content);
    if (err) goto fail;

    /* open each RTP stream */
    for (i = 0; i < rt->nb_rtsp_streams; i++) {
        char namebuf[50];
        rtsp_st = rt->rtsp_streams[i];

        getnameinfo((struct sockaddr*) &rtsp_st->sdp_ip, sizeof(rtsp_st->sdp_ip),
                    namebuf, sizeof(namebuf), NULL, 0, NI_NUMERICHOST);
        ff_url_join(url, sizeof(url), "rtp", NULL,
                    namebuf, rtsp_st->sdp_port,
                    "?localport=%d&ttl=%d&connect=%d", rtsp_st->sdp_port,
                    rtsp_st->sdp_ttl,
                    rt->rtsp_flags & RTSP_FLAG_FILTER_SRC ? 1 : 0);
        if (ffurl_open(&rtsp_st->rtp_handle, url, AVIO_FLAG_READ_WRITE,
                       &s->interrupt_callback, NULL) < 0) {
            err = AVERROR_INVALIDDATA;
            goto fail;
        }
        if ((err = rtsp_open_transport_ctx(s, rtsp_st)))
            goto fail;
    }
    return 0;
fail:
    ff_rtsp_close_streams(s);
    ff_network_close();
    return err;
}

static int sdp_read_close(AVFormatContext *s)
{
    ff_rtsp_close_streams(s);
    ff_network_close();
    return 0;
}

static const AVClass sdp_demuxer_class = {
    .class_name     = "SDP demuxer",
    .item_name      = av_default_item_name,
    .option         = sdp_options,
    .version        = LIBAVUTIL_VERSION_INT,
};

AVInputFormat ff_sdp_demuxer = {
    .name           = "sdp",
    .long_name      = NULL_IF_CONFIG_SMALL("SDP"),
    .priv_data_size = sizeof(RTSPState),
    .read_probe     = sdp_probe,
    .read_header    = sdp_read_header,
    .read_packet    = ff_rtsp_fetch_packet,
    .read_close     = sdp_read_close,
    .priv_class     = &sdp_demuxer_class
};
#endif /* CONFIG_SDP_DEMUXER */

#if CONFIG_RTP_DEMUXER
static int rtp_probe(AVProbeData *p)
{
    if (av_strstart(p->filename, "rtp:", NULL))
        return AVPROBE_SCORE_MAX;
    return 0;
}

static int rtp_read_header(AVFormatContext *s,
                           AVFormatParameters *ap)
{
    uint8_t recvbuf[1500];
    char host[500], sdp[500];
    int ret, port;
    URLContext* in = NULL;
    int payload_type;
    AVCodecContext codec;
    struct sockaddr_storage addr;
    AVIOContext pb;
    socklen_t addrlen = sizeof(addr);
    RTSPState *rt = s->priv_data;

    if (!ff_network_init())
        return AVERROR(EIO);

    ret = ffurl_open(&in, s->filename, AVIO_FLAG_READ,
                     &s->interrupt_callback, NULL);
    if (ret)
        goto fail;

    while (1) {
        ret = ffurl_read(in, recvbuf, sizeof(recvbuf));
        if (ret == AVERROR(EAGAIN))
            continue;
        if (ret < 0)
            goto fail;
        if (ret < 12) {
            av_log(s, AV_LOG_WARNING, "Received too short packet\n");
            continue;
        }

        if ((recvbuf[0] & 0xc0) != 0x80) {
            av_log(s, AV_LOG_WARNING, "Unsupported RTP version packet "
                                      "received\n");
            continue;
        }

        payload_type = recvbuf[1] & 0x7f;
        break;
    }
    getsockname(ffurl_get_file_handle(in), (struct sockaddr*) &addr, &addrlen);
    ffurl_close(in);
    in = NULL;

    memset(&codec, 0, sizeof(codec));
    if (ff_rtp_get_codec_info(&codec, payload_type)) {
        av_log(s, AV_LOG_ERROR, "Unable to receive RTP payload type %d "
                                "without an SDP file describing it\n",
                                 payload_type);
        goto fail;
    }
    if (codec.codec_type != AVMEDIA_TYPE_DATA) {
        av_log(s, AV_LOG_WARNING, "Guessing on RTP content - if not received "
                                  "properly you need an SDP file "
                                  "describing it\n");
    }

    av_url_split(NULL, 0, NULL, 0, host, sizeof(host), &port,
                 NULL, 0, s->filename);

    snprintf(sdp, sizeof(sdp),
             "v=0\r\nc=IN IP%d %s\r\nm=%s %d RTP/AVP %d\r\n",
             addr.ss_family == AF_INET ? 4 : 6, host,
             codec.codec_type == AVMEDIA_TYPE_DATA  ? "application" :
             codec.codec_type == AVMEDIA_TYPE_VIDEO ? "video" : "audio",
             port, payload_type);
    av_log(s, AV_LOG_VERBOSE, "SDP:\n%s\n", sdp);

    ffio_init_context(&pb, sdp, strlen(sdp), 0, NULL, NULL, NULL, NULL);
    s->pb = &pb;

    /* sdp_read_header initializes this again */
    ff_network_close();

    rt->media_type_mask = (1 << (AVMEDIA_TYPE_DATA+1)) - 1;

    ret = sdp_read_header(s, ap);
    s->pb = NULL;
    return ret;

fail:
    if (in)
        ffurl_close(in);
    ff_network_close();
    return ret;
}

static const AVClass rtp_demuxer_class = {
    .class_name     = "RTP demuxer",
    .item_name      = av_default_item_name,
    .option         = rtp_options,
    .version        = LIBAVUTIL_VERSION_INT,
};

AVInputFormat ff_rtp_demuxer = {
    .name           = "rtp",
    .long_name      = NULL_IF_CONFIG_SMALL("RTP input format"),
    .priv_data_size = sizeof(RTSPState),
    .read_probe     = rtp_probe,
    .read_header    = rtp_read_header,
    .read_packet    = ff_rtsp_fetch_packet,
    .read_close     = sdp_read_close,
    .flags = AVFMT_NOFILE,
    .priv_class     = &rtp_demuxer_class
};
#endif /* CONFIG_RTP_DEMUXER */
<|MERGE_RESOLUTION|>--- conflicted
+++ resolved
@@ -1119,16 +1119,6 @@
     /* default timeout: 1 minute */
     rt->timeout = 60;
 
-    /* for each stream, make the setup request */
-    /* XXX: we assume the same server is used for the control of each
-     * RTSP stream */
-    port_off = av_get_random_seed() % (RTSP_RTP_PORT_MAX - RTSP_RTP_PORT_MIN);
-    /* even random offset */
-    port_off -= port_off & 0x01;
-
-<<<<<<< HEAD
-    for (j = RTSP_RTP_PORT_MIN + port_off, i = 0; i < rt->nb_rtsp_streams; ++i) {
-=======
     /* Choose a random starting offset within the first half of the
      * port range, to allow for a number of ports to try even if the offset
      * happens to be at the end of the random range. */
@@ -1137,7 +1127,6 @@
     port_off -= port_off & 0x01;
 
     for (j = rt->rtp_port_min + port_off, i = 0; i < rt->nb_rtsp_streams; ++i) {
->>>>>>> 15cea369
         char transport[2048];
 
         /*
@@ -1174,11 +1163,7 @@
             }
 
             /* first try in specified port range */
-<<<<<<< HEAD
-            while (j <= RTSP_RTP_PORT_MAX) {
-=======
             while (j <= rt->rtp_port_max) {
->>>>>>> 15cea369
                 ff_url_join(buf, sizeof(buf), "rtp", NULL, host, -1,
                             "?localport=%d", j);
                 /* we will use two ports per rtp stream (rtp and rtcp) */
