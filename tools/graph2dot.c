/*
 * Copyright (c) 2008-2010 Stefano Sabatini
 *
 * This file is part of FFmpeg.
 *
 * FFmpeg is free software; you can redistribute it and/or
 * modify it under the terms of the GNU Lesser General Public
 * License as published by the Free Software Foundation; either
 * version 2.1 of the License, or (at your option) any later version.
 *
 * FFmpeg is distributed in the hope that it will be useful,
 * but WITHOUT ANY WARRANTY; without even the implied warranty of
 * MERCHANTABILITY or FITNESS FOR A PARTICULAR PURPOSE.  See the GNU
 * Lesser General Public License for more details.
 *
 * You should have received a copy of the GNU Lesser General Public
 * License along with FFmpeg; if not, write to the Free Software
 * Foundation, Inc., 51 Franklin Street, Fifth Floor, Boston, MA 02110-1301 USA
 */

#include <unistd.h>             /* getopt */

#include "libavutil/pixdesc.h"
#include "libavutil/audioconvert.h"
#include "libavfilter/avfiltergraph.h"

static void usage(void)
{
    printf("Convert a libavfilter graph to a dot file\n");
    printf("Usage: graph2dot [OPTIONS]\n");
    printf("\n"
           "Options:\n"
           "-i INFILE         set INFILE as input file, stdin if omitted\n"
           "-o OUTFILE        set OUTFILE as output file, stdout if omitted\n"
           "-h                print this help\n");
}

struct line {
    char data[256];
    struct line *next;
};

static void print_digraph(FILE *outfile, AVFilterGraph *graph)
{
    int i, j;

    fprintf(outfile, "digraph G {\n");
    fprintf(outfile, "node [shape=box]\n");
    fprintf(outfile, "rankdir=LR\n");

    for (i = 0; i < graph->filter_count; i++) {
        char filter_ctx_label[128];
        const AVFilterContext *filter_ctx = graph->filters[i];

        snprintf(filter_ctx_label, sizeof(filter_ctx_label), "%s (%s)",
                 filter_ctx->name,
                 filter_ctx->filter->name);

        for (j = 0; j < filter_ctx->output_count; j++) {
            AVFilterLink *link = filter_ctx->outputs[j];
            if (link) {
                char dst_filter_ctx_label[128];
                const AVFilterContext *dst_filter_ctx = link->dst;

                snprintf(dst_filter_ctx_label, sizeof(dst_filter_ctx_label),
                         "%s (%s)",
                         dst_filter_ctx->name,
                         dst_filter_ctx->filter->name);

                fprintf(outfile, "\"%s\" -> \"%s\"",
                        filter_ctx_label, dst_filter_ctx_label);
                if (link->type == AVMEDIA_TYPE_VIDEO) {
                    fprintf(outfile,
                            " [ label= \"fmt:%s w:%d h:%d tb:%d/%d\" ]",
                            av_pix_fmt_descriptors[link->format].name,
                            link->w, link->h, link->time_base.num,
                            link->time_base.den);
                } else if (link->type == AVMEDIA_TYPE_AUDIO) {
                    char buf[255];
<<<<<<< HEAD
                    av_get_channel_layout_string(buf, sizeof(buf), -1, link->channel_layout);
                    fprintf(outfile, " [ label= \"fmt:%s sr:%"PRId64" cl:%s tb:%d/%d\" ]",
=======
                    av_get_channel_layout_string(buf, sizeof(buf), -1,
                                                 link->channel_layout);
                    fprintf(outfile,
                            " [ label= \"fmt:%s sr:%"PRId64 " cl:%s\" ]",
>>>>>>> d78bb1a4
                            av_get_sample_fmt_name(link->format),
                            link->sample_rate, buf,
                            link->time_base.num, link->time_base.den);
                }
                fprintf(outfile, ";\n");
            }
        }
    }
    fprintf(outfile, "}\n");
}

int main(int argc, char **argv)
{
    const char *outfilename = NULL;
    const char *infilename  = NULL;
    FILE *outfile           = NULL;
    FILE *infile            = NULL;
    char *graph_string      = NULL;
    AVFilterGraph *graph = av_mallocz(sizeof(AVFilterGraph));
    char c;

    av_log_set_level(AV_LOG_DEBUG);

    while ((c = getopt(argc, argv, "hi:o:")) != -1) {
        switch (c) {
        case 'h':
            usage();
            return 0;
        case 'i':
            infilename = optarg;
            break;
        case 'o':
            outfilename = optarg;
            break;
        case '?':
            return 1;
        }
    }

    if (!infilename || !strcmp(infilename, "-"))
        infilename = "/dev/stdin";
    infile = fopen(infilename, "r");
    if (!infile) {
        fprintf(stderr, "Impossible to open input file '%s': %s\n",
                infilename, strerror(errno));
        return 1;
    }

    if (!outfilename || !strcmp(outfilename, "-"))
        outfilename = "/dev/stdout";
    outfile = fopen(outfilename, "w");
    if (!outfile) {
        fprintf(stderr, "Impossible to open output file '%s': %s\n",
                outfilename, strerror(errno));
        return 1;
    }

    /* read from infile and put it in a buffer */
    {
        unsigned int count = 0;
        struct line *line, *last_line, *first_line;
        char *p;
        last_line = first_line = av_malloc(sizeof(struct line));

        while (fgets(last_line->data, sizeof(last_line->data), infile)) {
            struct line *new_line = av_malloc(sizeof(struct line));
            count += strlen(last_line->data);
            last_line->next = new_line;
            last_line       = new_line;
        }
        last_line->next = NULL;

        graph_string = av_malloc(count + 1);
        p = graph_string;
        for (line = first_line; line->next; line = line->next) {
            unsigned int l = strlen(line->data);
            memcpy(p, line->data, l);
            p += l;
        }
        *p = '\0';
    }

    avfilter_register_all();

    if (avfilter_graph_parse(graph, graph_string, NULL, NULL, NULL) < 0) {
        fprintf(stderr, "Impossible to parse the graph description\n");
        return 1;
    }

    if (avfilter_graph_config(graph, NULL) < 0)
        return 1;

    print_digraph(outfile, graph);
    fflush(outfile);

    return 0;
}<|MERGE_RESOLUTION|>--- conflicted
+++ resolved
@@ -77,15 +77,10 @@
                             link->time_base.den);
                 } else if (link->type == AVMEDIA_TYPE_AUDIO) {
                     char buf[255];
-<<<<<<< HEAD
-                    av_get_channel_layout_string(buf, sizeof(buf), -1, link->channel_layout);
-                    fprintf(outfile, " [ label= \"fmt:%s sr:%"PRId64" cl:%s tb:%d/%d\" ]",
-=======
                     av_get_channel_layout_string(buf, sizeof(buf), -1,
                                                  link->channel_layout);
                     fprintf(outfile,
-                            " [ label= \"fmt:%s sr:%"PRId64 " cl:%s\" ]",
->>>>>>> d78bb1a4
+                            " [ label= \"fmt:%s sr:%"PRId64" cl:%s tb:%d/%d\" ]",
                             av_get_sample_fmt_name(link->format),
                             link->sample_rate, buf,
                             link->time_base.num, link->time_base.den);
