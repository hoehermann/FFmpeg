--- conflicted
+++ resolved
@@ -396,7 +396,6 @@
         .get_video_buffer = get_video_buffer,
         .start_frame      = start_frame,
         .draw_slice       = draw_slice,
-        .end_frame        = end_frame,
     },
     { NULL }
 };
@@ -418,22 +417,7 @@
     .init          = init,
     .query_formats = query_formats,
 
-<<<<<<< HEAD
-    .inputs    = (const AVFilterPad[]) {{ .name             = "default",
-                                          .type             = AVMEDIA_TYPE_VIDEO,
-                                          .config_props     = config_input,
-                                          .get_video_buffer = get_video_buffer,
-                                          .start_frame      = start_frame,
-                                          .draw_slice       = draw_slice, },
-                                        { .name = NULL}},
-
-    .outputs   = (const AVFilterPad[]) {{ .name             = "default",
-                                          .type             = AVMEDIA_TYPE_VIDEO,
-                                          .config_props     = config_output, },
-                                        { .name = NULL}},
-=======
     .inputs    = avfilter_vf_pad_inputs,
 
     .outputs   = avfilter_vf_pad_outputs,
->>>>>>> 4436f25a
 };