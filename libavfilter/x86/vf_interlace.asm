--- conflicted
+++ resolved
@@ -46,13 +46,8 @@
     mova m3, [r2+r1+mmsize]
     pxor m0, m6
     pxor m1, m6
-<<<<<<< HEAD
-    pxor m2, m6
-    pxor m3, m6
-=======
     pxor m2, m6, [r2+r1]
     pxor m3, m6, [r2+r1+mmsize]
->>>>>>> ca5c3ff9
     pavgb m0, m2
     pavgb m1, m3
     pxor m0, m6
